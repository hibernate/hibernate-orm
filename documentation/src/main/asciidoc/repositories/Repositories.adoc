--- conflicted
+++ resolved
@@ -358,7 +358,7 @@
 ====
 
 If there is no `Book` with the given `isbn` in the database, the method throws `EmptyResultException`.
-There are two ways around this if that's not what we want:
+There's two ways around this if that's not what we want:
 
 - declare the method to return `Optional`, or
 - annotate the method `@jakarta.annotation.Nullable`.
@@ -499,14 +499,10 @@
 
 [source,java]
 ----
-<<<<<<< HEAD
 @Query("select new AuthorBookSummary(b.isbn, a.ssn, a.name, b.title) " +
-=======
-@Query("select new AuthorBookSummary(b.isbn, a.ssn, a.name, b.title " +
->>>>>>> 0e5183e3
        "from Author a join books b " +
        "where title like :pattern")
-List<AuthorBookSummary> summariesForTitle(String pattern);
+List<AuthorBookSummary> summariesForTitle(@Pattern String pattern);
 ----
 
 Note that the `from` clause is required here, since it's impossible to infer the queried entity type from the return type of the repository method.
@@ -519,7 +515,7 @@
 @Query("select isbn, ssn, name, title " +
        "from Author join books " +
        "where title like :pattern")
-List<AuthorBookSummary> summariesForTitle(String pattern);
+List<AuthorBookSummary> summariesForTitle(@Pattern String pattern);
 ----
 ====
 
