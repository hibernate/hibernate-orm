--- conflicted
+++ resolved
@@ -13,48 +13,17 @@
 description = 'Hibernate\'s core ORM functionality'
 
 apply from: rootProject.file( 'gradle/published-java-module.gradle' )
-<<<<<<< HEAD
 apply plugin: 'org.hibernate.orm.antlr'
 apply plugin: 'org.hibernate.matrix-test'
 
-=======
-apply plugin: 'antlr'
-apply plugin: 'hibernate-matrix-testing'
-apply plugin: 'org.hibernate.build.gradle.xjc'
-
-ext {
-    jaxbTargetDir = file( "${buildDir}/generated-src/jaxb/main" )
-}
-
-sourceSets.main {
-    java.srcDir project.jaxbTargetDir
-}
-
-sourceSets {
-    // resources inherently exclude sources
-    test {
-        resources {
-            setSrcDirs( ['src/test/java','src/test/resources','src/test/bundles'] )
-        }
-    }
-}
->>>>>>> ae80deb6
 
 configurations {
     tests {
         description = 'Configuration for the produced test jar'
     }
-<<<<<<< HEAD
-
-    javassist {
-        description "Dependencies for compiling and running the Javassist tests in the `javassist` source-set"
-    }
-=======
->>>>>>> ae80deb6
-}
-
-
-<<<<<<< HEAD
+}
+
+
 dependencies {
     api libraries.jpa
     api libraries.jta
@@ -72,7 +41,6 @@
     compileOnly libraries.validation
     compileOnly libraries.ant
     compileOnly libraries.cdi
-    compileOnly libraries.javassist
 
     testImplementation project(':hibernate-testing')
     testImplementation libraries.shrinkwrap_api
@@ -98,7 +66,6 @@
     testRuntimeOnly "org.jboss.spec.javax.ejb:jboss-ejb-api_3.2_spec:1.0.0.Final"
     testRuntimeOnly libraries.expression_language
     testRuntimeOnly 'jaxen:jaxen:1.1'
-//    testRuntimeOnly libraries.javassist
     testRuntimeOnly libraries.byteBuddy
     testRuntimeOnly libraries.weld
     testRuntimeOnly libraries.atomikos
@@ -114,73 +81,6 @@
     xjc libraries.jaxb2_basics
     xjc libraries.jaxb2_basics_ant
     xjc libraries.activation
-=======
-    compile( libraries.jpa )
-    // Could be made optional?
-    compile( libraries.byteBuddy )
-    compile( libraries.antlr )
-    compile( libraries.jta )
-    compile( libraries.jandex )
-    compile( libraries.classmate )
-    compile( libraries.activation )
-
-    compile( libraries.commons_annotations )
-    antlr( libraries.antlr )
-
-    // JAXB
-    compile( libraries.jaxb_api )
-    compile( libraries.jaxb_runtime )
-    xjc( libraries.jaxb_runtime )
-    xjc( libraries.jaxb_xjc )
-    xjc( libraries.jaxb2_basics )
-    xjc( libraries.jaxb2_basics_ant )
-    xjc( libraries.activation )
-
-    provided( libraries.jacc )
-    provided( libraries.validation )
-    provided( libraries.ant )
-    provided( libraries.cdi )
-
-    testCompile( project(':hibernate-testing') )
-    testCompile( libraries.shrinkwrap_api )
-    testCompile( libraries.shrinkwrap )
-    testCompile( libraries.jacc )
-    testCompile( libraries.validation )
-    testCompile( libraries.jandex )
-    testCompile( libraries.classmate )
-    testCompile( libraries.mockito )
-    testCompile( libraries.mockito_inline )
-    testCompile( libraries.jodaTime )
-    testCompile( libraries.assertj )
-
-    testCompile( libraries.cdi )
-
-    testCompile( libraries.validator ) {
-        // for test runtime
-        transitive = true
-    }
-
-    // for testing stored procedure support
-    testCompile( libraries.derby )
-
-    testRuntime( "org.jboss.spec.javax.ejb:jboss-ejb-api_3.2_spec:1.0.0.Final" )
-    testRuntime( libraries.expression_language )
-    testRuntime( 'jaxen:jaxen:1.1' )
-    testRuntime( libraries.byteBuddy )
-    testRuntime( libraries.weld )
-    testRuntime( libraries.atomikos )
-    testRuntime( libraries.atomikos_jta )
-    testRuntime(libraries.wildfly_transaction_client)
-
-    testAnnotationProcessor( project( ':hibernate-jpamodelgen' ) )
-
-    testCompile libraries.shrinkwrap_descriptors_api_javaee
-    testCompile libraries.shrinkwrap_descriptors_impl_javaee
-
-    testCompile libraries.jboss_ejb_spec_jar
-    testCompile libraries.jboss_annotation_spec_jar
-
->>>>>>> ae80deb6
 }
 
 jar {
@@ -257,14 +157,6 @@
             srcDir 'src/test/bundles'
         }
     }
-
-    testJavassist {
-        // define the testJavassist source-set
-        java {
-            compileClasspath += main.output + test.output + configurations.javassist
-            runtimeClasspath += main.output + test.output + configurations.javassist
-        }
-    }
 }
 
 xjc {
@@ -368,12 +260,9 @@
             excludeTestsMatching project.property('excludeTests').toString()
         }
     }
-<<<<<<< HEAD
 
     // widen the overall 6.0 filter to include various package-protected tests
     test.include 'org/hibernate/bytecode/internal/bytebuddy/**'
     test.include 'org/hibernate/event/service/internal/**'
     test.include 'org/hibernate/tool/schema/internal/**'
-=======
->>>>>>> ae80deb6
-}
+}
