--- conflicted
+++ resolved
@@ -1198,18 +1198,6 @@
 			}
 			if ( oneToMany ) {
 				if ( property.hasDirectAnnotationUsage( MapKeyColumn.class ) ) {
-<<<<<<< HEAD
-					BOOT_LOGGER.warn( "Association '"
-											+ qualify( propertyHolder.getPath(), propertyName )
-											+ "' is 'mappedBy' another entity and should not specify a '@MapKeyColumn'"
-											+ " (use '@MapKey' instead)" );
-				}
-				if ( property.hasDirectAnnotationUsage( OrderColumn.class ) ) {
-					BOOT_LOGGER.warn( "Association '"
-											+ qualify( propertyHolder.getPath(), propertyName )
-											+ "' is 'mappedBy' another entity and should not specify an '@OrderColumn'"
-											+ " (use '@OrderBy' instead)" );
-=======
 					BOOT_LOGGER.mappedByShouldNotSpecifyMapKeyColumn(
 							qualify( propertyHolder.getPath(), propertyName )
 					);
@@ -1218,7 +1206,6 @@
 					BOOT_LOGGER.mappedByShouldNotSpecifyOrderColumn(
 							qualify( propertyHolder.getPath(), propertyName )
 					);
->>>>>>> fee7ed7e
 				}
 			}
 			else {
