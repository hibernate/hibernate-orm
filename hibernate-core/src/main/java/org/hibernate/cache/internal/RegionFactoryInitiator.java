/*
 * Hibernate, Relational Persistence for Idiomatic Java
 *
 * Copyright (c) 2011, Red Hat Inc. or third-party contributors as
 * indicated by the @author tags or express copyright attribution
 * statements applied by the authors.  All third-party contributions are
 * distributed under license by Red Hat Inc.
 *
 * This copyrighted material is made available to anyone wishing to use, modify,
 * copy, or redistribute it subject to the terms and conditions of the GNU
 * Lesser General Public License, as published by the Free Software Foundation.
 *
 * This program is distributed in the hope that it will be useful,
 * but WITHOUT ANY WARRANTY; without even the implied warranty of MERCHANTABILITY
 * or FITNESS FOR A PARTICULAR PURPOSE.  See the GNU Lesser General Public License
 * for more details.
 *
 * You should have received a copy of the GNU Lesser General Public License
 * along with this distribution; if not, write to:
 * Free Software Foundation, Inc.
 * 51 Franklin Street, Fifth Floor
 * Boston, MA  02110-1301  USA
 */
package org.hibernate.cache.internal;

import org.jboss.logging.Logger;

import org.hibernate.boot.registry.StandardServiceInitiator;
import org.hibernate.boot.registry.selector.spi.StrategySelector;
import org.hibernate.cache.spi.RegionFactory;
<<<<<<< HEAD
import org.hibernate.cfg.AvailableSettings;
import org.hibernate.cfg.Configuration;
import org.hibernate.engine.spi.SessionFactoryImplementor;
import org.hibernate.internal.CoreMessageLogger;
import org.hibernate.metamodel.spi.MetadataImplementor;
import org.hibernate.service.classloading.spi.ClassLoaderService;
import org.hibernate.service.config.spi.ConfigurationService;
import org.hibernate.service.config.spi.StandardConverters;
=======
import org.hibernate.boot.registry.classloading.spi.ClassLoaderService;
>>>>>>> 7b486fc4
import org.hibernate.service.spi.ServiceException;
import org.hibernate.service.spi.ServiceRegistryImplementor;
import org.hibernate.service.spi.SessionFactoryServiceInitiator;

/**
 * Initiator for the {@link RegionFactory} service.
 *
 * @author Hardy Ferentschik
 */
<<<<<<< HEAD
public class RegionFactoryInitiator implements SessionFactoryServiceInitiator<RegionFactory> {
=======
public class RegionFactoryInitiator implements StandardServiceInitiator<RegionFactory> {
>>>>>>> 7b486fc4
	public static final RegionFactoryInitiator INSTANCE = new RegionFactoryInitiator();
	private static final String DEFAULT_IMPL = NoCachingRegionFactory.class.getName();
	private static final CoreMessageLogger LOG = Logger.getMessageLogger(
			CoreMessageLogger.class,
			RegionFactoryInitiator.class.getName()
	);

	/**
	 * Property name to use to configure the full qualified class name for the {@code RegionFactory}
	 */
	public static final String IMPL_NAME = "hibernate.cache.region.factory_class";

	@Override
	public Class<RegionFactory> getServiceInitiated() {
		return RegionFactory.class;
	}

	@Override
<<<<<<< HEAD
	public RegionFactory initiateService(SessionFactoryImplementor sessionFactory, Configuration configuration, ServiceRegistryImplementor registry) {
		return initiateService(sessionFactory, registry);
	}

	@Override
	public RegionFactory initiateService(SessionFactoryImplementor sessionFactory, MetadataImplementor metadata, ServiceRegistryImplementor registry) {
		return initiateService(sessionFactory, registry);
	}

	private RegionFactory initiateService(SessionFactoryImplementor sessionFactory, ServiceRegistryImplementor registry){
		final Object impl = registry.getService( ConfigurationService.class ).getSettings().get( IMPL_NAME );
		boolean isCacheEnabled = isCacheEnabled( registry );
		RegionFactory factory;
		if ( !isCacheEnabled ) {
			LOG.debugf(
					"Second level cache has been disabled, so using % as cache region factory",
					NoCachingRegionFactory.class.getName()
			);
			factory = NoCachingRegionFactory.INSTANCE;
		}
		else if ( impl == null ) {
			LOG.debugf(
					"No 'hibernate.cache.region.factory_class' is provided, so using %s as default",
					NoCachingRegionFactory.class.getName()
			);
			factory = NoCachingRegionFactory.INSTANCE;
		}
		else {
			LOG.debugf( "Cache region factory : %s", impl.toString() );
			if ( getServiceInitiated().isInstance( impl ) ) {
				factory = (RegionFactory) impl;
			}
			else {
				Class<? extends RegionFactory> customImplClass = null;
				if ( Class.class.isInstance( impl ) ) {
					customImplClass = (Class<? extends RegionFactory>) impl;
				}
				else {
					customImplClass = registry.getService( ClassLoaderService.class )
							.classForName( mapLegacyNames( impl.toString() ) );
				}

				try {
					factory = customImplClass.newInstance();
				}
				catch ( Exception e ) {
					throw new ServiceException(
							"Could not initialize custom RegionFactory impl [" + customImplClass.getName() + "]", e
					);
				}
			}
		}

		return  factory;
	}

	private static boolean isCacheEnabled(ServiceRegistryImplementor serviceRegistry) {
		final ConfigurationService configurationService = serviceRegistry.getService( ConfigurationService.class );
		final boolean useSecondLevelCache = configurationService.getSetting(
				AvailableSettings.USE_SECOND_LEVEL_CACHE,
				StandardConverters.BOOLEAN,
				true
		);
		final boolean useQueryCache = configurationService.getSetting(
				AvailableSettings.USE_QUERY_CACHE,
				StandardConverters.BOOLEAN,
				false
		);
		return useSecondLevelCache || useQueryCache;
=======
	@SuppressWarnings( { "unchecked" })
	public RegionFactory initiateService(Map configurationValues, ServiceRegistryImplementor registry) {
		final Object setting = configurationValues.get( IMPL_NAME );
		return registry.getService( StrategySelector.class ).resolveDefaultableStrategy(
				RegionFactory.class,
				setting,
				NoCachingRegionFactory.INSTANCE
		);
//		if ( setting == null ) {
//			return new NoCachingRegionFactory();
//		}
//
//		if ( getServiceInitiated().isInstance( setting ) ) {
//			return (RegionFactory) setting;
//		}
//
//		Class<? extends RegionFactory> customImplClass = null;
//		if ( Class.class.isInstance( setting ) ) {
//			customImplClass = (Class<? extends RegionFactory>) setting;
//		}
//		else {
//			customImplClass = registry.getService( ClassLoaderService.class )
//					.classForName( mapLegacyNames( setting.toString() ) );
//		}
//
//		try {
//			return customImplClass.newInstance();
//		}
//		catch ( Exception e ) {
//			throw new ServiceException(
//					"Could not initialize custom RegionFactory impl [" + customImplClass.getName() + "]", e
//			);
//		}
>>>>>>> 7b486fc4
	}

	// todo this shouldn't be public (nor really static):
	// hack for org.hibernate.cfg.SettingsFactory.createRegionFactory()
	public static String mapLegacyNames(final String name) {
		if ( "org.hibernate.cache.EhCacheRegionFactory".equals( name ) ) {
			return "org.hibernate.cache.ehcache.EhCacheRegionFactory";
		}

		if ( "org.hibernate.cache.SingletonEhCacheRegionFactory".equals( name ) ) {
			return "org.hibernate.cache.ehcache.SingletonEhCacheRegionFactory";
		}

		return name;
	}
}<|MERGE_RESOLUTION|>--- conflicted
+++ resolved
@@ -28,18 +28,14 @@
 import org.hibernate.boot.registry.StandardServiceInitiator;
 import org.hibernate.boot.registry.selector.spi.StrategySelector;
 import org.hibernate.cache.spi.RegionFactory;
-<<<<<<< HEAD
+import org.hibernate.boot.registry.classloading.spi.ClassLoaderService;
 import org.hibernate.cfg.AvailableSettings;
 import org.hibernate.cfg.Configuration;
+import org.hibernate.engine.config.spi.ConfigurationService;
 import org.hibernate.engine.spi.SessionFactoryImplementor;
 import org.hibernate.internal.CoreMessageLogger;
 import org.hibernate.metamodel.spi.MetadataImplementor;
-import org.hibernate.service.classloading.spi.ClassLoaderService;
-import org.hibernate.service.config.spi.ConfigurationService;
 import org.hibernate.service.config.spi.StandardConverters;
-=======
-import org.hibernate.boot.registry.classloading.spi.ClassLoaderService;
->>>>>>> 7b486fc4
 import org.hibernate.service.spi.ServiceException;
 import org.hibernate.service.spi.ServiceRegistryImplementor;
 import org.hibernate.service.spi.SessionFactoryServiceInitiator;
@@ -49,11 +45,7 @@
  *
  * @author Hardy Ferentschik
  */
-<<<<<<< HEAD
 public class RegionFactoryInitiator implements SessionFactoryServiceInitiator<RegionFactory> {
-=======
-public class RegionFactoryInitiator implements StandardServiceInitiator<RegionFactory> {
->>>>>>> 7b486fc4
 	public static final RegionFactoryInitiator INSTANCE = new RegionFactoryInitiator();
 	private static final String DEFAULT_IMPL = NoCachingRegionFactory.class.getName();
 	private static final CoreMessageLogger LOG = Logger.getMessageLogger(
@@ -72,7 +64,6 @@
 	}
 
 	@Override
-<<<<<<< HEAD
 	public RegionFactory initiateService(SessionFactoryImplementor sessionFactory, Configuration configuration, ServiceRegistryImplementor registry) {
 		return initiateService(sessionFactory, registry);
 	}
@@ -83,50 +74,21 @@
 	}
 
 	private RegionFactory initiateService(SessionFactoryImplementor sessionFactory, ServiceRegistryImplementor registry){
-		final Object impl = registry.getService( ConfigurationService.class ).getSettings().get( IMPL_NAME );
 		boolean isCacheEnabled = isCacheEnabled( registry );
-		RegionFactory factory;
 		if ( !isCacheEnabled ) {
 			LOG.debugf(
 					"Second level cache has been disabled, so using % as cache region factory",
 					NoCachingRegionFactory.class.getName()
 			);
-			factory = NoCachingRegionFactory.INSTANCE;
-		}
-		else if ( impl == null ) {
-			LOG.debugf(
-					"No 'hibernate.cache.region.factory_class' is provided, so using %s as default",
-					NoCachingRegionFactory.class.getName()
-			);
-			factory = NoCachingRegionFactory.INSTANCE;
-		}
-		else {
-			LOG.debugf( "Cache region factory : %s", impl.toString() );
-			if ( getServiceInitiated().isInstance( impl ) ) {
-				factory = (RegionFactory) impl;
-			}
-			else {
-				Class<? extends RegionFactory> customImplClass = null;
-				if ( Class.class.isInstance( impl ) ) {
-					customImplClass = (Class<? extends RegionFactory>) impl;
-				}
-				else {
-					customImplClass = registry.getService( ClassLoaderService.class )
-							.classForName( mapLegacyNames( impl.toString() ) );
-				}
-
-				try {
-					factory = customImplClass.newInstance();
-				}
-				catch ( Exception e ) {
-					throw new ServiceException(
-							"Could not initialize custom RegionFactory impl [" + customImplClass.getName() + "]", e
-					);
-				}
-			}
+			return NoCachingRegionFactory.INSTANCE;
 		}
 
-		return  factory;
+		final Object setting = registry.getService( ConfigurationService.class ).getSettings().get( IMPL_NAME );
+		return registry.getService( StrategySelector.class ).resolveDefaultableStrategy(
+				RegionFactory.class,
+				setting,
+				NoCachingRegionFactory.INSTANCE
+		);
 	}
 
 	private static boolean isCacheEnabled(ServiceRegistryImplementor serviceRegistry) {
@@ -142,41 +104,6 @@
 				false
 		);
 		return useSecondLevelCache || useQueryCache;
-=======
-	@SuppressWarnings( { "unchecked" })
-	public RegionFactory initiateService(Map configurationValues, ServiceRegistryImplementor registry) {
-		final Object setting = configurationValues.get( IMPL_NAME );
-		return registry.getService( StrategySelector.class ).resolveDefaultableStrategy(
-				RegionFactory.class,
-				setting,
-				NoCachingRegionFactory.INSTANCE
-		);
-//		if ( setting == null ) {
-//			return new NoCachingRegionFactory();
-//		}
-//
-//		if ( getServiceInitiated().isInstance( setting ) ) {
-//			return (RegionFactory) setting;
-//		}
-//
-//		Class<? extends RegionFactory> customImplClass = null;
-//		if ( Class.class.isInstance( setting ) ) {
-//			customImplClass = (Class<? extends RegionFactory>) setting;
-//		}
-//		else {
-//			customImplClass = registry.getService( ClassLoaderService.class )
-//					.classForName( mapLegacyNames( setting.toString() ) );
-//		}
-//
-//		try {
-//			return customImplClass.newInstance();
-//		}
-//		catch ( Exception e ) {
-//			throw new ServiceException(
-//					"Could not initialize custom RegionFactory impl [" + customImplClass.getName() + "]", e
-//			);
-//		}
->>>>>>> 7b486fc4
 	}
 
 	// todo this shouldn't be public (nor really static):
