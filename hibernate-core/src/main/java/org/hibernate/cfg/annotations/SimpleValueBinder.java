/*
 * Hibernate, Relational Persistence for Idiomatic Java
 *
 * Copyright (c) 2010, Red Hat Inc. or third-party contributors as
 * indicated by the @author tags or express copyright attribution
 * statements applied by the authors.  All third-party contributions are
 * distributed under license by Red Hat Inc.
 *
 * This copyrighted material is made available to anyone wishing to use, modify,
 * copy, or redistribute it subject to the terms and conditions of the GNU
 * Lesser General Public License, as published by the Free Software Foundation.
 *
 * This program is distributed in the hope that it will be useful,
 * but WITHOUT ANY WARRANTY; without even the implied warranty of MERCHANTABILITY
 * or FITNESS FOR A PARTICULAR PURPOSE.  See the GNU Lesser General Public License
 * for more details.
 *
 * You should have received a copy of the GNU Lesser General Public License
 * along with this distribution; if not, write to:
 * Free Software Foundation, Inc.
 * 51 Franklin Street, Fifth Floor
 * Boston, MA  02110-1301  USA
 */
package org.hibernate.cfg.annotations;

import java.io.Serializable;
<<<<<<< HEAD
import java.lang.annotation.Annotation;
import java.util.Calendar;
import java.util.Date;
import java.util.Properties;

=======
import java.lang.reflect.TypeVariable;
import java.sql.Types;
import java.util.Calendar;
import java.util.Date;
import java.util.Properties;
import javax.persistence.AttributeConverter;
import javax.persistence.Convert;
import javax.persistence.Converts;
>>>>>>> 6f1423a8
import javax.persistence.Enumerated;
import javax.persistence.Id;
import javax.persistence.Lob;
import javax.persistence.MapKeyEnumerated;
import javax.persistence.MapKeyTemporal;
import javax.persistence.Temporal;
import javax.persistence.TemporalType;

import org.hibernate.AnnotationException;
import org.hibernate.AssertionFailure;
import org.hibernate.MappingException;
import org.hibernate.annotations.Parameter;
import org.hibernate.annotations.Type;
import org.hibernate.annotations.common.reflection.XClass;
import org.hibernate.annotations.common.reflection.XProperty;
<<<<<<< HEAD
import org.hibernate.cfg.AccessType;
=======
import org.hibernate.annotations.common.util.ReflectHelper;
import org.hibernate.cfg.AttributeConverterDefinition;
>>>>>>> 6f1423a8
import org.hibernate.cfg.BinderHelper;
import org.hibernate.cfg.Ejb3Column;
import org.hibernate.cfg.Ejb3JoinColumn;
import org.hibernate.cfg.Mappings;
import org.hibernate.cfg.NotYetImplementedException;
import org.hibernate.cfg.PkDrivenByDefaultMapsIdSecondPass;
import org.hibernate.cfg.SetSimpleValueTypeSecondPass;
import org.hibernate.internal.CoreMessageLogger;
import org.hibernate.internal.util.ReflectHelper;
import org.hibernate.internal.util.StringHelper;
import org.hibernate.mapping.SimpleValue;
import org.hibernate.mapping.Table;
import org.hibernate.type.CharacterArrayClobType;
import org.hibernate.type.EnumType;
import org.hibernate.type.PrimitiveCharacterArrayClobType;
import org.hibernate.type.SerializableToBlobType;
import org.hibernate.type.StandardBasicTypes;
import org.hibernate.type.WrappedMaterializedBlobType;
import org.hibernate.usertype.DynamicParameterizedType;
import org.jboss.logging.Logger;

/**
 * @author Emmanuel Bernard
 */
public class SimpleValueBinder {
    private static final CoreMessageLogger LOG = Logger.getMessageLogger(CoreMessageLogger.class, SimpleValueBinder.class.getName());

	private String propertyName;
	private String returnedClassName;
	private Ejb3Column[] columns;
	private String persistentClassName;
	private String explicitType = "";
	private String defaultType = "";
	private Properties typeParameters = new Properties();
	private Mappings mappings;
	private Table table;
	private SimpleValue simpleValue;
	private boolean isVersion;
	private String timeStampVersionType;
	//is a Map key
	private boolean key;
	private String referencedEntityName;
	private XProperty xproperty;
	private AccessType accessType;

	private AttributeConverterDefinition attributeConverterDefinition;

	public void setReferencedEntityName(String referencedEntityName) {
		this.referencedEntityName = referencedEntityName;
	}

	public boolean isVersion() {
		return isVersion;
	}

	public void setVersion(boolean isVersion) {
		this.isVersion = isVersion;
	}

	public void setTimestampVersionType(String versionType) {
		this.timeStampVersionType = versionType;
	}

	public void setPropertyName(String propertyName) {
		this.propertyName = propertyName;
	}

	public void setReturnedClassName(String returnedClassName) {
		this.returnedClassName = returnedClassName;

		if ( defaultType.length() == 0 ) {
			defaultType = returnedClassName;
		}
	}

	public void setTable(Table table) {
		this.table = table;
	}

	public void setColumns(Ejb3Column[] columns) {
		this.columns = columns;
	}


	public void setPersistentClassName(String persistentClassName) {
		this.persistentClassName = persistentClassName;
	}

	//TODO execute it lazily to be order safe

	public void setType(XProperty property, XClass returnedClass) {
		if ( returnedClass == null ) {
			return;
		} //we cannot guess anything
		XClass returnedClassOrElement = returnedClass;
                boolean isArray = false;
		if ( property.isArray() ) {
			returnedClassOrElement = property.getElementClass();
			isArray = true;
		}
		this.xproperty = property;
		Properties typeParameters = this.typeParameters;
		typeParameters.clear();
		String type = BinderHelper.ANNOTATION_STRING_DEFAULT;

		Type annType = property.getAnnotation( Type.class );
		if ( annType != null ) {
			setExplicitType( annType );
			type = explicitType;
		}
		else if ( ( !key && property.isAnnotationPresent( Temporal.class ) )
				|| ( key && property.isAnnotationPresent( MapKeyTemporal.class ) ) ) {

			boolean isDate;
			if ( mappings.getReflectionManager().equals( returnedClassOrElement, Date.class ) ) {
				isDate = true;
			}
			else if ( mappings.getReflectionManager().equals( returnedClassOrElement, Calendar.class ) ) {
				isDate = false;
			}
			else {
				throw new AnnotationException(
						"@Temporal should only be set on a java.util.Date or java.util.Calendar property: "
								+ StringHelper.qualify( persistentClassName, propertyName )
				);
			}
			final TemporalType temporalType = getTemporalType( property );
			switch ( temporalType ) {
				case DATE:
					type = isDate ? "date" : "calendar_date";
					break;
				case TIME:
					type = "time";
					if ( !isDate ) {
						throw new NotYetImplementedException(
								"Calendar cannot persist TIME only"
										+ StringHelper.qualify( persistentClassName, propertyName )
						);
					}
					break;
				case TIMESTAMP:
					type = isDate ? "timestamp" : "calendar";
					break;
				default:
					throw new AssertionFailure( "Unknown temporal type: " + temporalType );
			}
			explicitType = type;
		}
		else if ( property.isAnnotationPresent( Lob.class ) ) {
			if ( mappings.getReflectionManager().equals( returnedClassOrElement, java.sql.Clob.class ) ) {
				type = "clob";
			}
			else if ( mappings.getReflectionManager().equals( returnedClassOrElement, java.sql.Blob.class ) ) {
				type = "blob";
			}
			else if ( mappings.getReflectionManager().equals( returnedClassOrElement, String.class ) ) {
				type = StandardBasicTypes.MATERIALIZED_CLOB.getName();
			}
			else if ( mappings.getReflectionManager().equals( returnedClassOrElement, Character.class ) && isArray ) {
				type = CharacterArrayClobType.class.getName();
			}
			else if ( mappings.getReflectionManager().equals( returnedClassOrElement, char.class ) && isArray ) {
				type = PrimitiveCharacterArrayClobType.class.getName();
			}
			else if ( mappings.getReflectionManager().equals( returnedClassOrElement, Byte.class ) && isArray ) {
				type = WrappedMaterializedBlobType.class.getName();
			}
			else if ( mappings.getReflectionManager().equals( returnedClassOrElement, byte.class ) && isArray ) {
				type = StandardBasicTypes.MATERIALIZED_BLOB.getName();
			}
			else if ( mappings.getReflectionManager()
					.toXClass( Serializable.class )
					.isAssignableFrom( returnedClassOrElement ) ) {
				type = SerializableToBlobType.class.getName();
				//typeParameters = new Properties();
				typeParameters.setProperty(
						SerializableToBlobType.CLASS_NAME,
						returnedClassOrElement.getName()
				);
			}
			else {
				type = "blob";
			}
			explicitType = type;
		}
		else if ( ( !key && property.isAnnotationPresent( Enumerated.class ) )
				|| ( key && property.isAnnotationPresent( MapKeyEnumerated.class ) ) ) {
			type = EnumType.class.getName();
			explicitType = type;
		}

		// implicit type will check basic types and Serializable classes
		if ( columns == null ) {
			throw new AssertionFailure( "SimpleValueBinder.setColumns should be set before SimpleValueBinder.setType" );
		}

		if ( BinderHelper.ANNOTATION_STRING_DEFAULT.equals( type ) ) {
			if ( returnedClassOrElement.isEnum() ) {
				type = EnumType.class.getName();
			}
		}
		
		defaultType = BinderHelper.isEmptyAnnotationValue( type ) ? returnedClassName : type;
		this.typeParameters = typeParameters;
<<<<<<< HEAD
=======
		Type annType = property.getAnnotation( Type.class );
		setExplicitType( annType );

		applyAttributeConverter( property );
	}

	private void applyAttributeConverter(XProperty property) {
		final boolean canBeConverted = ! property.isAnnotationPresent( Id.class )
				&& ! isVersion
				&& ! isAssociation()
				&& ! property.isAnnotationPresent( Temporal.class )
				&& ! property.isAnnotationPresent( Enumerated.class );

		if ( canBeConverted ) {
			// @Convert annotations take precedence
			final Convert convertAnnotation = locateConvertAnnotation( property );
			if ( convertAnnotation != null ) {
				if ( ! convertAnnotation.disableConversion() ) {
					attributeConverterDefinition = mappings.locateAttributeConverter( convertAnnotation.converter() );
				}
			}
			else {
				attributeConverterDefinition = locateAutoApplyAttributeConverter( property );
			}
		}
	}

	private AttributeConverterDefinition locateAutoApplyAttributeConverter(XProperty property) {
		final Class propertyType = mappings.getReflectionManager().toClass( property.getType() );
		for ( AttributeConverterDefinition attributeConverterDefinition : mappings.getAttributeConverters() ) {
			if ( areTypeMatch( attributeConverterDefinition.getEntityAttributeType(), propertyType ) ) {
				return attributeConverterDefinition;
			}
		}
		return null;
	}

	private boolean isAssociation() {
		// todo : this information is only known to caller(s), need to pass that information in somehow.
		// or, is this enough?
		return referencedEntityName != null;
	}

	@SuppressWarnings("unchecked")
	private Convert locateConvertAnnotation(XProperty property) {
		// first look locally on the property for @Convert
		Convert localConvertAnnotation = property.getAnnotation( Convert.class );
		if ( localConvertAnnotation != null ) {
			return localConvertAnnotation;
		}

		if ( persistentClassName == null ) {
			LOG.debug( "Persistent Class name not known during attempt to locate @Convert annotations" );
			return null;
		}

		final XClass owner;
		try {
			final Class ownerClass = ReflectHelper.classForName( persistentClassName );
			owner = mappings.getReflectionManager().classForName( persistentClassName, ownerClass  );
		}
		catch (ClassNotFoundException e) {
			throw new AnnotationException( "Unable to resolve Class reference during attempt to locate @Convert annotations" );
		}

		return lookForEntityDefinedConvertAnnotation( property, owner );
	}

	private Convert lookForEntityDefinedConvertAnnotation(XProperty property, XClass owner) {
		if ( owner == null ) {
			// we have hit the root of the entity hierarchy
			return null;
		}

		{
			Convert convertAnnotation = owner.getAnnotation( Convert.class );
			if ( convertAnnotation != null && isMatch( convertAnnotation, property ) ) {
				return convertAnnotation;
			}
		}

		{
			Converts convertsAnnotation = owner.getAnnotation( Converts.class );
			if ( convertsAnnotation != null ) {
				for ( Convert convertAnnotation : convertsAnnotation.value() ) {
					if ( isMatch( convertAnnotation, property ) ) {
						return convertAnnotation;
					}
				}
			}
		}

		// finally, look on superclass
		return lookForEntityDefinedConvertAnnotation( property, owner.getSuperclass() );
	}

	@SuppressWarnings("unchecked")
	private boolean isMatch(Convert convertAnnotation, XProperty property) {
		return property.getName().equals( convertAnnotation.attributeName() )
				&& isTypeMatch( convertAnnotation.converter(), property );
	}

	private boolean isTypeMatch(Class<? extends AttributeConverter> attributeConverterClass, XProperty property) {
		return areTypeMatch(
				extractEntityAttributeType( attributeConverterClass ),
				mappings.getReflectionManager().toClass( property.getType() )
		);
	}

	private Class extractEntityAttributeType(Class<? extends AttributeConverter> attributeConverterClass) {
		// this is duplicated in SimpleValue...
		final TypeVariable[] attributeConverterTypeInformation = attributeConverterClass.getTypeParameters();
		if ( attributeConverterTypeInformation == null || attributeConverterTypeInformation.length < 2 ) {
			throw new AnnotationException(
					"AttributeConverter [" + attributeConverterClass.getName()
							+ "] did not retain parameterized type information"
			);
		}

		if ( attributeConverterTypeInformation.length > 2 ) {
			LOG.debug(
					"AttributeConverter [" + attributeConverterClass.getName()
							+ "] specified more than 2 parameterized types"
			);
		}
		final Class entityAttributeJavaType = extractType( attributeConverterTypeInformation[0] );
		if ( entityAttributeJavaType == null ) {
			throw new AnnotationException(
					"Could not determine 'entity attribute' type from given AttributeConverter [" +
							attributeConverterClass.getName() + "]"
			);
		}
		return entityAttributeJavaType;
	}

	private Class extractType(TypeVariable typeVariable) {
		java.lang.reflect.Type[] boundTypes = typeVariable.getBounds();
		if ( boundTypes == null || boundTypes.length != 1 ) {
			return null;
		}

		return (Class) boundTypes[0];
	}

	private boolean areTypeMatch(Class converterDefinedType, Class propertyType) {
		if ( converterDefinedType == null ) {
			throw new AnnotationException( "AttributeConverter defined java type cannot be null" );
		}
		if ( propertyType == null ) {
			throw new AnnotationException( "Property defined java type cannot be null" );
		}

		return converterDefinedType.equals( propertyType )
				|| arePrimitiveWrapperEquivalents( converterDefinedType, propertyType );
	}

	private boolean arePrimitiveWrapperEquivalents(Class converterDefinedType, Class propertyType) {
		if ( converterDefinedType.isPrimitive() ) {
			return getWrapperEquivalent( converterDefinedType ).equals( propertyType );
		}
		else if ( propertyType.isPrimitive() ) {
			return getWrapperEquivalent( propertyType ).equals( converterDefinedType );
		}
		return false;
	}

	private static Class getWrapperEquivalent(Class primitive) {
		if ( ! primitive.isPrimitive() ) {
			throw new AssertionFailure( "Passed type for which to locate wrapper equivalent was not a primitive" );
		}

		if ( boolean.class.equals( primitive ) ) {
			return Boolean.class;
		}
		else if ( char.class.equals( primitive ) ) {
			return Character.class;
		}
		else if ( byte.class.equals( primitive ) ) {
			return Byte.class;
		}
		else if ( short.class.equals( primitive ) ) {
			return Short.class;
		}
		else if ( int.class.equals( primitive ) ) {
			return Integer.class;
		}
		else if ( long.class.equals( primitive ) ) {
			return Long.class;
		}
		else if ( float.class.equals( primitive ) ) {
			return Float.class;
		}
		else if ( double.class.equals( primitive ) ) {
			return Double.class;
		}

		throw new AssertionFailure( "Unexpected primitive type (VOID most likely) passed to getWrapperEquivalent" );
>>>>>>> 6f1423a8
	}
	
	private TemporalType getTemporalType(XProperty property) {
		if ( key ) {
			MapKeyTemporal ann = property.getAnnotation( MapKeyTemporal.class );
			return ann.value();
		}
		else {
			Temporal ann = property.getAnnotation( Temporal.class );
			return ann.value();
		}
	}

	public void setExplicitType(String explicitType) {
		this.explicitType = explicitType;
	}

	//FIXME raise an assertion failure  if setResolvedTypeMapping(String) and setResolvedTypeMapping(Type) are use at the same time

	public void setExplicitType(Type typeAnn) {
		if ( typeAnn != null ) {
			explicitType = typeAnn.type();
			typeParameters.clear();
			for ( Parameter param : typeAnn.parameters() ) {
				typeParameters.setProperty( param.name(), param.value() );
			}
		}
	}

	public void setMappings(Mappings mappings) {
		this.mappings = mappings;
	}

	private void validate() {
		//TODO check necessary params
		Ejb3Column.checkPropertyConsistency( columns, propertyName );
	}

	public SimpleValue make() {

		validate();
		LOG.debugf( "building SimpleValue for %s", propertyName );
		if ( table == null ) {
			table = columns[0].getTable();
		}
		simpleValue = new SimpleValue( mappings, table );

		linkWithValue();

		boolean isInSecondPass = mappings.isInSecondPass();
		SetSimpleValueTypeSecondPass secondPass = new SetSimpleValueTypeSecondPass( this );
		if ( !isInSecondPass ) {
			//Defer this to the second pass
			mappings.addSecondPass( secondPass );
		}
		else {
			//We are already in second pass
			fillSimpleValue();
		}
		return simpleValue;
	}

	public void linkWithValue() {
		if ( columns[0].isNameDeferred() && !mappings.isInSecondPass() && referencedEntityName != null ) {
			mappings.addSecondPass(
					new PkDrivenByDefaultMapsIdSecondPass(
							referencedEntityName, ( Ejb3JoinColumn[] ) columns, simpleValue
					)
			);
		}
		else {
			for ( Ejb3Column column : columns ) {
				column.linkWithValue( simpleValue );
			}
		}
	}

	public void fillSimpleValue() {
		LOG.debugf( "Setting SimpleValue typeName for %s", propertyName );
<<<<<<< HEAD
		
		String type;
		org.hibernate.mapping.TypeDef typeDef;
		
		if ( !BinderHelper.isEmptyAnnotationValue( explicitType ) ) {
			type = explicitType;
			typeDef = mappings.getTypeDef( type );
		}
		else {
			// try implicit type
			org.hibernate.mapping.TypeDef implicitTypeDef = mappings.getTypeDef( returnedClassName );
			if ( implicitTypeDef != null ) {
				typeDef = implicitTypeDef;
				type = returnedClassName;
			}
			else {
				typeDef = mappings.getTypeDef( defaultType );
				type = defaultType;
			}
		}
		
		if ( typeDef != null ) {
			type = typeDef.getTypeClass();
			simpleValue.setTypeParameters( typeDef.getParameters() );
		}
		
		if ( typeParameters != null && typeParameters.size() != 0 ) {
			//explicit type params takes precedence over type def params
			simpleValue.setTypeParameters( typeParameters );
		}
		simpleValue.setTypeName( type );		
		
		if ( persistentClassName != null ) {
=======

		if ( attributeConverterDefinition != null ) {
			if ( ! BinderHelper.isEmptyAnnotationValue( explicitType ) ) {
				throw new AnnotationException(
						String.format(
								"AttributeConverter and explicit Type cannot be applied to same attribute [%s.%s];" +
										"remove @Type or specify @Convert(disableConversion = true)",
								persistentClassName,
								propertyName
						)
				);
			}
			simpleValue.setJpaAttributeConverterDefinition( attributeConverterDefinition );
		}
		else {
			String type = BinderHelper.isEmptyAnnotationValue( explicitType ) ? returnedClassName : explicitType;
			org.hibernate.mapping.TypeDef typeDef = mappings.getTypeDef( type );
			if ( typeDef != null ) {
				type = typeDef.getTypeClass();
				simpleValue.setTypeParameters( typeDef.getParameters() );
			}
			if ( typeParameters != null && typeParameters.size() != 0 ) {
				//explicit type params takes precedence over type def params
				simpleValue.setTypeParameters( typeParameters );
			}
			simpleValue.setTypeName( type );
		}

		if ( persistentClassName != null || attributeConverterDefinition != null ) {
>>>>>>> 6f1423a8
			simpleValue.setTypeUsingReflection( persistentClassName, propertyName );
		}

		if ( !simpleValue.isTypeSpecified() && isVersion() ) {
			simpleValue.setTypeName( "integer" );
		}

		// HHH-5205
		if ( timeStampVersionType != null ) {
			simpleValue.setTypeName( timeStampVersionType );
		}
		
		if ( !BinderHelper.isEmptyAnnotationValue( simpleValue.getTypeName() )
				&& simpleValue.getMappings().getTypeResolver().basic( simpleValue.getTypeName() ) == null ) {
			try {
				Class typeClass = ReflectHelper.classForName( simpleValue.getTypeName() );

				if ( typeClass != null && DynamicParameterizedType.class.isAssignableFrom( typeClass ) ) {
					Properties parameters = simpleValue.getTypeParameters();
					if ( parameters == null ) {
						parameters = new Properties();
					}
					parameters.put( DynamicParameterizedType.IS_DYNAMIC, Boolean.toString( true ) );
					parameters.put( DynamicParameterizedType.RETURNED_CLASS, returnedClassName );
					parameters.put( DynamicParameterizedType.IS_PRIMARY_KEY, Boolean.toString( key ) );

					parameters.put( DynamicParameterizedType.ENTITY, persistentClassName );
					parameters.put( DynamicParameterizedType.PROPERTY, xproperty.getName() );
					parameters.put( DynamicParameterizedType.ACCESS_TYPE, accessType.getType() );
					simpleValue.setTypeParameters( parameters );
				}
			}
			catch ( ClassNotFoundException cnfe ) {
				throw new MappingException( "Could not determine type for: " + simpleValue.getTypeName(), cnfe );
			}
		}

	}

	public void setKey(boolean key) {
		this.key = key;
	}

<<<<<<< HEAD
	public AccessType getAccessType() {
		return accessType;
	}

	public void setAccessType(AccessType accessType) {
		this.accessType = accessType;
	}
=======
>>>>>>> 6f1423a8
}<|MERGE_RESOLUTION|>--- conflicted
+++ resolved
@@ -24,13 +24,7 @@
 package org.hibernate.cfg.annotations;
 
 import java.io.Serializable;
-<<<<<<< HEAD
 import java.lang.annotation.Annotation;
-import java.util.Calendar;
-import java.util.Date;
-import java.util.Properties;
-
-=======
 import java.lang.reflect.TypeVariable;
 import java.sql.Types;
 import java.util.Calendar;
@@ -39,7 +33,6 @@
 import javax.persistence.AttributeConverter;
 import javax.persistence.Convert;
 import javax.persistence.Converts;
->>>>>>> 6f1423a8
 import javax.persistence.Enumerated;
 import javax.persistence.Id;
 import javax.persistence.Lob;
@@ -55,12 +48,9 @@
 import org.hibernate.annotations.Type;
 import org.hibernate.annotations.common.reflection.XClass;
 import org.hibernate.annotations.common.reflection.XProperty;
-<<<<<<< HEAD
+import org.hibernate.annotations.common.util.ReflectHelper;
 import org.hibernate.cfg.AccessType;
-=======
-import org.hibernate.annotations.common.util.ReflectHelper;
 import org.hibernate.cfg.AttributeConverterDefinition;
->>>>>>> 6f1423a8
 import org.hibernate.cfg.BinderHelper;
 import org.hibernate.cfg.Ejb3Column;
 import org.hibernate.cfg.Ejb3JoinColumn;
@@ -69,7 +59,6 @@
 import org.hibernate.cfg.PkDrivenByDefaultMapsIdSecondPass;
 import org.hibernate.cfg.SetSimpleValueTypeSecondPass;
 import org.hibernate.internal.CoreMessageLogger;
-import org.hibernate.internal.util.ReflectHelper;
 import org.hibernate.internal.util.StringHelper;
 import org.hibernate.mapping.SimpleValue;
 import org.hibernate.mapping.Table;
@@ -262,13 +251,9 @@
 				type = EnumType.class.getName();
 			}
 		}
-		
+
 		defaultType = BinderHelper.isEmptyAnnotationValue( type ) ? returnedClassName : type;
 		this.typeParameters = typeParameters;
-<<<<<<< HEAD
-=======
-		Type annType = property.getAnnotation( Type.class );
-		setExplicitType( annType );
 
 		applyAttributeConverter( property );
 	}
@@ -464,7 +449,6 @@
 		}
 
 		throw new AssertionFailure( "Unexpected primitive type (VOID most likely) passed to getWrapperEquivalent" );
->>>>>>> 6f1423a8
 	}
 	
 	private TemporalType getTemporalType(XProperty property) {
@@ -544,42 +528,7 @@
 
 	public void fillSimpleValue() {
 		LOG.debugf( "Setting SimpleValue typeName for %s", propertyName );
-<<<<<<< HEAD
-		
-		String type;
-		org.hibernate.mapping.TypeDef typeDef;
-		
-		if ( !BinderHelper.isEmptyAnnotationValue( explicitType ) ) {
-			type = explicitType;
-			typeDef = mappings.getTypeDef( type );
-		}
-		else {
-			// try implicit type
-			org.hibernate.mapping.TypeDef implicitTypeDef = mappings.getTypeDef( returnedClassName );
-			if ( implicitTypeDef != null ) {
-				typeDef = implicitTypeDef;
-				type = returnedClassName;
-			}
-			else {
-				typeDef = mappings.getTypeDef( defaultType );
-				type = defaultType;
-			}
-		}
-		
-		if ( typeDef != null ) {
-			type = typeDef.getTypeClass();
-			simpleValue.setTypeParameters( typeDef.getParameters() );
-		}
-		
-		if ( typeParameters != null && typeParameters.size() != 0 ) {
-			//explicit type params takes precedence over type def params
-			simpleValue.setTypeParameters( typeParameters );
-		}
-		simpleValue.setTypeName( type );		
-		
-		if ( persistentClassName != null ) {
-=======
-
+                
 		if ( attributeConverterDefinition != null ) {
 			if ( ! BinderHelper.isEmptyAnnotationValue( explicitType ) ) {
 				throw new AnnotationException(
@@ -594,8 +543,26 @@
 			simpleValue.setJpaAttributeConverterDefinition( attributeConverterDefinition );
 		}
 		else {
-			String type = BinderHelper.isEmptyAnnotationValue( explicitType ) ? returnedClassName : explicitType;
-			org.hibernate.mapping.TypeDef typeDef = mappings.getTypeDef( type );
+			String type;
+			org.hibernate.mapping.TypeDef typeDef;
+
+			if ( !BinderHelper.isEmptyAnnotationValue( explicitType ) ) {
+				type = explicitType;
+				typeDef = mappings.getTypeDef( type );
+			}
+			else {
+				// try implicit type
+				org.hibernate.mapping.TypeDef implicitTypeDef = mappings.getTypeDef( returnedClassName );
+				if ( implicitTypeDef != null ) {
+					typeDef = implicitTypeDef;
+					type = returnedClassName;
+				}
+				else {
+					typeDef = mappings.getTypeDef( defaultType );
+					type = defaultType;
+				}
+			}
+
 			if ( typeDef != null ) {
 				type = typeDef.getTypeClass();
 				simpleValue.setTypeParameters( typeDef.getParameters() );
@@ -608,7 +575,6 @@
 		}
 
 		if ( persistentClassName != null || attributeConverterDefinition != null ) {
->>>>>>> 6f1423a8
 			simpleValue.setTypeUsingReflection( persistentClassName, propertyName );
 		}
 
@@ -621,7 +587,7 @@
 			simpleValue.setTypeName( timeStampVersionType );
 		}
 		
-		if ( !BinderHelper.isEmptyAnnotationValue( simpleValue.getTypeName() )
+		if ( simpleValue.getTypeName() != null && simpleValue.getTypeName().length() > 0
 				&& simpleValue.getMappings().getTypeResolver().basic( simpleValue.getTypeName() ) == null ) {
 			try {
 				Class typeClass = ReflectHelper.classForName( simpleValue.getTypeName() );
@@ -652,7 +618,6 @@
 		this.key = key;
 	}
 
-<<<<<<< HEAD
 	public AccessType getAccessType() {
 		return accessType;
 	}
@@ -660,6 +625,4 @@
 	public void setAccessType(AccessType accessType) {
 		this.accessType = accessType;
 	}
-=======
->>>>>>> 6f1423a8
 }