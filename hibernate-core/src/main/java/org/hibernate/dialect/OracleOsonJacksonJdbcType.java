--- conflicted
+++ resolved
@@ -75,18 +75,11 @@
 
 				FormatMapper mapper = options.getSession().getSessionFactory().getFastSessionServices().getJsonFormatMapper();
 				// TODO : we should not have to do this.
-<<<<<<< HEAD
-				//    for now we have to inject the objectMapper.
-				//    As this is not a validated architectural decision, we do not
-				//     modify the interface yet.
-				((JacksonOsonFormatMapper)mapper).setJacksonObjectMapper(objectMapper, getEmbeddableMappingType());
+				((JacksonOsonFormatMapper)mapper).setEmbeddableMappingType( getEmbeddableMappingType());
 
 				if(getEmbeddableMappingType()!= null) {
 					return ((JacksonOsonFormatMapper)mapper).toOson(value,javaType,options,getEmbeddableMappingType());
 				}
-=======
-				((JacksonOsonFormatMapper)mapper).setEmbeddableMappingType( getEmbeddableMappingType());
->>>>>>> 3dddb439
 
 				ByteArrayOutputStream out = new ByteArrayOutputStream();
 				JsonFactory osonFactory = (JsonFactory) osonFactoryKlass.getDeclaredConstructor().newInstance();
