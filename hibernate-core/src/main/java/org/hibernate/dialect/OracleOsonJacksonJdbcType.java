/*
 * SPDX-License-Identifier: LGPL-2.1-or-later
 * Copyright Red Hat Inc. and Hibernate Authors
 */
package org.hibernate.dialect;

import com.fasterxml.jackson.core.JsonFactory;
import com.fasterxml.jackson.core.JsonGenerator;
import com.fasterxml.jackson.core.JsonParser;
import oracle.jdbc.OracleType;
import oracle.sql.json.OracleJsonDatum;
import org.hibernate.metamodel.mapping.EmbeddableMappingType;
import org.hibernate.metamodel.spi.RuntimeModelCreationContext;
import org.hibernate.type.descriptor.ValueBinder;
import org.hibernate.type.descriptor.ValueExtractor;
import org.hibernate.type.descriptor.WrapperOptions;
import org.hibernate.type.descriptor.java.JavaType;
import org.hibernate.type.descriptor.jdbc.AggregateJdbcType;
import org.hibernate.type.descriptor.jdbc.BasicBinder;
import org.hibernate.type.descriptor.jdbc.BasicExtractor;
import org.hibernate.type.format.FormatMapper;
import org.hibernate.type.format.jackson.JacksonOsonFormatMapper;

import java.io.ByteArrayOutputStream;
import java.sql.CallableStatement;
import java.sql.PreparedStatement;
import java.sql.ResultSet;
import java.sql.SQLException;

/**
 * @author Emmanuel Jannetti
 */
public class OracleOsonJacksonJdbcType extends OracleJsonJdbcType {
	public static final OracleOsonJacksonJdbcType INSTANCE = new OracleOsonJacksonJdbcType( null );

	private static final Class osonFactoryKlass;
	static {
		try {
			osonFactoryKlass = JacksonOsonFormatMapper.class.getClassLoader().loadClass( "oracle.jdbc.provider.oson.OsonFactory" );
		}
		catch (ClassNotFoundException | LinkageError e) {
			// should not happen as OracleOsonJacksonJdbcType is loaded
			// only when Oracle OSON JDBC extension is present
			// see OracleDialect class.
			throw new ExceptionInInitializerError( "OracleOsonJacksonJdbcType class loaded without OSON extension: " + e.getClass()+" "+ e.getMessage());
		}
	}


	private OracleOsonJacksonJdbcType(EmbeddableMappingType embeddableMappingType) {
		super( embeddableMappingType );
	}

	@Override
	public String toString() {
		return "OracleOsonJacksonJdbcType";
	}

	@Override
	public AggregateJdbcType resolveAggregateJdbcType(
			EmbeddableMappingType mappingType,
			String sqlType,
			RuntimeModelCreationContext creationContext) {
		return new OracleOsonJacksonJdbcType( mappingType );
	}

	@Override
	public <X> ValueBinder<X> getBinder(JavaType<X> javaType) {



		return new BasicBinder<>( javaType, this ) {

			private <X> byte[] toOson(X value, JavaType<X> javaType, WrapperOptions options) throws Exception {

				FormatMapper mapper = options.getSession().getSessionFactory().getFastSessionServices().getJsonFormatMapper();

				if (getEmbeddableMappingType()!= null) {
					return ((JacksonOsonFormatMapper)mapper).fromObjectArray(value,javaType,options,getEmbeddableMappingType());
				}

				ByteArrayOutputStream out = new ByteArrayOutputStream();
				JsonFactory osonFactory = (JsonFactory) osonFactoryKlass.getDeclaredConstructor().newInstance();
				JsonGenerator osonGen = osonFactory.createGenerator( out );
				mapper.writeToTarget( value, javaType, osonGen, options );
				osonGen.close(); // until now
				return out.toByteArray();
			}

			@Override
			protected void doBind(PreparedStatement st, X value, int index, WrapperOptions options)
					throws SQLException {
				try {
					st.setObject( index, toOson( value, getJavaType(), options ), OracleType.JSON);
				}
				catch (Exception e) {
					throw new SQLException( e );
				}
			}

			@Override
			protected void doBind(CallableStatement st, X value, String name, WrapperOptions options)
					throws SQLException {
				try {
					st.setObject( name, toOson( value, getJavaType(), options ), OracleType.JSON);
				}
				catch (Exception e) {
					throw new SQLException( e );
				}
			}
		};
	}

	@Override
	public <X> ValueExtractor<X> getExtractor(JavaType<X> javaType) {

		if (javaType.getJavaTypeClass().isAssignableFrom( String.class )) {
			return super.getExtractor(javaType);
		}

		return new BasicExtractor<>( javaType, this ) {

			private X fromOson(byte[] osonBytes, WrapperOptions options) throws Exception {

				FormatMapper mapper = options.getSession().getSessionFactory().getFastSessionServices().getJsonFormatMapper();

				if (getEmbeddableMappingType() != null &&
						getJavaType().getJavaTypeClass() == Object[].class) {
					// We are dealing with embeddable (@Embeddable) and we request
					// an array of objects. We use JsonParser to fetch values
					// and build the array.(as opposed to let Jackson do it as we do not
					// have a proper object definition at that stage).
					return ((JacksonOsonFormatMapper)mapper).toObjectArray(
							getEmbeddableMappingType(), osonBytes, options );
				}

				JavaType <X> type = getJavaType();
				if (getEmbeddableMappingType() != null) {
					// We are dealing with embeddable (@Embeddable)
					type = (JavaType<X>) getEmbeddableMappingType().getJavaType();
				}

				JsonFactory osonFactory = (JsonFactory) osonFactoryKlass.getDeclaredConstructor().newInstance();
				JsonParser osonParser = osonFactory.createParser(  osonBytes );

				return mapper.readFromSource( type, osonParser, options );
			}

			private X doExtraction(OracleJsonDatum datum,  WrapperOptions options) throws SQLException {
				if ( datum == null ) {
					return null;
				}
				byte[] osonBytes = datum.shareBytes();
				try {
					return fromOson( osonBytes ,options);
				}
				catch (Exception e) {
					throw new SQLException( e );
				}
			}

			@Override
			protected X doExtract(ResultSet rs, int paramIndex, WrapperOptions options) throws SQLException {
<<<<<<< HEAD
				// can I use rs.getBinaryStream( paramIndex); ?
				try {
					if(javaType.getJavaType() == String.class || javaType.getJavaType() == Object.class) {
						return fromString( rs.getString( paramIndex ),javaType,options );
					}

					OracleJsonDatum ojd = rs.getObject( paramIndex, OracleJsonDatum.class );
					return doExtraction(ojd,options);
				}catch (SQLException e) {
					// fallback to string if possible

					throw new SQLException( e );
				}

=======
					OracleJsonDatum ojd = rs.getObject( paramIndex, OracleJsonDatum.class );
					return doExtraction(ojd,options);
>>>>>>> e1e88c2f
			}

			@Override
			protected X doExtract(CallableStatement statement, int index, WrapperOptions options) throws SQLException {
				OracleJsonDatum ojd = statement.getObject( index, OracleJsonDatum.class );
				return doExtraction(ojd,options);
			}

			@Override
			protected X doExtract(CallableStatement statement, String name, WrapperOptions options)
					throws SQLException {
				OracleJsonDatum ojd = statement.getObject( name, OracleJsonDatum.class );
				return doExtraction(ojd,options);
			}

		};
	}


}<|MERGE_RESOLUTION|>--- conflicted
+++ resolved
@@ -161,7 +161,6 @@
 
 			@Override
 			protected X doExtract(ResultSet rs, int paramIndex, WrapperOptions options) throws SQLException {
-<<<<<<< HEAD
 				// can I use rs.getBinaryStream( paramIndex); ?
 				try {
 					if(javaType.getJavaType() == String.class || javaType.getJavaType() == Object.class) {
@@ -176,10 +175,6 @@
 					throw new SQLException( e );
 				}
 
-=======
-					OracleJsonDatum ojd = rs.getObject( paramIndex, OracleJsonDatum.class );
-					return doExtraction(ojd,options);
->>>>>>> e1e88c2f
 			}
 
 			@Override
