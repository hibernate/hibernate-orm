/*
 * Hibernate, Relational Persistence for Idiomatic Java
 *
 * License: GNU Lesser General Public License (LGPL), version 2.1 or later.
 * See the lgpl.txt file in the root directory or <http://www.gnu.org/licenses/lgpl-2.1.html>.
 */
package org.hibernate.dialect;

import java.sql.CallableStatement;
import java.sql.DatabaseMetaData;
import java.sql.ResultSet;
import java.sql.SQLException;
import java.sql.Types;
import java.util.Iterator;
import java.util.Map;

import org.hibernate.JDBCException;
import org.hibernate.LockMode;
import org.hibernate.LockOptions;
import org.hibernate.PessimisticLockException;
import org.hibernate.cfg.Environment;
import org.hibernate.dialect.function.CommonFunctionFactory;
<<<<<<< HEAD
=======
import org.hibernate.dialect.function.PostgresExtractEmulation;
import org.hibernate.query.TemporalUnit;
import org.hibernate.query.sqm.SemanticException;
>>>>>>> 566c8f54
import org.hibernate.query.spi.QueryEngine;
import org.hibernate.query.sqm.mutation.spi.idtable.StandardIdTableSupport;
import org.hibernate.query.sqm.mutation.spi.SqmMutationStrategy;
import org.hibernate.query.sqm.mutation.spi.idtable.LocalTempTableExporter;
import org.hibernate.query.sqm.mutation.spi.idtable.LocalTemporaryTableStrategy;
import org.hibernate.dialect.identity.IdentityColumnSupport;
import org.hibernate.dialect.identity.PostgreSQL81IdentityColumnSupport;
import org.hibernate.dialect.pagination.AbstractLimitHandler;
import org.hibernate.dialect.pagination.LimitHandler;
import org.hibernate.dialect.pagination.LimitHelper;
import org.hibernate.engine.spi.RowSelection;
import org.hibernate.exception.LockAcquisitionException;
import org.hibernate.exception.spi.SQLExceptionConversionDelegate;
import org.hibernate.exception.spi.TemplatedViolatedConstraintNameExtracter;
import org.hibernate.exception.spi.ViolatedConstraintNameExtracter;
import org.hibernate.internal.util.JdbcExceptionHelper;
import org.hibernate.procedure.internal.PostgresCallableStatementSupport;
import org.hibernate.procedure.spi.CallableStatementSupport;
import org.hibernate.type.spi.StandardSpiBasicTypes;
import org.hibernate.type.descriptor.sql.spi.BlobSqlDescriptor;
import org.hibernate.type.descriptor.sql.spi.ClobSqlDescriptor;
import org.hibernate.type.descriptor.sql.spi.SqlTypeDescriptor;

import static org.hibernate.query.TemporalUnit.DAY;
import static org.hibernate.query.TemporalUnit.EPOCH;
import static org.hibernate.query.TemporalUnit.MONTH;
import static org.hibernate.query.TemporalUnit.QUARTER;
import static org.hibernate.query.TemporalUnit.YEAR;
import static org.hibernate.query.TemporalUnit.conversionFactor;
import static org.hibernate.type.descriptor.internal.DateTimeUtils.wrapAsAnsiDateLiteral;
import static org.hibernate.type.descriptor.internal.DateTimeUtils.wrapAsAnsiTimeLiteral;

/**
 * An SQL dialect for Postgres
 * <p/>
 * For discussion of BLOB support in Postgres, as of 8.4, have a peek at
 * <a href="http://jdbc.postgresql.org/documentation/84/binary-data.html">http://jdbc.postgresql.org/documentation/84/binary-data.html</a>.
 * For the effects in regards to Hibernate see <a href="http://in.relation.to/15492.lace">http://in.relation.to/15492.lace</a>
 *
 * @author Gavin King
 */
@SuppressWarnings("deprecation")
public class PostgreSQL81Dialect extends Dialect {

	private static final AbstractLimitHandler LIMIT_HANDLER = new AbstractLimitHandler() {
		@Override
		public String processSql(String sql, RowSelection selection) {
			final boolean hasOffset = LimitHelper.hasFirstRow( selection );
			return sql + (hasOffset ? " limit ? offset ?" : " limit ?");
		}

		@Override
		public boolean supportsLimit() {
			return true;
		}

		@Override
		public boolean bindLimitParametersInReverseOrder() {
			return true;
		}
	};

	/**
	 * Constructs a PostgreSQL81Dialect
	 */
	public PostgreSQL81Dialect() {
		super();

		registerColumnType( Types.TINYINT, "smallint" ); //no tinyint, not even in Postgres 11

		registerColumnType( Types.VARBINARY, "bytea" );
		registerColumnType( Types.BINARY, "bytea" );
		registerColumnType( Types.LONGVARBINARY, "bytea" );
		registerColumnType( Types.LONGVARCHAR, "text" );

		registerColumnType( Types.BLOB, "bytea" );
		registerColumnType( Types.CLOB, "text" );

		//there are no nchar/nvarchar types in Postgres
		registerColumnType( Types.NCHAR, "char($l)" );
		registerColumnType( Types.NVARCHAR, "varchar($l)" );
		registerColumnType( Types.LONGNVARCHAR, "varchar($l)" );

		getDefaultProperties().setProperty( Environment.STATEMENT_BATCH_SIZE, DEFAULT_BATCH_SIZE );
		getDefaultProperties().setProperty( Environment.NON_CONTEXTUAL_LOB_CREATION, "true" );
	}

	@Override
<<<<<<< HEAD
	public int getPreferredSqlTypeCodeForBoolean() {
		return Types.BOOLEAN;
=======
	public void timestampadd(
			TemporalUnit unit,
			Renderer magnitude, Renderer to,
			Appender sqlAppender,
			boolean timestamp) {
		sqlAppender.append("(");
		to.render();
		boolean subtract = false;
		//TODO: do something nicer for negative magnitude
//		if ( magnitude.startsWith("-") ) {
//			subtract = true;
//			magnitude = magnitude.substring(1);
//		}
		sqlAppender.append(subtract ? " - " : " + ");
		switch ( unit ) {
			case NANOSECOND:
				sqlAppender.append("(");
				magnitude.render();
				sqlAppender.append(")/1e3 * interval '1 microsecond'");
				break;
			case QUARTER: //quarter is not supported in interval literals
				sqlAppender.append("(");
				magnitude.render();
				sqlAppender.append(") * interval '3 month'");
				break;
			default:
				//TODO: do something nicer for literal magnitude
//				if ( magnitude.matches("\\d+") ) {
//					sqlAppender.append("interval '");
//					sqlAppender.append( magnitude );
//				}
//				else {
					sqlAppender.append("(");
					magnitude.render();
					sqlAppender.append(") * interval '1");
//				}
				sqlAppender.append(" ");
				sqlAppender.append( unit.toString() );
				sqlAppender.append("'");
		}
		sqlAppender.append(")");
	}

	@Override
	public void timestampdiff(
			TemporalUnit unit,
			Renderer from, Renderer to,
			Appender sqlAppender,
			boolean fromTimestamp, boolean toTimestamp) {
		if ( !toTimestamp && !fromTimestamp && unit==DAY ) {
			// special case: subtraction of two dates
			// results in an integer number of days
			// instead of an INTERVAL
			sqlAppender.append("(");
			to.render();
			sqlAppender.append("-");
			from.render();
			sqlAppender.append(")");
		}
		else {
			switch (unit) {
				case YEAR:
					extractField(sqlAppender, from, to, YEAR, fromTimestamp, toTimestamp, unit);
					break;
				case QUARTER:
					sqlAppender.append("(");
					extractField(sqlAppender, from, to, YEAR, fromTimestamp, toTimestamp, unit);
					sqlAppender.append("+");
					extractField(sqlAppender, from, to, QUARTER, fromTimestamp, toTimestamp, unit);
					sqlAppender.append(")");
					break;
				case MONTH:
					sqlAppender.append("(");
					extractField(sqlAppender, from, to, YEAR, fromTimestamp, toTimestamp, unit);
					sqlAppender.append("+");
					extractField(sqlAppender, from, to, MONTH, fromTimestamp, toTimestamp, unit);
					sqlAppender.append(")");
					break;
				case WEEK: //week is not supported by extract() when the argument is a duration
				case DAY:
					extractField(sqlAppender, from, to, DAY, fromTimestamp, toTimestamp, unit);
					break;
				case HOUR:
				case MINUTE:
				case SECOND:
				case NANOSECOND:
					extractField(sqlAppender, from, to, EPOCH, fromTimestamp, toTimestamp, unit);
					break;
				default:
					throw new SemanticException("unrecognized field: " + unit);
			}
		}
	}

	private void extractField(
			Appender sqlAppender,
			Renderer from, Renderer to,
			TemporalUnit unit,
			boolean fromTimestamp, boolean toTimestamp,
			TemporalUnit toUnit) {
		sqlAppender.append("extract(");
		sqlAppender.append( unit.toString() );
		sqlAppender.append(" from ");
		if ( !toTimestamp && !fromTimestamp ) {
			// special case subtraction of two
			// dates results in an integer not
			// an Interval
			sqlAppender.append("age(");
			to.render();
			sqlAppender.append(",");
			from.render();
			sqlAppender.append(")");
		}
		else {
			switch (unit) {
				case YEAR:
				case MONTH:
				case QUARTER:
					sqlAppender.append("age(");
					to.render();
					sqlAppender.append(",");
					from.render();
					sqlAppender.append(")");
					break;
				case DAY:
				case HOUR:
				case MINUTE:
				case SECOND:
				case EPOCH:
					to.render();
					sqlAppender.append("-");
					from.render();
					break;
				default:
					throw new SemanticException(unit + " is not a legal field");
			}
		}
		sqlAppender.append(")");
		sqlAppender.append( conversionFactor(unit, toUnit) );
>>>>>>> 566c8f54
	}

	@Override
	public void initializeFunctionRegistry(QueryEngine queryEngine) {
		super.initializeFunctionRegistry( queryEngine );

		CommonFunctionFactory.cot( queryEngine );
		CommonFunctionFactory.radians( queryEngine );
		CommonFunctionFactory.degrees( queryEngine );
		CommonFunctionFactory.trunc( queryEngine );
		CommonFunctionFactory.log( queryEngine );
		CommonFunctionFactory.trim2( queryEngine );
		CommonFunctionFactory.pad( queryEngine );
		CommonFunctionFactory.octetLength( queryEngine );
		CommonFunctionFactory.repeat( queryEngine );
		CommonFunctionFactory.md5( queryEngine );
		CommonFunctionFactory.initcap( queryEngine );
		CommonFunctionFactory.substr( queryEngine );
		CommonFunctionFactory.substring_substr( queryEngine );
		//also natively supports ANSI-style substring()
		CommonFunctionFactory.translate( queryEngine );
		CommonFunctionFactory.toCharNumberDateTimestamp( queryEngine );
		CommonFunctionFactory.concat_pipeOperator( queryEngine );
		CommonFunctionFactory.leftRight( queryEngine );
		CommonFunctionFactory.localtimeLocaltimestamp( queryEngine );
		CommonFunctionFactory.dateTrunc( queryEngine );
		CommonFunctionFactory.bitLength( queryEngine );
		CommonFunctionFactory.octetLength( queryEngine );
		CommonFunctionFactory.ascii( queryEngine );
		CommonFunctionFactory.char_chr( queryEngine );
		CommonFunctionFactory.position( queryEngine );
		CommonFunctionFactory.bitandorxornot_operator( queryEngine );
		CommonFunctionFactory.bitAndOr( queryEngine );
		CommonFunctionFactory.everyAny_boolAndOr( queryEngine );
		CommonFunctionFactory.median_percentileCont( queryEngine, false );
		CommonFunctionFactory.stddev( queryEngine );
		CommonFunctionFactory.stddevPopSamp( queryEngine );
		CommonFunctionFactory.variance( queryEngine );
		CommonFunctionFactory.varPopSamp( queryEngine );

		queryEngine.getSqmFunctionRegistry().register( "extract", new PostgresExtractEmulation() );

		queryEngine.getSqmFunctionRegistry().namedTemplateBuilder( "cbrt" )
				.setInvariantType( StandardSpiBasicTypes.DOUBLE )
				.setExactArgumentCount( 1 )
				.register();

<<<<<<< HEAD
		queryEngine.getSqmFunctionRegistry().patternTemplateBuilder("insert", "overlay(?1 placing ?4 from ?2 for ?3)")
				.setInvariantType( StandardSpiBasicTypes.STRING )
				.setExactArgumentCount(4)
				.register();

		queryEngine.getSqmFunctionRegistry().registerBinaryTernaryPattern("locate", StandardSpiBasicTypes.INTEGER, "position(?1 in ?2)", "(position(?1 in substring(?2 from ?3)) + (?3) - 1)");
=======
		queryEngine.getSqmFunctionRegistry().namedTemplateBuilder( "make_date" )
				.setInvariantType( StandardSpiBasicTypes.DATE )
				.setExactArgumentCount( 3 )
				.register();
		queryEngine.getSqmFunctionRegistry().namedTemplateBuilder( "make_time" )
				.setInvariantType( StandardSpiBasicTypes.TIME )
				.setExactArgumentCount( 3 )
				.register();
		queryEngine.getSqmFunctionRegistry().namedTemplateBuilder( "make_timestamp" )
				.setInvariantType( StandardSpiBasicTypes.TIMESTAMP )
				.setExactArgumentCount( 6 )
				.register();
		queryEngine.getSqmFunctionRegistry().namedTemplateBuilder( "make_timestamptz" )
				.setInvariantType( StandardSpiBasicTypes.TIMESTAMP )
				.setArgumentCountBetween( 6, 7 )
				.register();

		queryEngine.getSqmFunctionRegistry().registerBinaryTernaryPattern("locate", StandardSpiBasicTypes.INTEGER, "position(?1 in ?2)", "(position(?1 in substring(?2 from ?3)) + (?3) - 1)");

>>>>>>> 566c8f54
	}

	@Override
	public SqlTypeDescriptor getSqlTypeDescriptorOverride(int sqlCode) {
		SqlTypeDescriptor descriptor;
		switch ( sqlCode ) {
			case Types.BLOB: {
				// Force BLOB binding.  Otherwise, byte[] fields annotated
				// with @Lob will attempt to use
				// BlobTypeDescriptor.PRIMITIVE_ARRAY_BINDING.  Since the
				// dialect uses oid for Blobs, byte arrays cannot be used.
				descriptor = BlobSqlDescriptor.BLOB_BINDING;
				break;
			}
			case Types.CLOB: {
				descriptor = ClobSqlDescriptor.CLOB_BINDING;
				break;
			}
			default: {
				descriptor = super.getSqlTypeDescriptorOverride( sqlCode );
				break;
			}
		}
		return descriptor;
	}

	@Override
	public String getAddColumnString() {
		return "add column";
	}

	@Override
	public String getSequenceNextValString(String sequenceName) {
		return "select " + getSelectSequenceNextValString( sequenceName );
	}

	@Override
	public String getSelectSequenceNextValString(String sequenceName) {
		return "nextval ('" + sequenceName + "')";
	}

	@Override
	public String getCreateSequenceString(String sequenceName) {
		//starts with 1, implicitly
		return "create sequence " + sequenceName;
	}

	@Override
	public String getDropSequenceString(String sequenceName) {
		return "drop sequence " + sequenceName;
	}

	@Override
	public String getCascadeConstraintsString() {
		return " cascade";
	}

	@Override
	public boolean dropConstraints() {
		return true;
	}

	@Override
	public boolean supportsSequences() {
		return true;
	}

	@Override
	public String getQuerySequencesString() {
		return "select * from information_schema.sequences";
	}

	@Override
	public LimitHandler getLimitHandler() {
		return LIMIT_HANDLER;
	}

	@Override
	public boolean supportsLimit() {
		return true;
	}

	@Override
	public String getLimitString(String sql, boolean hasOffset) {
		return sql + (hasOffset ? " limit ? offset ?" : " limit ?");
	}

	@Override
	public boolean bindLimitParametersInReverseOrder() {
		return true;
	}

	@Override
	public String getForUpdateString(String aliases) {
		return getForUpdateString() + " of " + aliases;
	}

	@Override
	public String getForUpdateString(String aliases, LockOptions lockOptions) {
		/*
		 * Parent's implementation for (aliases, lockOptions) ignores aliases.
		 */
		if ( "".equals( aliases ) ) {
			LockMode lockMode = lockOptions.getLockMode();
			final Iterator<Map.Entry<String, LockMode>> itr = lockOptions.getAliasLockIterator();
			while ( itr.hasNext() ) {
				// seek the highest lock mode
				final Map.Entry<String, LockMode> entry = itr.next();
				final LockMode lm = entry.getValue();
				if ( lm.greaterThan( lockMode ) ) {
					aliases = entry.getKey();
				}
			}
		}
		LockMode lockMode = lockOptions.getAliasSpecificLockMode( aliases );
		if (lockMode == null ) {
			lockMode = lockOptions.getLockMode();
		}
		switch ( lockMode ) {
			case UPGRADE:
				return getForUpdateString(aliases);
			case PESSIMISTIC_READ:
				return getReadLockString( aliases, lockOptions.getTimeOut() );
			case PESSIMISTIC_WRITE:
				return getWriteLockString( aliases, lockOptions.getTimeOut() );
			case UPGRADE_NOWAIT:
			case FORCE:
			case PESSIMISTIC_FORCE_INCREMENT:
				return getForUpdateNowaitString(aliases);
			case UPGRADE_SKIPLOCKED:
				return getForUpdateSkipLockedString(aliases);
			default:
				return "";
		}
	}

	@Override
	public String getNoColumnsInsertString() {
		return "default values";
	}

	@Override
	public String getCaseInsensitiveLike(){
		return "ilike";
	}

	@Override
	public boolean supportsCaseInsensitiveLike() {
		return true;
	}

	@Override
	public String getNativeIdentifierGeneratorStrategy() {
		return "sequence";
	}

	@Override
	public boolean supportsOuterJoinForUpdate() {
		return false;
	}

	@Override
	public boolean useInputStreamToInsertBlob() {
		return false;
	}

	@Override
	public boolean supportsUnionAll() {
		return true;
	}

	/**
	 * Workaround for postgres bug #1453
	 * <p/>
	 * {@inheritDoc}
	 */
	@Override
	public String getSelectClauseNullString(int sqlType) {
		return "null::" + getRawTypeName( sqlType );
	}

	@Override
	public boolean supportsCommentOn() {
		return true;
	}

	@Override
	public SqmMutationStrategy getDefaultIdTableStrategy() {
		return new LocalTemporaryTableStrategy(
				new StandardIdTableSupport(
						new LocalTempTableExporter() {
							@Override
							protected String getCreateOptions() {
								return "on commit drop";
							}
						}
				)
		);
	}

	@Override
	public boolean supportsCurrentTimestampSelection() {
		return true;
	}

	@Override
	public boolean isCurrentTimestampSelectStringCallable() {
		return false;
	}

	@Override
	public String getCurrentTimestampSelectString() {
		return "select now()";
	}

	@Override
	public boolean requiresParensForTupleDistinctCounts() {
		return true;
	}

	@Override
	public String toBooleanValueString(boolean bool) {
		return bool ? "true" : "false";
	}

	@Override
	public ViolatedConstraintNameExtracter getViolatedConstraintNameExtracter() {
		return EXTRACTER;
	}

	/**
	 * Constraint-name extractor for Postgres constraint violation exceptions.
	 * Orginally contributed by Denny Bartelt.
	 */
	private static final ViolatedConstraintNameExtracter EXTRACTER = new TemplatedViolatedConstraintNameExtracter() {
		@Override
		protected String doExtractConstraintName(SQLException sqle) throws NumberFormatException {
			final int sqlState = Integer.valueOf( JdbcExceptionHelper.extractSqlState( sqle ) );
			switch (sqlState) {
				// CHECK VIOLATION
				case 23514: return extractUsingTemplate( "violates check constraint \"","\"", sqle.getMessage() );
				// UNIQUE VIOLATION
				case 23505: return extractUsingTemplate( "violates unique constraint \"","\"", sqle.getMessage() );
				// FOREIGN KEY VIOLATION
				case 23503: return extractUsingTemplate( "violates foreign key constraint \"","\"", sqle.getMessage() );
				// NOT NULL VIOLATION
				case 23502: return extractUsingTemplate( "null value in column \"","\" violates not-null constraint", sqle.getMessage() );
				// TODO: RESTRICT VIOLATION
				case 23001: return null;
				// ALL OTHER
				default: return null;
			}
		}
	};

	@Override
	public SQLExceptionConversionDelegate buildSQLExceptionConversionDelegate() {
		return new SQLExceptionConversionDelegate() {
			@Override
			public JDBCException convert(SQLException sqlException, String message, String sql) {
				final String sqlState = JdbcExceptionHelper.extractSqlState( sqlException );

				if ( "40P01".equals( sqlState ) ) {
					// DEADLOCK DETECTED
					return new LockAcquisitionException( message, sqlException, sql );
				}

				if ( "55P03".equals( sqlState ) ) {
					// LOCK NOT AVAILABLE
					return new PessimisticLockException( message, sqlException, sql );
				}

				// returning null allows other delegates to operate
				return null;
			}
		};
	}

	@Override
	public int registerResultSetOutParameter(CallableStatement statement, int col) throws SQLException {
		// Register the type of the out param - PostgreSQL uses Types.OTHER
		statement.registerOutParameter( col++, Types.OTHER );
		return col;
	}

	@Override
	public ResultSet getResultSet(CallableStatement ps) throws SQLException {
		ps.execute();
		return (ResultSet) ps.getObject( 1 );
	}

	@Override
	public boolean supportsPooledSequences() {
		return true;
	}

	/**
	 * only necessary for postgre < 7.4  See http://anoncvs.postgresql.org/cvsweb.cgi/pgsql/doc/src/sgml/ref/create_sequence.sgml
	 * <p/>
	 * {@inheritDoc}
	 */
	@Override
	protected String getCreateSequenceString(String sequenceName, int initialValue, int incrementSize) {
		if ( initialValue < 0 && incrementSize > 0 ) {
			return
					String.format(
							"%s minvalue %d start %d increment %d",
							getCreateSequenceString( sequenceName ),
							initialValue,
							initialValue,
							incrementSize
					);
		}
		else if ( initialValue > 0 && incrementSize < 0 ) {
			return
					String.format(
							"%s maxvalue %d start %d increment %d",
							getCreateSequenceString( sequenceName ),
							initialValue,
							initialValue,
							incrementSize
					);
		}
		else {
			return
					String.format(
							"%s start %d increment %d",
							getCreateSequenceString( sequenceName ),
							initialValue,
							incrementSize
					);
		}
	}

	// Overridden informational metadata ~~~~~~~~~~~~~~~~~~~~~~~~~~~~~~~~~~~~~~

	@Override
	public boolean supportsEmptyInList() {
		return false;
	}

	@Override
	public boolean supportsExpectedLobUsagePattern() {
		return true;
	}

	@Override
	public boolean supportsLobValueChangePropogation() {
		return false;
	}

	@Override
	public boolean supportsUnboundedLobLocatorMaterialization() {
		return false;
	}

	@Override
	public String getForUpdateString() {
		return " for update";
	}

	@Override
	public String getWriteLockString(int timeout) {
		if ( timeout == LockOptions.NO_WAIT ) {
			return " for update nowait";
		}
		else {
			return " for update";
		}
	}

	@Override
	public String getWriteLockString(String aliases, int timeout) {
		if ( timeout == LockOptions.NO_WAIT ) {
			return String.format( " for update of %s nowait", aliases );
		}
		else {
			return " for update of " + aliases;
		}
	}

	@Override
	public String getReadLockString(int timeout) {
		if ( timeout == LockOptions.NO_WAIT ) {
			return " for share nowait";
		}
		else {
			return " for share";
		}
	}

	@Override
	public String getReadLockString(String aliases, int timeout) {
		if ( timeout == LockOptions.NO_WAIT ) {
			return String.format( " for share of %s nowait", aliases );
		}
		else {
			return " for share of " + aliases;
		}
	}

	@Override
	public boolean supportsRowValueConstructorSyntax() {
		return true;
	}

	@Override
	public String getForUpdateNowaitString() {
		return getForUpdateString() + " nowait ";
	}

	@Override
	public String getForUpdateNowaitString(String aliases) {
		return getForUpdateString( aliases ) + " nowait ";
	}

	@Override
	public CallableStatementSupport getCallableStatementSupport() {
		return PostgresCallableStatementSupport.INSTANCE;
	}

	@Override
	public ResultSet getResultSet(CallableStatement statement, int position) throws SQLException {
		if ( position != 1 ) {
			throw new UnsupportedOperationException( "PostgreSQL only supports REF_CURSOR parameters as the first parameter" );
		}
		return (ResultSet) statement.getObject( 1 );
	}

	@Override
	public ResultSet getResultSet(CallableStatement statement, String name) throws SQLException {
		throw new UnsupportedOperationException( "PostgreSQL only supports accessing REF_CURSOR parameters by position" );
	}

	@Override
	public boolean qualifyIndexName() {
		return false;
	}

	@Override
	public IdentityColumnSupport getIdentityColumnSupport() {
		return new PostgreSQL81IdentityColumnSupport();
	}

	@Override
	public boolean supportsNationalizedTypes() {
		return false;
	}

	@Override
	public boolean supportsNoWait() {
		return true;
	}

	@Override
	public boolean supportsJdbcConnectionLobCreation(DatabaseMetaData databaseMetaData) {
		return false;
	}

	@Override
	public String translateDatetimeFormat(String format) {
		return datetimeFormat( format ).result();
	}

	public Replacer datetimeFormat(String format) {
		return Oracle8iDialect.datetimeFormat(format, true)
				.replace("SSSSSS", "US")
				.replace("SSSSS", "US")
				.replace("SSSS", "US")
				.replace("SSS", "MS")
				.replace("SS", "MS")
				.replace("S", "MS")
				//use ISO day in week, as per DateTimeFormatter
				.replace("ee", "ID")
				.replace("e", "fmID")
				//TZR is TZ in Postgres
				.replace("zzz", "TZ")
				.replace("zz", "TZ")
				.replace("z", "TZ");
	}

	@Override
	public String translateExtractField(TemporalUnit unit) {
		switch ( unit ) {
			//WEEK means the ISO week number on Postgres
			case DAY_OF_MONTH: return "day";
			case DAY_OF_YEAR: return "doy";
			case DAY_OF_WEEK: return "dow";
			default: return unit.toString();
		}
	}

	@Override
	protected String wrapDateLiteral(String date) {
		return wrapAsAnsiDateLiteral(date);
	}

	@Override
	protected String wrapTimeLiteral(String time) {
		return wrapAsAnsiTimeLiteral(time);
	}

	@Override
	protected String wrapTimestampLiteral(String timestamp) {
		return "timestamp with time zone '" + timestamp + "'";
	}

}<|MERGE_RESOLUTION|>--- conflicted
+++ resolved
@@ -20,12 +20,9 @@
 import org.hibernate.PessimisticLockException;
 import org.hibernate.cfg.Environment;
 import org.hibernate.dialect.function.CommonFunctionFactory;
-<<<<<<< HEAD
-=======
 import org.hibernate.dialect.function.PostgresExtractEmulation;
 import org.hibernate.query.TemporalUnit;
 import org.hibernate.query.sqm.SemanticException;
->>>>>>> 566c8f54
 import org.hibernate.query.spi.QueryEngine;
 import org.hibernate.query.sqm.mutation.spi.idtable.StandardIdTableSupport;
 import org.hibernate.query.sqm.mutation.spi.SqmMutationStrategy;
@@ -114,10 +111,10 @@
 	}
 
 	@Override
-<<<<<<< HEAD
 	public int getPreferredSqlTypeCodeForBoolean() {
 		return Types.BOOLEAN;
-=======
+	}
+
 	public void timestampadd(
 			TemporalUnit unit,
 			Renderer magnitude, Renderer to,
@@ -257,7 +254,6 @@
 		}
 		sqlAppender.append(")");
 		sqlAppender.append( conversionFactor(unit, toUnit) );
->>>>>>> 566c8f54
 	}
 
 	@Override
@@ -305,14 +301,13 @@
 				.setExactArgumentCount( 1 )
 				.register();
 
-<<<<<<< HEAD
 		queryEngine.getSqmFunctionRegistry().patternTemplateBuilder("insert", "overlay(?1 placing ?4 from ?2 for ?3)")
 				.setInvariantType( StandardSpiBasicTypes.STRING )
 				.setExactArgumentCount(4)
 				.register();
 
 		queryEngine.getSqmFunctionRegistry().registerBinaryTernaryPattern("locate", StandardSpiBasicTypes.INTEGER, "position(?1 in ?2)", "(position(?1 in substring(?2 from ?3)) + (?3) - 1)");
-=======
+
 		queryEngine.getSqmFunctionRegistry().namedTemplateBuilder( "make_date" )
 				.setInvariantType( StandardSpiBasicTypes.DATE )
 				.setExactArgumentCount( 3 )
@@ -332,7 +327,6 @@
 
 		queryEngine.getSqmFunctionRegistry().registerBinaryTernaryPattern("locate", StandardSpiBasicTypes.INTEGER, "position(?1 in ?2)", "(position(?1 in substring(?2 from ?3)) + (?3) - 1)");
 
->>>>>>> 566c8f54
 	}
 
 	@Override
