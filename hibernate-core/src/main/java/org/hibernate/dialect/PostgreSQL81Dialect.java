/*
 * Hibernate, Relational Persistence for Idiomatic Java
 *
 * License: GNU Lesser General Public License (LGPL), version 2.1 or later.
 * See the lgpl.txt file in the root directory or <http://www.gnu.org/licenses/lgpl-2.1.html>.
 */
package org.hibernate.dialect;

import java.sql.CallableStatement;
import java.sql.ResultSet;
import java.sql.SQLException;
import java.sql.Types;
import java.util.Iterator;
import java.util.Map;

import org.hibernate.JDBCException;
import org.hibernate.LockMode;
import org.hibernate.LockOptions;
import org.hibernate.PessimisticLockException;
import org.hibernate.cfg.Environment;
import org.hibernate.dialect.function.NoArgSQLFunction;
import org.hibernate.dialect.function.PositionSubstringFunction;
import org.hibernate.dialect.function.SQLFunctionTemplate;
import org.hibernate.dialect.function.StandardSQLFunction;
import org.hibernate.dialect.function.VarArgsSQLFunction;
import org.hibernate.dialect.identity.IdentityColumnSupport;
import org.hibernate.dialect.identity.PostgreSQL81IdentityColumnSupport;
import org.hibernate.dialect.pagination.AbstractLimitHandler;
import org.hibernate.dialect.pagination.LimitHandler;
import org.hibernate.dialect.pagination.LimitHelper;
import org.hibernate.engine.spi.RowSelection;
import org.hibernate.exception.LockAcquisitionException;
import org.hibernate.exception.spi.SQLExceptionConversionDelegate;
import org.hibernate.exception.spi.TemplatedViolatedConstraintNameExtracter;
import org.hibernate.exception.spi.ViolatedConstraintNameExtracter;
import org.hibernate.hql.spi.id.IdTableSupportStandardImpl;
import org.hibernate.hql.spi.id.MultiTableBulkIdStrategy;
import org.hibernate.hql.spi.id.local.AfterUseAction;
import org.hibernate.hql.spi.id.local.LocalTemporaryTableBulkIdStrategy;
import org.hibernate.internal.util.JdbcExceptionHelper;
import org.hibernate.procedure.internal.PostgresCallableStatementSupport;
import org.hibernate.procedure.spi.CallableStatementSupport;
import org.hibernate.type.StandardBasicTypes;
import org.hibernate.type.descriptor.sql.BlobTypeDescriptor;
import org.hibernate.type.descriptor.sql.ClobTypeDescriptor;
import org.hibernate.type.descriptor.sql.SqlTypeDescriptor;

/**
 * An SQL dialect for Postgres
 * <p/>
 * For discussion of BLOB support in Postgres, as of 8.4, have a peek at
 * <a href="http://jdbc.postgresql.org/documentation/84/binary-data.html">http://jdbc.postgresql.org/documentation/84/binary-data.html</a>.
 * For the effects in regards to Hibernate see <a href="http://in.relation.to/15492.lace">http://in.relation.to/15492.lace</a>
 *
 * @author Gavin King
 */
@SuppressWarnings("deprecation")
public class PostgreSQL81Dialect extends Dialect {

	private static final AbstractLimitHandler LIMIT_HANDLER = new AbstractLimitHandler() {
		@Override
		public String processSql(String sql, RowSelection selection) {
			final boolean hasOffset = LimitHelper.hasFirstRow( selection );
			return sql + (hasOffset ? " limit ? offset ?" : " limit ?");
		}

		@Override
		public boolean supportsLimit() {
			return true;
		}

		@Override
		public boolean bindLimitParametersInReverseOrder() {
			return true;
		}
	};

	/**
	 * Constructs a PostgreSQL81Dialect
	 */
	public PostgreSQL81Dialect() {
		super();
		registerColumnType( Types.BIT, "bool" );
		registerColumnType( Types.BIGINT, "int8" );
		registerColumnType( Types.SMALLINT, "int2" );
		registerColumnType( Types.TINYINT, "int2" );
		registerColumnType( Types.INTEGER, "int4" );
		registerColumnType( Types.CHAR, "char(1)" );
		registerColumnType( Types.VARCHAR, "varchar($l)" );
		registerColumnType( Types.FLOAT, "float4" );
		registerColumnType( Types.DOUBLE, "float8" );
		registerColumnType( Types.DATE, "date" );
		registerColumnType( Types.TIME, "time" );
		registerColumnType( Types.TIMESTAMP, "timestamp" );
		registerColumnType( Types.VARBINARY, "bytea" );
		registerColumnType( Types.BINARY, "bytea" );
		registerColumnType( Types.LONGVARCHAR, "text" );
		registerColumnType( Types.LONGVARBINARY, "bytea" );
		registerColumnType( Types.CLOB, "text" );
		registerColumnType( Types.BLOB, "oid" );
		registerColumnType( Types.NUMERIC, "numeric($p, $s)" );
		registerColumnType( Types.OTHER, "uuid" );

		registerFunction( "abs", new StandardSQLFunction("abs") );
		registerFunction( "sign", new StandardSQLFunction("sign", StandardBasicTypes.INTEGER) );

		registerFunction( "acos", new StandardSQLFunction("acos", StandardBasicTypes.DOUBLE) );
		registerFunction( "asin", new StandardSQLFunction("asin", StandardBasicTypes.DOUBLE) );
		registerFunction( "atan", new StandardSQLFunction("atan", StandardBasicTypes.DOUBLE) );
		registerFunction( "cos", new StandardSQLFunction("cos", StandardBasicTypes.DOUBLE) );
		registerFunction( "cot", new StandardSQLFunction("cot", StandardBasicTypes.DOUBLE) );
		registerFunction( "exp", new StandardSQLFunction("exp", StandardBasicTypes.DOUBLE) );
		registerFunction( "ln", new StandardSQLFunction("ln", StandardBasicTypes.DOUBLE) );
		registerFunction( "log", new StandardSQLFunction("log", StandardBasicTypes.DOUBLE) );
		registerFunction( "sin", new StandardSQLFunction("sin", StandardBasicTypes.DOUBLE) );
		registerFunction( "sqrt", new StandardSQLFunction("sqrt", StandardBasicTypes.DOUBLE) );
		registerFunction( "cbrt", new StandardSQLFunction("cbrt", StandardBasicTypes.DOUBLE) );
		registerFunction( "tan", new StandardSQLFunction("tan", StandardBasicTypes.DOUBLE) );
		registerFunction( "radians", new StandardSQLFunction("radians", StandardBasicTypes.DOUBLE) );
		registerFunction( "degrees", new StandardSQLFunction("degrees", StandardBasicTypes.DOUBLE) );

		registerFunction( "stddev", new StandardSQLFunction("stddev", StandardBasicTypes.DOUBLE) );
		registerFunction( "variance", new StandardSQLFunction("variance", StandardBasicTypes.DOUBLE) );

		registerFunction( "random", new NoArgSQLFunction("random", StandardBasicTypes.DOUBLE) );
		registerFunction( "rand", new NoArgSQLFunction("random", StandardBasicTypes.DOUBLE) );

		registerFunction( "round", new StandardSQLFunction("round") );
		registerFunction( "trunc", new StandardSQLFunction("trunc") );
		registerFunction( "ceil", new StandardSQLFunction("ceil") );
		registerFunction( "floor", new StandardSQLFunction("floor") );

		registerFunction( "chr", new StandardSQLFunction("chr", StandardBasicTypes.CHARACTER) );
		registerFunction( "lower", new StandardSQLFunction("lower") );
		registerFunction( "upper", new StandardSQLFunction("upper") );
		registerFunction( "substr", new StandardSQLFunction("substr", StandardBasicTypes.STRING) );
		registerFunction( "initcap", new StandardSQLFunction("initcap") );
		registerFunction( "to_ascii", new StandardSQLFunction("to_ascii") );
		registerFunction( "quote_ident", new StandardSQLFunction("quote_ident", StandardBasicTypes.STRING) );
		registerFunction( "quote_literal", new StandardSQLFunction("quote_literal", StandardBasicTypes.STRING) );
		registerFunction( "md5", new StandardSQLFunction("md5", StandardBasicTypes.STRING) );
		registerFunction( "ascii", new StandardSQLFunction("ascii", StandardBasicTypes.INTEGER) );
		registerFunction( "char_length", new StandardSQLFunction("char_length", StandardBasicTypes.LONG) );
		registerFunction( "bit_length", new StandardSQLFunction("bit_length", StandardBasicTypes.LONG) );
		registerFunction( "octet_length", new StandardSQLFunction("octet_length", StandardBasicTypes.LONG) );

		registerFunction( "age", new StandardSQLFunction("age") );
		registerFunction( "current_date", new NoArgSQLFunction("current_date", StandardBasicTypes.DATE, false) );
		registerFunction( "current_time", new NoArgSQLFunction("current_time", StandardBasicTypes.TIME, false) );
		registerFunction( "current_timestamp", new NoArgSQLFunction("current_timestamp", StandardBasicTypes.TIMESTAMP, false) );
		registerFunction( "date_trunc", new StandardSQLFunction( "date_trunc", StandardBasicTypes.TIMESTAMP ) );
		registerFunction( "localtime", new NoArgSQLFunction("localtime", StandardBasicTypes.TIME, false) );
		registerFunction( "localtimestamp", new NoArgSQLFunction("localtimestamp", StandardBasicTypes.TIMESTAMP, false) );
		registerFunction( "now", new NoArgSQLFunction("now", StandardBasicTypes.TIMESTAMP) );
		registerFunction( "timeofday", new NoArgSQLFunction("timeofday", StandardBasicTypes.STRING) );

		registerFunction( "current_user", new NoArgSQLFunction("current_user", StandardBasicTypes.STRING, false) );
		registerFunction( "session_user", new NoArgSQLFunction("session_user", StandardBasicTypes.STRING, false) );
		registerFunction( "user", new NoArgSQLFunction("user", StandardBasicTypes.STRING, false) );
		registerFunction( "current_database", new NoArgSQLFunction("current_database", StandardBasicTypes.STRING, true) );
		registerFunction( "current_schema", new NoArgSQLFunction("current_schema", StandardBasicTypes.STRING, true) );
		
		registerFunction( "to_char", new StandardSQLFunction("to_char", StandardBasicTypes.STRING) );
		registerFunction( "to_date", new StandardSQLFunction("to_date", StandardBasicTypes.DATE) );
		registerFunction( "to_timestamp", new StandardSQLFunction("to_timestamp", StandardBasicTypes.TIMESTAMP) );
		registerFunction( "to_number", new StandardSQLFunction("to_number", StandardBasicTypes.BIG_DECIMAL) );

		registerFunction( "concat", new VarArgsSQLFunction( StandardBasicTypes.STRING, "(","||",")" ) );

		registerFunction( "locate", new PositionSubstringFunction() );

		registerFunction( "str", new SQLFunctionTemplate(StandardBasicTypes.STRING, "cast(?1 as varchar)") );

		getDefaultProperties().setProperty( Environment.STATEMENT_BATCH_SIZE, DEFAULT_BATCH_SIZE );
		getDefaultProperties().setProperty( Environment.NON_CONTEXTUAL_LOB_CREATION, "true" );
	}

	@Override
	public SqlTypeDescriptor getSqlTypeDescriptorOverride(int sqlCode) {
		SqlTypeDescriptor descriptor;
		switch ( sqlCode ) {
			case Types.BLOB: {
				// Force BLOB binding.  Otherwise, byte[] fields annotated
				// with @Lob will attempt to use
				// BlobTypeDescriptor.PRIMITIVE_ARRAY_BINDING.  Since the
				// dialect uses oid for Blobs, byte arrays cannot be used.
				descriptor = BlobTypeDescriptor.BLOB_BINDING;
				break;
			}
			case Types.CLOB: {
				descriptor = ClobTypeDescriptor.CLOB_BINDING;
				break;
			}
			default: {
				descriptor = super.getSqlTypeDescriptorOverride( sqlCode );
				break;
			}
		}
		return descriptor;
	}

	@Override
	public String getAddColumnString() {
		return "add column";
	}

	@Override
	public String getSequenceNextValString(String sequenceName) {
		return "select " + getSelectSequenceNextValString( sequenceName );
	}

	@Override
	public String getSelectSequenceNextValString(String sequenceName) {
		return "nextval ('" + sequenceName + "')";
	}

	@Override
	public String getCreateSequenceString(String sequenceName) {
		//starts with 1, implicitly
		return "create sequence " + sequenceName;
	}

	@Override
	public String getDropSequenceString(String sequenceName) {
		return "drop sequence " + sequenceName;
	}

	@Override
	public String getCascadeConstraintsString() {
		return " cascade";
	}

	@Override
	public boolean dropConstraints() {
		return true;
	}

	@Override
	public boolean supportsSequences() {
		return true;
	}

	@Override
	public String getQuerySequencesString() {
		return "select relname from pg_class where relkind='S'";
	}

	@Override
	public LimitHandler getLimitHandler() {
		return LIMIT_HANDLER;
	}

	@Override
	public boolean supportsLimit() {
		return true;
	}

	@Override
	public String getLimitString(String sql, boolean hasOffset) {
		return sql + (hasOffset ? " limit ? offset ?" : " limit ?");
	}

	@Override
	public boolean bindLimitParametersInReverseOrder() {
		return true;
	}

	@Override
	public String getForUpdateString(String aliases) {
		return getForUpdateString() + " of " + aliases;
	}

	@Override
	public String getForUpdateString(String aliases, LockOptions lockOptions) {
		/*
		 * Parent's implementation for (aliases, lockOptions) ignores aliases.
		 */
		if ( "".equals( aliases ) ) {
			LockMode lockMode = lockOptions.getLockMode();
			final Iterator<Map.Entry<String, LockMode>> itr = lockOptions.getAliasLockIterator();
			while ( itr.hasNext() ) {
				// seek the highest lock mode
				final Map.Entry<String, LockMode> entry = itr.next();
				final LockMode lm = entry.getValue();
				if ( lm.greaterThan( lockMode ) ) {
					aliases = entry.getKey();
				}
			}
		}
		LockMode lockMode = lockOptions.getAliasSpecificLockMode( aliases );
		if (lockMode == null ) {
			lockMode = lockOptions.getLockMode();
		}
		switch ( lockMode ) {
			case UPGRADE:
				return getForUpdateString(aliases);
			case PESSIMISTIC_READ:
				return getReadLockString( aliases, lockOptions.getTimeOut() );
			case PESSIMISTIC_WRITE:
				return getWriteLockString( aliases, lockOptions.getTimeOut() );
			case UPGRADE_NOWAIT:
			case FORCE:
			case PESSIMISTIC_FORCE_INCREMENT:
				return getForUpdateNowaitString(aliases);
			case UPGRADE_SKIPLOCKED:
				return getForUpdateSkipLockedString(aliases);
			default:
				return "";
		}
	}

	@Override
	public String getNoColumnsInsertString() {
		return "default values";
	}

	@Override
	public String getCaseInsensitiveLike(){
		return "ilike";
	}

	@Override
	public boolean supportsCaseInsensitiveLike() {
		return true;
	}

	@Override
	public String getNativeIdentifierGeneratorStrategy() {
		return "sequence";
	}

	@Override
	public boolean supportsOuterJoinForUpdate() {
		return false;
	}

	@Override
	public boolean useInputStreamToInsertBlob() {
		return false;
	}

	@Override
	public boolean supportsUnionAll() {
		return true;
	}

	/**
	 * Workaround for postgres bug #1453
	 * <p/>
	 * {@inheritDoc}
	 */
	@Override
	public String getSelectClauseNullString(int sqlType) {
		String typeName = getTypeName( sqlType, 1, 1, 0 );
		//trim off the length/precision/scale
		final int loc = typeName.indexOf( '(' );
		if ( loc > -1 ) {
			typeName = typeName.substring( 0, loc );
		}
		return "null::" + typeName;
	}

	@Override
	public boolean supportsCommentOn() {
		return true;
	}

	@Override
	public MultiTableBulkIdStrategy getDefaultMultiTableBulkIdStrategy() {
		return new LocalTemporaryTableBulkIdStrategy(
				new IdTableSupportStandardImpl() {
					@Override
					public String getCreateIdTableCommand() {
						return "create temporary table";
					}

					@Override
					public String getCreateIdTableStatementOptions() {
						return "on commit drop";
					}
				},
				AfterUseAction.CLEAN,
				null
		);
	}

	@Override
	public boolean supportsCurrentTimestampSelection() {
		return true;
	}

	@Override
	public boolean isCurrentTimestampSelectStringCallable() {
		return false;
	}

	@Override
	public String getCurrentTimestampSelectString() {
		return "select now()";
	}

	@Override
	public boolean requiresParensForTupleDistinctCounts() {
		return true;
	}

	@Override
	public String toBooleanValueString(boolean bool) {
		return bool ? "true" : "false";
	}

	@Override
	public ViolatedConstraintNameExtracter getViolatedConstraintNameExtracter() {
		return EXTRACTER;
	}

	/**
	 * Constraint-name extractor for Postgres constraint violation exceptions.
	 * Orginally contributed by Denny Bartelt.
	 */
	private static final ViolatedConstraintNameExtracter EXTRACTER = new TemplatedViolatedConstraintNameExtracter() {
		@Override
		protected String doExtractConstraintName(SQLException sqle) throws NumberFormatException {
			final int sqlState = Integer.valueOf( JdbcExceptionHelper.extractSqlState( sqle ) );
			switch (sqlState) {
				// CHECK VIOLATION
				case 23514: return extractUsingTemplate( "violates check constraint \"","\"", sqle.getMessage() );
				// UNIQUE VIOLATION
				case 23505: return extractUsingTemplate( "violates unique constraint \"","\"", sqle.getMessage() );
				// FOREIGN KEY VIOLATION
				case 23503: return extractUsingTemplate( "violates foreign key constraint \"","\"", sqle.getMessage() );
				// NOT NULL VIOLATION
				case 23502: return extractUsingTemplate( "null value in column \"","\" violates not-null constraint", sqle.getMessage() );
				// TODO: RESTRICT VIOLATION
				case 23001: return null;
				// ALL OTHER
				default: return null;
			}
		}
	};
	
	@Override
	public SQLExceptionConversionDelegate buildSQLExceptionConversionDelegate() {
		return new SQLExceptionConversionDelegate() {
			@Override
			public JDBCException convert(SQLException sqlException, String message, String sql) {
				final String sqlState = JdbcExceptionHelper.extractSqlState( sqlException );

				if ( "40P01".equals( sqlState ) ) {
					// DEADLOCK DETECTED
					return new LockAcquisitionException( message, sqlException, sql );
				}

				if ( "55P03".equals( sqlState ) ) {
					// LOCK NOT AVAILABLE
					return new PessimisticLockException( message, sqlException, sql );
				}

				// returning null allows other delegates to operate
				return null;
			}
		};
	}

	@Override
	public int registerResultSetOutParameter(CallableStatement statement, int col) throws SQLException {
		// Register the type of the out param - PostgreSQL uses Types.OTHER
		statement.registerOutParameter( col++, Types.OTHER );
		return col;
	}

	@Override
	public ResultSet getResultSet(CallableStatement ps) throws SQLException {
		ps.execute();
		return (ResultSet) ps.getObject( 1 );
	}

	@Override
	public boolean supportsPooledSequences() {
		return true;
	}

	/**
	 * only necessary for postgre < 7.4  See http://anoncvs.postgresql.org/cvsweb.cgi/pgsql/doc/src/sgml/ref/create_sequence.sgml
	 * <p/>
	 * {@inheritDoc}
	 */
	@Override
	protected String getCreateSequenceString(String sequenceName, int initialValue, int incrementSize) {
		return getCreateSequenceString( sequenceName ) + " start " + initialValue + " increment " + incrementSize;
	}
	
	// Overridden informational metadata ~~~~~~~~~~~~~~~~~~~~~~~~~~~~~~~~~~~~~~

	@Override
	public boolean supportsEmptyInList() {
		return false;
	}

	@Override
	public boolean supportsExpectedLobUsagePattern() {
		return true;
	}

	@Override
	public boolean supportsLobValueChangePropogation() {
		return false;
	}

	@Override
	public boolean supportsUnboundedLobLocatorMaterialization() {
		return false;
	}

	@Override
	public String getForUpdateString() {
		return " for update";
	}

	@Override
	public String getWriteLockString(int timeout) {
		if ( timeout == LockOptions.NO_WAIT ) {
			return " for update nowait";
		}
		else {
			return " for update";
		}
	}

	@Override
	public String getWriteLockString(String aliases, int timeout) {
		if ( timeout == LockOptions.NO_WAIT ) {
			return String.format( " for update of %s nowait", aliases );
		}
		else {
			return " for update of " + aliases;
		}
	}

	@Override
	public String getReadLockString(int timeout) {
		if ( timeout == LockOptions.NO_WAIT ) {
			return " for share nowait";
		}
		else {
			return " for share";
		}
	}

	@Override
	public String getReadLockString(String aliases, int timeout) {
		if ( timeout == LockOptions.NO_WAIT ) {
			return String.format( " for share of %s nowait", aliases );
		}
		else {
			return " for share of " + aliases;
		}
	}

	@Override
	public boolean supportsRowValueConstructorSyntax() {
		return true;
	}
	
	@Override
	public String getForUpdateNowaitString() {
		return getForUpdateString() + " nowait ";
	}
	
	@Override
	public String getForUpdateNowaitString(String aliases) {
		return getForUpdateString( aliases ) + " nowait ";
	}

	@Override
	public CallableStatementSupport getCallableStatementSupport() {
		return PostgresCallableStatementSupport.INSTANCE;
	}

	@Override
	public ResultSet getResultSet(CallableStatement statement, int position) throws SQLException {
		if ( position != 1 ) {
			throw new UnsupportedOperationException( "PostgreSQL only supports REF_CURSOR parameters as the first parameter" );
		}
		return (ResultSet) statement.getObject( 1 );
	}

	@Override
	public ResultSet getResultSet(CallableStatement statement, String name) throws SQLException {
		throw new UnsupportedOperationException( "PostgreSQL only supports accessing REF_CURSOR parameters by position" );
	}

	@Override
	public boolean qualifyIndexName() {
		return false;
	}

	@Override
	public IdentityColumnSupport getIdentityColumnSupport() {
		return new PostgreSQL81IdentityColumnSupport();
	}

	@Override
<<<<<<< HEAD
	public boolean hasArrayDatatypes() {
		return true;
=======
	public boolean supportsNationalizedTypes() {
		return false;
>>>>>>> 513c2358
	}
}<|MERGE_RESOLUTION|>--- conflicted
+++ resolved
@@ -601,12 +601,12 @@
 	}
 
 	@Override
-<<<<<<< HEAD
+	public boolean supportsNationalizedTypes() {
+		return false;
+	}
+
+	@Override
 	public boolean hasArrayDatatypes() {
 		return true;
-=======
-	public boolean supportsNationalizedTypes() {
-		return false;
->>>>>>> 513c2358
 	}
 }