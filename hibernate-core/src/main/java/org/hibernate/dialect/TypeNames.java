/*
 * Hibernate, Relational Persistence for Idiomatic Java
 *
 * License: GNU Lesser General Public License (LGPL), version 2.1 or later.
 * See the lgpl.txt file in the root directory or <http://www.gnu.org/licenses/lgpl-2.1.html>.
 */
package org.hibernate.dialect;

import java.util.HashMap;
import java.util.Map;
import java.util.TreeMap;

import org.hibernate.MappingException;
import org.hibernate.internal.util.StringHelper;

/**
 * This class maps a type to names.  Associations may be marked with a capacity. Calling the get()
 * method with a type and actual size n will return  the associated name with smallest capacity >= n,
 * if available and an unmarked default type otherwise.
 * Eg, setting
 * <pre>
 *	names.put( type,        "TEXT" );
 *	names.put( type,   255, "VARCHAR($l)" );
 *	names.put( type, 65534, "LONGVARCHAR($l)" );
 * </pre>
 * will give you back the following:
 * <pre>
 *  names.get( type )         // --> "TEXT" (default)
 *  names.get( type,    100 ) // --> "VARCHAR(100)" (100 is in [0:255])
 *  names.get( type,   1000 ) // --> "LONGVARCHAR(1000)" (1000 is in [256:65534])
 *  names.get( type, 100000 ) // --> "TEXT" (default)
 * </pre>
 * On the other hand, simply putting
 * <pre>
 *	names.put( type, "VARCHAR($l)" );
 * </pre>
 * would result in
 * <pre>
 *  names.get( type )        // --> "VARCHAR($l)" (will cause trouble)
 *  names.get( type, 100 )   // --> "VARCHAR(100)"
 *  names.get( type, 10000 ) // --> "VARCHAR(10000)"
 * </pre>
 *
 * @author Christoph Beck
 */
public class TypeNames {
	/**
	 * Holds default type mappings for a typeCode.  This is the non-sized mapping
	 */
	private Map<Integer, String> defaults = new HashMap<Integer, String>();

	/**
	 * Holds the weighted mappings for a typeCode.  The nested map is a TreeMap to sort its contents
	 * based on the key (the weighting) to ensure proper iteration ordering during {@link #get(int, long, int, int)}
	 */
	private Map<Integer, Map<Long, String>> weighted = new HashMap<Integer, Map<Long, String>>();

	/**
	 * get default type name for specified type
	 *
	 * @param typeCode the type key
	 *
	 * @return the default type name associated with specified key
	 *
	 * @throws MappingException Indicates that no registrations were made for that typeCode
	 */
	public String get(int typeCode) throws MappingException {
		final String result = defaults.get( typeCode );
		if ( result == null ) {
			throw new MappingException( "No Dialect mapping for JDBC type: " + typeCode );
		}
		return result;
	}

	/**
	 * get type name for specified type and size
	 *
	 * @param typeCode the type key
	 * @param size the SQL length
	 * @param scale the SQL scale
	 * @param precision the SQL precision
	 *
	 * @return the associated name with smallest capacity >= size, if available and the default type name otherwise
	 *
	 * @throws MappingException Indicates that no registrations were made for that typeCode
	 */
	public String get(int typeCode, long size, int precision, int scale) throws MappingException {
		final Map<Long, String> map = weighted.get( typeCode );
		if ( map != null && map.size() > 0 ) {
			// iterate entries ordered by capacity to find first fit
			for ( Map.Entry<Long, String> entry: map.entrySet() ) {
				if ( size <= entry.getKey() ) {
					return replace( entry.getValue(), size, precision, scale );
				}
			}
		}

		// if we get here one of 2 things happened:
		//		1) There was no weighted registration for that typeCode
		//		2) There was no weighting whose max capacity was big enough to contain size
		return replace( get( typeCode ), size, precision, scale );
	}

	private static String replace(String type, long size, int precision, int scale) {
		type = StringHelper.replaceOnce( type, "$s", Integer.toString( scale ) );
		type = StringHelper.replaceOnce( type, "$l", Long.toString( size ) );
		return StringHelper.replaceOnce( type, "$p", Integer.toString( precision ) );
	}

	/**
	 * Register a weighted typeCode mapping
	 *
	 * @param typeCode the JDBC type code
	 * @param capacity The capacity for this weighting
	 * @param value The mapping (type name)
	 */
	public void put(int typeCode, long capacity, String value) {
		Map<Long, String> map = weighted.get( typeCode );
		if ( map == null ) {
			// add new ordered map
			map = new TreeMap<Long, String>();
			weighted.put( typeCode, map );
		}
		map.put( capacity, value );
	}

	/**
	 * Register a default (non-weighted) typeCode mapping
	 *
	 * @param typeCode the type key
	 * @param value The mapping (type name)
	 */
	public void put(int typeCode, String value) {
		defaults.put( typeCode, value );
	}
<<<<<<< HEAD
}
=======

    /**
     * Check whether or not the provided typeName exists.
     *
     * @param typeName the type name.
     * @return true if the given string has been registered as a type.
     */
    public boolean containsTypeName(final String typeName) {
        return this.defaults.containsValue(typeName);
    }
}





>>>>>>> 745730bf
<|MERGE_RESOLUTION|>--- conflicted
+++ resolved
@@ -133,9 +133,6 @@
 	public void put(int typeCode, String value) {
 		defaults.put( typeCode, value );
 	}
-<<<<<<< HEAD
-}
-=======
 
     /**
      * Check whether or not the provided typeName exists.
@@ -146,10 +143,4 @@
     public boolean containsTypeName(final String typeName) {
         return this.defaults.containsValue(typeName);
     }
-}
-
-
-
-
-
->>>>>>> 745730bf
+}