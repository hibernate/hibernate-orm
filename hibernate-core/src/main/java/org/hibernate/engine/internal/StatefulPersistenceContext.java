/*
 * Hibernate, Relational Persistence for Idiomatic Java
 *
 * Copyright (c) 2008-2011, Red Hat Inc. or third-party contributors as
 * indicated by the @author tags or express copyright attribution
 * statements applied by the authors.  All third-party contributions are
 * distributed under license by Red Hat Inc.
 *
 * This copyrighted material is made available to anyone wishing to use, modify,
 * copy, or redistribute it subject to the terms and conditions of the GNU
 * Lesser General Public License, as published by the Free Software Foundation.
 *
 * This program is distributed in the hope that it will be useful,
 * but WITHOUT ANY WARRANTY; without even the implied warranty of MERCHANTABILITY
 * or FITNESS FOR A PARTICULAR PURPOSE.  See the GNU Lesser General Public License
 * for more details.
 *
 * You should have received a copy of the GNU Lesser General Public License
 * along with this distribution; if not, write to:
 * Free Software Foundation, Inc.
 * 51 Franklin Street, Fifth Floor
 * Boston, MA  02110-1301  USA
 */
package org.hibernate.engine.internal;

import java.io.IOException;
import java.io.InvalidObjectException;
import java.io.ObjectInputStream;
import java.io.ObjectOutputStream;
import java.io.Serializable;
import java.util.ArrayList;
import java.util.Collection;
import java.util.HashMap;
import java.util.HashSet;
import java.util.IdentityHashMap;
import java.util.Iterator;
import java.util.List;
import java.util.Map;
import java.util.Map.Entry;

import org.jboss.logging.Logger;

import org.hibernate.AssertionFailure;
import org.hibernate.Hibernate;
import org.hibernate.HibernateException;
import org.hibernate.LockMode;
import org.hibernate.MappingException;
import org.hibernate.NonUniqueObjectException;
import org.hibernate.PersistentObjectException;
import org.hibernate.TransientObjectException;
import org.hibernate.action.spi.AfterTransactionCompletionProcess;
import org.hibernate.cache.spi.NaturalIdCacheKey;
import org.hibernate.cache.spi.access.NaturalIdRegionAccessStrategy;
import org.hibernate.cache.spi.access.SoftLock;
import org.hibernate.collection.spi.PersistentCollection;
import org.hibernate.engine.loading.internal.LoadContexts;
import org.hibernate.engine.spi.AssociationKey;
import org.hibernate.engine.spi.BatchFetchQueue;
import org.hibernate.engine.spi.CachedNaturalIdValueSource;
import org.hibernate.engine.spi.CollectionEntry;
import org.hibernate.engine.spi.CollectionKey;
import org.hibernate.engine.spi.EntityEntry;
import org.hibernate.engine.spi.EntityKey;
import org.hibernate.engine.spi.EntityUniqueKey;
import org.hibernate.engine.spi.PersistenceContext;
import org.hibernate.engine.spi.SessionFactoryImplementor;
import org.hibernate.engine.spi.SessionImplementor;
import org.hibernate.engine.spi.Status;
import org.hibernate.event.spi.EventSource;
import org.hibernate.internal.CoreMessageLogger;
import org.hibernate.internal.util.collections.ConcurrentReferenceHashMap;
import org.hibernate.internal.util.collections.IdentityMap;
import org.hibernate.persister.collection.CollectionPersister;
import org.hibernate.persister.entity.EntityPersister;
import org.hibernate.pretty.MessageHelper;
import org.hibernate.proxy.HibernateProxy;
import org.hibernate.proxy.LazyInitializer;
import org.hibernate.tuple.ElementWrapper;
import org.hibernate.type.CollectionType;

/**
 * A <strong>stateful</strong> implementation of the {@link PersistenceContext} contract meaning that we maintain this
 * state throughout the life of the persistence context.
 * <p/>
 * IMPL NOTE: There is meant to be a one-to-one correspondence between a {@link org.hibernate.internal.SessionImpl}
 * and a PersistentContext.  Event listeners and other Session collaborators then use the PersistentContext to drive
 * their processing.
 *
 * @author Steve Ebersole
 */
public class StatefulPersistenceContext implements PersistenceContext {
	private static final CoreMessageLogger LOG = Logger.getMessageLogger(
			CoreMessageLogger.class,
			StatefulPersistenceContext.class.getName()
	);

	private static final boolean TRACE_ENABLED = LOG.isTraceEnabled();
	private static final int INIT_COLL_SIZE = 8;

	private SessionImplementor session;

	// Loaded entity instances, by EntityKey
	private Map<EntityKey, Object> entitiesByKey;

	// Loaded entity instances, by EntityUniqueKey
	private Map<EntityUniqueKey, Object> entitiesByUniqueKey;

	private EntityEntryContext entityEntryContext;
//	private Map<Object,EntityEntry> entityEntries;

	// Entity proxies, by EntityKey
	private Map<EntityKey, Object> proxiesByKey;

	// Snapshots of current database state for entities
	// that have *not* been loaded
	private Map<EntityKey, Object> entitySnapshotsByKey;

	// Identity map of array holder ArrayHolder instances, by the array instance
	private Map<Object, PersistentCollection> arrayHolders;

	// Identity map of CollectionEntry instances, by the collection wrapper
	private IdentityMap<PersistentCollection, CollectionEntry> collectionEntries;

	// Collection wrappers, by the PluralAttributeKeyBinding
	private Map<CollectionKey, PersistentCollection> collectionsByKey;

	// Set of EntityKeys of deleted objects
	private HashSet<EntityKey> nullifiableEntityKeys;

	// properties that we have tried to load, and not found in the database
	private HashSet<AssociationKey> nullAssociations;

	// A list of collection wrappers that were instantiating during result set
	// processing, that we will need to initialize at the end of the query
	private List<PersistentCollection> nonlazyCollections;

	// A container for collections we load up when the owning entity is not
	// yet loaded ... for now, this is purely transient!
	private Map<CollectionKey,PersistentCollection> unownedCollections;

	// Parent entities cache by their child for cascading
	// May be empty or not contains all relation
	private Map<Object,Object> parentsByChild;

	private int cascading;
	private int loadCounter;
	private boolean flushing;

	private boolean defaultReadOnly;
	private boolean hasNonReadOnlyEntities;

	private LoadContexts loadContexts;
	private BatchFetchQueue batchFetchQueue;


	/**
	 * Constructs a PersistentContext, bound to the given session.
	 *
	 * @param session The session "owning" this context.
	 */
	public StatefulPersistenceContext(SessionImplementor session) {
		this.session = session;

		entitiesByKey = new HashMap<EntityKey, Object>( INIT_COLL_SIZE );
		entitiesByUniqueKey = new HashMap<EntityUniqueKey, Object>( INIT_COLL_SIZE );
		//noinspection unchecked
		proxiesByKey = new ConcurrentReferenceHashMap<EntityKey, Object>( INIT_COLL_SIZE, .75f, 1, ConcurrentReferenceHashMap.ReferenceType.STRONG, ConcurrentReferenceHashMap.ReferenceType.WEAK, null );
		entitySnapshotsByKey = new HashMap<EntityKey, Object>( INIT_COLL_SIZE );

		entityEntryContext = new EntityEntryContext();
//		entityEntries = IdentityMap.instantiateSequenced( INIT_COLL_SIZE );
		collectionEntries = IdentityMap.instantiateSequenced( INIT_COLL_SIZE );
		parentsByChild = new IdentityHashMap<Object,Object>( INIT_COLL_SIZE );

		collectionsByKey = new HashMap<CollectionKey, PersistentCollection>( INIT_COLL_SIZE );
		arrayHolders = new IdentityHashMap<Object, PersistentCollection>( INIT_COLL_SIZE );

		nullifiableEntityKeys = new HashSet<EntityKey>();

		initTransientState();
	}

	private void initTransientState() {
		nullAssociations = new HashSet<AssociationKey>( INIT_COLL_SIZE );
		nonlazyCollections = new ArrayList<PersistentCollection>( INIT_COLL_SIZE );
	}

	@Override
	public boolean isStateless() {
		return false;
	}

	@Override
	public SessionImplementor getSession() {
		return session;
	}

	@Override
	public LoadContexts getLoadContexts() {
		if ( loadContexts == null ) {
			loadContexts = new LoadContexts( this );
		}
		return loadContexts;
	}

	@Override
	public void addUnownedCollection(CollectionKey key, PersistentCollection collection) {
		if (unownedCollections==null) {
			unownedCollections = new HashMap<CollectionKey,PersistentCollection>(INIT_COLL_SIZE);
		}
		unownedCollections.put( key, collection );
	}

	@Override
	public PersistentCollection useUnownedCollection(CollectionKey key) {
		return ( unownedCollections == null ) ? null : unownedCollections.remove( key );
	}

	@Override
	public BatchFetchQueue getBatchFetchQueue() {
		if (batchFetchQueue==null) {
			batchFetchQueue = new BatchFetchQueue(this);
		}
		return batchFetchQueue;
	}

	@Override
	public void clear() {
		for ( Object o : proxiesByKey.values() ) {
			if ( o == null ) {
				//entry may be GCd
				continue;
			}
			((HibernateProxy) o).getHibernateLazyInitializer().unsetSession();
		}
		for ( Map.Entry<PersistentCollection, CollectionEntry> aCollectionEntryArray : IdentityMap.concurrentEntries( collectionEntries ) ) {
			aCollectionEntryArray.getKey().unsetSession( getSession() );
		}
		arrayHolders.clear();
		entitiesByKey.clear();
		entitiesByUniqueKey.clear();
		entityEntryContext.clear();
//		entityEntries.clear();
		parentsByChild.clear();
		entitySnapshotsByKey.clear();
		collectionsByKey.clear();
		collectionEntries.clear();
		if ( unownedCollections != null ) {
			unownedCollections.clear();
		}
		proxiesByKey.clear();
		nullifiableEntityKeys.clear();
		if ( batchFetchQueue != null ) {
			batchFetchQueue.clear();
		}
		// defaultReadOnly is unaffected by clear()
		hasNonReadOnlyEntities = false;
		if ( loadContexts != null ) {
			loadContexts.cleanup();
		}
		naturalIdXrefDelegate.clear();
	}

	@Override
	public boolean isDefaultReadOnly() {
		return defaultReadOnly;
	}

	@Override
	public void setDefaultReadOnly(boolean defaultReadOnly) {
		this.defaultReadOnly = defaultReadOnly;
	}

	@Override
	public boolean hasNonReadOnlyEntities() {
		return hasNonReadOnlyEntities;
	}

	@Override
	public void setEntryStatus(EntityEntry entry, Status status) {
		entry.setStatus( status );
		setHasNonReadOnlyEnties( status );
	}

	private void setHasNonReadOnlyEnties(Status status) {
		if ( status==Status.DELETED || status==Status.MANAGED || status==Status.SAVING ) {
			hasNonReadOnlyEntities = true;
		}
	}

	@Override
	public void afterTransactionCompletion() {
		cleanUpInsertedKeysAfterTransaction();
		entityEntryContext.downgradeLocks();
//		// Downgrade locks
//		for ( EntityEntry o : entityEntries.values() ) {
//			o.setLockMode( LockMode.NONE );
//		}
	}

	/**
	 * Get the current state of the entity as known to the underlying
	 * database, or null if there is no corresponding row
	 * <p/>
	 * {@inheritDoc}
	 */
	@Override
	public Object[] getDatabaseSnapshot(Serializable id, EntityPersister persister) throws HibernateException {
		final EntityKey key = session.generateEntityKey( id, persister );
		final Object cached = entitySnapshotsByKey.get( key );
		if ( cached != null ) {
			return cached == NO_ROW ? null : (Object[]) cached;
		}
		else {
			final Object[] snapshot = persister.getDatabaseSnapshot( id, session );
			entitySnapshotsByKey.put( key, snapshot == null ? NO_ROW : snapshot );
			return snapshot;
		}
	}

	@Override
	public Object[] getNaturalIdSnapshot(Serializable id, EntityPersister persister) throws HibernateException {
		if ( !persister.hasNaturalIdentifier() ) {
			return null;
		}

		persister = locateProperPersister( persister );

		// let's first see if it is part of the natural id cache...
		final Object[] cachedValue = naturalIdHelper.findCachedNaturalId( persister, id );
		if ( cachedValue != null ) {
			return cachedValue;
		}

		// check to see if the natural id is mutable/immutable
		if ( persister.getEntityMetamodel().hasImmutableNaturalId() ) {
			// an immutable natural-id is not retrieved during a normal database-snapshot operation...
			final Object[] dbValue = persister.getNaturalIdentifierSnapshot( id, session );
			naturalIdHelper.cacheNaturalIdCrossReferenceFromLoad(
					persister,
					id,
					dbValue
			);
			return dbValue;
		}
		else {
			// for a mutable natural there is a likelihood that the the information will already be
			// snapshot-cached.
			final int[] props = persister.getNaturalIdentifierProperties();
			final Object[] entitySnapshot = getDatabaseSnapshot( id, persister );
			if ( entitySnapshot == NO_ROW || entitySnapshot == null ) {
				return null;
			}

			final Object[] naturalIdSnapshotSubSet = new Object[ props.length ];
			for ( int i = 0; i < props.length; i++ ) {
				naturalIdSnapshotSubSet[i] = entitySnapshot[ props[i] ];
			}
			naturalIdHelper.cacheNaturalIdCrossReferenceFromLoad(
					persister,
					id,
					naturalIdSnapshotSubSet
			);
			return naturalIdSnapshotSubSet;
		}
	}

	private EntityPersister locateProperPersister(EntityPersister persister) {
		return session.getFactory().getEntityPersister( persister.getRootEntityName() );
	}

	@Override
	public Object[] getCachedDatabaseSnapshot(EntityKey key) {
		final Object snapshot = entitySnapshotsByKey.get( key );
		if ( snapshot == NO_ROW ) {
			throw new IllegalStateException(
					"persistence context reported no row snapshot for "
							+ MessageHelper.infoString( key.getEntityName(), key.getIdentifier() )
			);
		}
		return (Object[]) snapshot;
	}

	@Override
	public void addEntity(EntityKey key, Object entity) {
		entitiesByKey.put( key, entity );
		getBatchFetchQueue().removeBatchLoadableEntityKey( key );
	}

	@Override
	public Object getEntity(EntityKey key) {
		return entitiesByKey.get( key );
	}

	@Override
	public boolean containsEntity(EntityKey key) {
		return entitiesByKey.containsKey( key );
	}

	@Override
	public Object removeEntity(EntityKey key) {
		final Object entity = entitiesByKey.remove( key );
		final Iterator itr = entitiesByUniqueKey.values().iterator();
		while ( itr.hasNext() ) {
			if ( itr.next() == entity ) {
				itr.remove();
			}
		}
		// Clear all parent cache
		parentsByChild.clear();
		entitySnapshotsByKey.remove( key );
		nullifiableEntityKeys.remove( key );
		getBatchFetchQueue().removeBatchLoadableEntityKey( key );
		getBatchFetchQueue().removeSubselect( key );
		return entity;
	}

	@Override
	public Object getEntity(EntityUniqueKey euk) {
		return entitiesByUniqueKey.get( euk );
	}

	@Override
	public void addEntity(EntityUniqueKey euk, Object entity) {
		entitiesByUniqueKey.put( euk, entity );
	}

	@Override
	public EntityEntry getEntry(Object entity) {
		return entityEntryContext.getEntityEntry( entity );
	}

	@Override
	public EntityEntry removeEntry(Object entity) {
		return entityEntryContext.removeEntityEntry( entity );
	}

	@Override
	public boolean isEntryFor(Object entity) {
		return entityEntryContext.hasEntityEntry( entity );
	}

	@Override
	public CollectionEntry getCollectionEntry(PersistentCollection coll) {
		return collectionEntries.get( coll );
	}

	@Override
	public EntityEntry addEntity(
			final Object entity,
			final Status status,
			final Object[] loadedState,
			final EntityKey entityKey,
			final Object version,
			final LockMode lockMode,
			final boolean existsInDatabase,
			final EntityPersister persister,
			final boolean disableVersionIncrement,
			boolean lazyPropertiesAreUnfetched) {
		addEntity( entityKey, entity );
		return addEntry(
				entity,
				status,
				loadedState,
				null,
				entityKey.getIdentifier(),
				version,
				lockMode,
				existsInDatabase,
				persister,
				disableVersionIncrement,
				lazyPropertiesAreUnfetched
		);
	}

	@Override
	public EntityEntry addEntry(
			final Object entity,
			final Status status,
			final Object[] loadedState,
			final Object rowId,
			final Serializable id,
			final Object version,
			final LockMode lockMode,
			final boolean existsInDatabase,
			final EntityPersister persister,
			final boolean disableVersionIncrement,
			boolean lazyPropertiesAreUnfetched) {

		final EntityEntry e = new EntityEntry(
				status,
				loadedState,
				rowId,
				id,
				version,
				lockMode,
				existsInDatabase,
				persister,
				persister.getEntityMode(),
				session.getTenantIdentifier(),
				disableVersionIncrement,
				lazyPropertiesAreUnfetched,
				this
		);

		entityEntryContext.addEntityEntry( entity, e );
//		entityEntries.put(entity, e);

		setHasNonReadOnlyEnties( status );
		return e;
	}

	@Override
	public boolean containsCollection(PersistentCollection collection) {
		return collectionEntries.containsKey( collection );
	}

	@Override
	public boolean containsProxy(Object entity) {
		return proxiesByKey.containsValue( entity );
	}

	@Override
	public boolean reassociateIfUninitializedProxy(Object value) throws MappingException {
		if ( value instanceof ElementWrapper ) {
			value = ( (ElementWrapper) value ).getElement();
		}

		if ( !Hibernate.isInitialized( value ) ) {
			final HibernateProxy proxy = (HibernateProxy) value;
			final LazyInitializer li = proxy.getHibernateLazyInitializer();
			reassociateProxy( li, proxy );
			return true;
		}
		else {
			return false;
		}
	}

	@Override
	public void reassociateProxy(Object value, Serializable id) throws MappingException {
		if ( value instanceof ElementWrapper ) {
			value = ( (ElementWrapper) value ).getElement();
		}

		if ( value instanceof HibernateProxy ) {
			LOG.debugf( "Setting proxy identifier: %s", id );
			final HibernateProxy proxy = (HibernateProxy) value;
			final LazyInitializer li = proxy.getHibernateLazyInitializer();
			li.setIdentifier( id );
			reassociateProxy( li, proxy );
		}
	}

	/**
	 * Associate a proxy that was instantiated by another session with this session
	 *
	 * @param li The proxy initializer.
	 * @param proxy The proxy to reassociate.
	 */
	private void reassociateProxy(LazyInitializer li, HibernateProxy proxy) {
		if ( li.getSession() != this.getSession() ) {
			final EntityPersister persister = session.getFactory().getEntityPersister( li.getEntityName() );
			final EntityKey key = session.generateEntityKey( li.getIdentifier(), persister );
		  	// any earlier proxy takes precedence
			if ( !proxiesByKey.containsKey( key ) ) {
				proxiesByKey.put( key, proxy );
			}
			proxy.getHibernateLazyInitializer().setSession( session );
		}
	}

	@Override
	public Object unproxy(Object maybeProxy) throws HibernateException {
		if ( maybeProxy instanceof ElementWrapper ) {
			maybeProxy = ( (ElementWrapper) maybeProxy ).getElement();
		}

		if ( maybeProxy instanceof HibernateProxy ) {
			final HibernateProxy proxy = (HibernateProxy) maybeProxy;
			final LazyInitializer li = proxy.getHibernateLazyInitializer();
			if ( li.isUninitialized() ) {
				throw new PersistentObjectException(
						"object was an uninitialized proxy for " + li.getEntityName()
				);
			}
			//unwrap the object and return
			return li.getImplementation();
		}
		else {
			return maybeProxy;
		}
	}

	@Override
	public Object unproxyAndReassociate(Object maybeProxy) throws HibernateException {
		if ( maybeProxy instanceof ElementWrapper ) {
			maybeProxy = ( (ElementWrapper) maybeProxy ).getElement();
		}

		if ( maybeProxy instanceof HibernateProxy ) {
			final HibernateProxy proxy = (HibernateProxy) maybeProxy;
			final LazyInitializer li = proxy.getHibernateLazyInitializer();
			reassociateProxy( li, proxy );
			//initialize + unwrap the object and return it
			return li.getImplementation();
		}
		else {
			return maybeProxy;
		}
	}

	@Override
	public void checkUniqueness(EntityKey key, Object object) throws HibernateException {
		final Object entity = getEntity( key );
		if ( entity == object ) {
			throw new AssertionFailure( "object already associated, but no entry was found" );
		}
		if ( entity != null ) {
			throw new NonUniqueObjectException( key.getIdentifier(), key.getEntityName() );
		}
	}

	@Override
	@SuppressWarnings("unchecked")
	public Object narrowProxy(Object proxy, EntityPersister persister, EntityKey key, Object object)
			throws HibernateException {

		final Class concreteProxyClass = persister.getConcreteProxyClass();
		final boolean alreadyNarrow = concreteProxyClass.isAssignableFrom( proxy.getClass() );

		if ( !alreadyNarrow ) {
			LOG.narrowingProxy( concreteProxyClass );

			if ( object != null ) {
				proxiesByKey.remove( key );
				//return the proxied object
				return object;
			}
			else {
				proxy = persister.createProxy( key.getIdentifier(), session );
				//overwrite old proxy
				final Object proxyOrig = proxiesByKey.put( key, proxy );
				if ( proxyOrig != null ) {
					if ( ! ( proxyOrig instanceof HibernateProxy ) ) {
						throw new AssertionFailure(
								"proxy not of type HibernateProxy; it is " + proxyOrig.getClass()
						);
					}
					// set the read-only/modifiable mode in the new proxy to what it was in the original proxy
					final boolean readOnlyOrig = ( (HibernateProxy) proxyOrig ).getHibernateLazyInitializer().isReadOnly();
					( (HibernateProxy) proxy ).getHibernateLazyInitializer().setReadOnly( readOnlyOrig );
				}
				return proxy;
			}
		}
		else {

			if ( object != null ) {
				final LazyInitializer li = ( (HibernateProxy) proxy ).getHibernateLazyInitializer();
				li.setImplementation( object );
			}
			return proxy;
		}
	}

	@Override
	public Object proxyFor(EntityPersister persister, EntityKey key, Object impl) throws HibernateException {
		if ( !persister.hasProxy() ) {
			return impl;
		}
		final Object proxy = proxiesByKey.get( key );
		return ( proxy != null ) ? narrowProxy( proxy, persister, key, impl ) : impl;
	}

	@Override
	public Object proxyFor(Object impl) throws HibernateException {
		final EntityEntry e = getEntry( impl );
		return proxyFor( e.getPersister(), e.getEntityKey(), impl );
	}

	@Override
	public Object getCollectionOwner(Serializable key, CollectionPersister collectionPersister) throws MappingException {
		// todo : we really just need to add a split in the notions of:
		//		1) collection key
		//		2) collection owner key
		// these 2 are not always the same.  Same is true in the case of ToOne associations with property-ref...
		final EntityPersister ownerPersister = collectionPersister.getOwnerEntityPersister();
		if ( ownerPersister.getIdentifierType().getReturnedClass().isInstance( key ) ) {
			return getEntity( session.generateEntityKey( key, collectionPersister.getOwnerEntityPersister() ) );
		}

		// we have a property-ref type mapping for the collection key.  But that could show up a few ways here...
		//
		//		1) The incoming key could be the entity itself...
		if ( ownerPersister.isInstance( key ) ) {
			final Serializable owenerId = ownerPersister.getIdentifier( key, session );
			if ( owenerId == null ) {
				return null;
			}
			return getEntity( session.generateEntityKey( owenerId, ownerPersister ) );
		}

		final CollectionType collectionType = collectionPersister.getCollectionType();

		//		2) The incoming key is most likely the collection key which we need to resolve to the owner key
		//			find the corresponding owner instance
		//			a) try by EntityUniqueKey
		if ( collectionType.getLHSPropertyName() != null ) {
			final Object owner = getEntity(
					new EntityUniqueKey(
							ownerPersister.getEntityName(),
							collectionType.getLHSPropertyName(),
							key,
							collectionPersister.getKeyType(),
							ownerPersister.getEntityMode(),
							session.getFactory()
					)
			);
			if ( owner != null ) {
				return owner;
			}

			//		b) try by EntityKey, which means we need to resolve owner-key -> collection-key
			//			IMPL NOTE : yes if we get here this impl is very non-performant, but PersistenceContext
			//					was never designed to handle this case; adding that capability for real means splitting
			//					the notions of:
			//						1) collection key
			//						2) collection owner key
			// 					these 2 are not always the same (same is true in the case of ToOne associations with
			// 					property-ref).  That would require changes to (at least) CollectionEntry and quite
			//					probably changes to how the sql for collection initializers are generated
			//
			//			We could also possibly see if the referenced property is a natural id since we already have caching
			//			in place of natural id snapshots.  BUt really its better to just do it the right way ^^ if we start
			// 			going that route
			final Serializable ownerId = ownerPersister.getIdByUniqueKey( key, collectionType.getLHSPropertyName(), session );
			return getEntity( session.generateEntityKey( ownerId, ownerPersister ) );
		}

		// as a last resort this is what the old code did...
		return getEntity( session.generateEntityKey( key, collectionPersister.getOwnerEntityPersister() ) );
	}

	@Override
	public Object getLoadedCollectionOwnerOrNull(PersistentCollection collection) {
		final CollectionEntry ce = getCollectionEntry( collection );
		if ( ce.getLoadedPersister() == null ) {
			return null;
		}

		Object loadedOwner = null;
		// TODO: an alternative is to check if the owner has changed; if it hasn't then
		// return collection.getOwner()
		final Serializable entityId = getLoadedCollectionOwnerIdOrNull( ce );
		if ( entityId != null ) {
			loadedOwner = getCollectionOwner( entityId, ce.getLoadedPersister() );
		}
		return loadedOwner;
	}

	@Override
	public Serializable getLoadedCollectionOwnerIdOrNull(PersistentCollection collection) {
		return getLoadedCollectionOwnerIdOrNull( getCollectionEntry( collection ) );
	}

	/**
	 * Get the ID for the entity that owned this persistent collection when it was loaded
	 *
	 * @param ce The collection entry
	 * @return the owner ID if available from the collection's loaded key; otherwise, returns null
	 */
	private Serializable getLoadedCollectionOwnerIdOrNull(CollectionEntry ce) {
		if ( ce == null || ce.getLoadedKey() == null || ce.getLoadedPersister() == null ) {
			return null;
		}
		// TODO: an alternative is to check if the owner has changed; if it hasn't then
		// get the ID from collection.getOwner()
		return ce.getLoadedPersister().getCollectionType().getIdOfOwnerOrNull( ce.getLoadedKey(), session );
	}

	@Override
	public void addUninitializedCollection(CollectionPersister persister, PersistentCollection collection, Serializable id) {
		final CollectionEntry ce = new CollectionEntry( collection, persister, id, flushing );
		addCollection( collection, ce, id );
		if ( persister.getBatchSize() > 1 ) {
			getBatchFetchQueue().addBatchLoadableCollection( collection, ce );
		}
	}

	@Override
	public void addUninitializedDetachedCollection(CollectionPersister persister, PersistentCollection collection) {
		final CollectionEntry ce = new CollectionEntry( persister, collection.getKey() );
		addCollection( collection, ce, collection.getKey() );
		if ( persister.getBatchSize() > 1 ) {
			getBatchFetchQueue().addBatchLoadableCollection( collection, ce );
		}
	}

	@Override
	public void addNewCollection(CollectionPersister persister, PersistentCollection collection)
			throws HibernateException {
		addCollection( collection, persister );
	}

	/**
	 * Add an collection to the cache, with a given collection entry.
	 *
	 * @param coll The collection for which we are adding an entry.
	 * @param entry The entry representing the collection.
	 * @param key The key of the collection's entry.
	 */
	private void addCollection(PersistentCollection coll, CollectionEntry entry, Serializable key) {
		collectionEntries.put( coll, entry );
		final CollectionKey collectionKey = new CollectionKey( entry.getLoadedPersister(), key );
		final PersistentCollection old = collectionsByKey.put( collectionKey, coll );
		if ( old != null ) {
			if ( old == coll ) {
				throw new AssertionFailure( "bug adding collection twice" );
			}
			// or should it actually throw an exception?
			old.unsetSession( session );
			collectionEntries.remove( old );
			// watch out for a case where old is still referenced
			// somewhere in the object graph! (which is a user error)
		}
	}

	/**
	 * Add a collection to the cache, creating a new collection entry for it
	 *
	 * @param collection The collection for which we are adding an entry.
	 * @param persister The collection persister
	 */
	private void addCollection(PersistentCollection collection, CollectionPersister persister) {
		final CollectionEntry ce = new CollectionEntry( persister, collection );
		collectionEntries.put( collection, ce );
	}

	@Override
	public void addInitializedDetachedCollection(CollectionPersister collectionPersister, PersistentCollection collection)
			throws HibernateException {
		if ( collection.isUnreferenced() ) {
			//treat it just like a new collection
			addCollection( collection, collectionPersister );
		}
		else {
			final CollectionEntry ce = new CollectionEntry( collection, session.getFactory() );
			addCollection( collection, ce, collection.getKey() );
		}
	}

	@Override
	public CollectionEntry addInitializedCollection(CollectionPersister persister, PersistentCollection collection, Serializable id)
			throws HibernateException {
		final CollectionEntry ce = new CollectionEntry( collection, persister, id, flushing );
		ce.postInitialize( collection );
		addCollection( collection, ce, id );
		return ce;
	}

<<<<<<< HEAD
	/**
	 * Get the collection instance associated with the <tt>PluralAttributeKeyBinding</tt>
	 */
=======
>>>>>>> f40f814b
	@Override
	public PersistentCollection getCollection(CollectionKey collectionKey) {
		return collectionsByKey.get( collectionKey );
	}

	@Override
	public void addNonLazyCollection(PersistentCollection collection) {
		nonlazyCollections.add( collection );
	}

	@Override
	public void initializeNonLazyCollections() throws HibernateException {
		if ( loadCounter == 0 ) {
			if ( TRACE_ENABLED ) {
				LOG.trace( "Initializing non-lazy collections" );
			}

			//do this work only at the very highest level of the load
			//don't let this method be called recursively
			loadCounter++;
			try {
				int size;
				while ( ( size = nonlazyCollections.size() ) > 0 ) {
					//note that each iteration of the loop may add new elements
					nonlazyCollections.remove( size - 1 ).forceInitialization();
				}
			}
			finally {
				loadCounter--;
				clearNullProperties();
			}
		}
	}

	@Override
	public PersistentCollection getCollectionHolder(Object array) {
		return arrayHolders.get( array );
	}

	@Override
	public void addCollectionHolder(PersistentCollection holder) {
		//TODO:refactor + make this method private
		arrayHolders.put( holder.getValue(), holder );
	}

	@Override
	public PersistentCollection removeCollectionHolder(Object array) {
		return arrayHolders.remove( array );
	}

	@Override
	public Serializable getSnapshot(PersistentCollection coll) {
		return getCollectionEntry( coll ).getSnapshot();
	}

	@Override
	public CollectionEntry getCollectionEntryOrNull(Object collection) {
		PersistentCollection coll;
		if ( collection instanceof PersistentCollection ) {
			coll = (PersistentCollection) collection;
			//if (collection==null) throw new TransientObjectException("Collection was not yet persistent");
		}
		else {
			coll = getCollectionHolder( collection );
			if ( coll == null ) {
				//it might be an unwrapped collection reference!
				//try to find a wrapper (slowish)
				final Iterator<PersistentCollection> wrappers = collectionEntries.keyIterator();
				while ( wrappers.hasNext() ) {
					final PersistentCollection pc = wrappers.next();
					if ( pc.isWrapper( collection ) ) {
						coll = pc;
						break;
					}
				}
			}
		}

		return (coll == null) ? null : getCollectionEntry( coll );
	}

	@Override
	public Object getProxy(EntityKey key) {
		return proxiesByKey.get( key );
	}

	@Override
	public void addProxy(EntityKey key, Object proxy) {
		proxiesByKey.put( key, proxy );
	}

	@Override
	public Object removeProxy(EntityKey key) {
		if ( batchFetchQueue != null ) {
			batchFetchQueue.removeBatchLoadableEntityKey( key );
			batchFetchQueue.removeSubselect( key );
		}
		return proxiesByKey.remove( key );
	}

	@Override
	public HashSet getNullifiableEntityKeys() {
		return nullifiableEntityKeys;
	}

	@Override
	public Map getEntitiesByKey() {
		return entitiesByKey;
	}

	public Map getProxiesByKey() {
		return proxiesByKey;
	}

	@Override
	public int getNumberOfManagedEntities() {
		return entityEntryContext.getNumberOfManagedEntities();
	}

	@Override
	public Map getEntityEntries() {
		return null;
	}

	@Override
	public Map getCollectionEntries() {
		return collectionEntries;
	}

	@Override
	public Map getCollectionsByKey() {
		return collectionsByKey;
	}

	@Override
	public int getCascadeLevel() {
		return cascading;
	}

	@Override
	public int incrementCascadeLevel() {
		return ++cascading;
	}

	@Override
	public int decrementCascadeLevel() {
		return --cascading;
	}

	@Override
	public boolean isFlushing() {
		return flushing;
	}

	@Override
	public void setFlushing(boolean flushing) {
		final boolean afterFlush = this.flushing && ! flushing;
		this.flushing = flushing;
		if ( afterFlush ) {
			getNaturalIdHelper().cleanupFromSynchronizations();
		}
	}

	/**
	 * Call this before beginning a two-phase load
	 */
	@Override
	public void beforeLoad() {
		loadCounter++;
	}

	/**
	 * Call this after finishing a two-phase load
	 */
	@Override
	public void afterLoad() {
		loadCounter--;
	}

	@Override
	public boolean isLoadFinished() {
		return loadCounter == 0;
	}

	@Override
	public String toString() {
		return "PersistenceContext[entityKeys=" + entitiesByKey.keySet()
				+ ",collectionKeys=" + collectionsByKey.keySet() + "]";
	}

	@Override
	public Entry<Object,EntityEntry>[] reentrantSafeEntityEntries() {
		return entityEntryContext.reentrantSafeEntityEntries();
	}

	@Override
	public Serializable getOwnerId(String entityName, String propertyName, Object childEntity, Map mergeMap) {
		final String collectionRole = entityName + '.' + propertyName;
		final EntityPersister persister = session.getFactory().getEntityPersister( entityName );
		final CollectionPersister collectionPersister = session.getFactory().getCollectionPersister( collectionRole );

	    // try cache lookup first
		final Object parent = parentsByChild.get( childEntity );
		if ( parent != null ) {
			final EntityEntry entityEntry = entityEntryContext.getEntityEntry( parent );
			//there maybe more than one parent, filter by type
			if ( persister.isSubclassEntityName( entityEntry.getEntityName() )
					&& isFoundInParent( propertyName, childEntity, persister, collectionPersister, parent ) ) {
				return getEntry( parent ).getId();
			}
			else {
				// remove wrong entry
				parentsByChild.remove( childEntity );
			}
		}

		//not found in case, proceed
		// iterate all the entities currently associated with the persistence context.
		for ( Entry<Object,EntityEntry> me : reentrantSafeEntityEntries() ) {
			final EntityEntry entityEntry = me.getValue();
			// does this entity entry pertain to the entity persister in which we are interested (owner)?
			if ( persister.isSubclassEntityName( entityEntry.getEntityName() ) ) {
				final Object entityEntryInstance = me.getKey();

				//check if the managed object is the parent
				boolean found = isFoundInParent(
						propertyName,
						childEntity,
						persister,
						collectionPersister,
						entityEntryInstance
				);

				if ( !found && mergeMap != null ) {
					//check if the detached object being merged is the parent
					final Object unmergedInstance = mergeMap.get( entityEntryInstance );
					final Object unmergedChild = mergeMap.get( childEntity );
					if ( unmergedInstance != null && unmergedChild != null ) {
						found = isFoundInParent(
								propertyName,
								unmergedChild,
								persister,
								collectionPersister,
								unmergedInstance
						);
					}
				}

				if ( found ) {
					return entityEntry.getId();
				}

			}
		}

		// if we get here, it is possible that we have a proxy 'in the way' of the merge map resolution...
		// 		NOTE: decided to put this here rather than in the above loop as I was nervous about the performance
		//		of the loop-in-loop especially considering this is far more likely the 'edge case'
		if ( mergeMap != null ) {
			for ( Object o : mergeMap.entrySet() ) {
				final Entry mergeMapEntry = (Entry) o;
				if ( mergeMapEntry.getKey() instanceof HibernateProxy ) {
					final HibernateProxy proxy = (HibernateProxy) mergeMapEntry.getKey();
					if ( persister.isSubclassEntityName( proxy.getHibernateLazyInitializer().getEntityName() ) ) {
						boolean found = isFoundInParent(
								propertyName,
								childEntity,
								persister,
								collectionPersister,
								mergeMap.get( proxy )
						);
						if ( !found ) {
							found = isFoundInParent(
									propertyName,
									mergeMap.get( childEntity ),
									persister,
									collectionPersister,
									mergeMap.get( proxy )
							);
						}
						if ( found ) {
							return proxy.getHibernateLazyInitializer().getIdentifier();
						}
					}
				}
			}
		}

		return null;
	}

	private boolean isFoundInParent(
			String property,
			Object childEntity,
			EntityPersister persister,
			CollectionPersister collectionPersister,
			Object potentialParent) {
		final Object collection = persister.getPropertyValue( potentialParent, property );
		return collection != null
				&& Hibernate.isInitialized( collection )
				&& collectionPersister.getCollectionType().contains( collection, childEntity, session );
	}

	@Override
	public Object getIndexInOwner(String entity, String property, Object childEntity, Map mergeMap) {
		final EntityPersister persister = session.getFactory().getEntityPersister( entity );
		final CollectionPersister cp = session.getFactory().getCollectionPersister( entity + '.' + property );

	    // try cache lookup first
		final Object parent = parentsByChild.get( childEntity );
		if ( parent != null ) {
			final EntityEntry entityEntry = entityEntryContext.getEntityEntry( parent );
			//there maybe more than one parent, filter by type
			if ( persister.isSubclassEntityName( entityEntry.getEntityName() ) ) {
				Object index = getIndexInParent( property, childEntity, persister, cp, parent );

				if (index==null && mergeMap!=null) {
					final Object unMergedInstance = mergeMap.get( parent );
					final Object unMergedChild = mergeMap.get( childEntity );
					if ( unMergedInstance != null && unMergedChild != null ) {
						index = getIndexInParent( property, unMergedChild, persister, cp, unMergedInstance );
					}
				}
				if ( index != null ) {
					return index;
				}
			}
			else {
				// remove wrong entry
				parentsByChild.remove( childEntity );
			}
		}

		//Not found in cache, proceed
		for ( Entry<Object, EntityEntry> me : reentrantSafeEntityEntries() ) {
			final EntityEntry ee = me.getValue();
			if ( persister.isSubclassEntityName( ee.getEntityName() ) ) {
				final Object instance = me.getKey();

				Object index = getIndexInParent( property, childEntity, persister, cp, instance );
				if ( index==null && mergeMap!=null ) {
					final Object unMergedInstance = mergeMap.get( instance );
					final Object unMergedChild = mergeMap.get( childEntity );
					if ( unMergedInstance != null && unMergedChild!=null ) {
						index = getIndexInParent( property, unMergedChild, persister, cp, unMergedInstance );
					}
				}

				if ( index != null ) {
					return index;
				}
			}
		}
		return null;
	}

	private Object getIndexInParent(
			String property,
			Object childEntity,
			EntityPersister persister,
			CollectionPersister collectionPersister,
			Object potentialParent){
		final Object collection = persister.getPropertyValue( potentialParent, property );
		if ( collection != null && Hibernate.isInitialized( collection ) ) {
			return collectionPersister.getCollectionType().indexOf( collection, childEntity );
		}
		else {
			return null;
		}
	}

	@Override
	public void addNullProperty(EntityKey ownerKey, String propertyName) {
		nullAssociations.add( new AssociationKey( ownerKey, propertyName ) );
	}

	@Override
	public boolean isPropertyNull(EntityKey ownerKey, String propertyName) {
		return nullAssociations.contains( new AssociationKey( ownerKey, propertyName ) );
	}

	private void clearNullProperties() {
		nullAssociations.clear();
	}

	@Override
	public boolean isReadOnly(Object entityOrProxy) {
		if ( entityOrProxy == null ) {
			throw new AssertionFailure( "object must be non-null." );
		}
		boolean isReadOnly;
		if ( entityOrProxy instanceof HibernateProxy ) {
			isReadOnly = ( (HibernateProxy) entityOrProxy ).getHibernateLazyInitializer().isReadOnly();
		}
		else {
			final EntityEntry ee =  getEntry( entityOrProxy );
			if ( ee == null ) {
				throw new TransientObjectException("Instance was not associated with this persistence context" );
			}
			isReadOnly = ee.isReadOnly();
		}
		return isReadOnly;
	}

	@Override
	public void setReadOnly(Object object, boolean readOnly) {
		if ( object == null ) {
			throw new AssertionFailure( "object must be non-null." );
		}
		if ( isReadOnly( object ) == readOnly ) {
			return;
		}
		if ( object instanceof HibernateProxy ) {
			final HibernateProxy proxy = (HibernateProxy) object;
			setProxyReadOnly( proxy, readOnly );
			if ( Hibernate.isInitialized( proxy ) ) {
				setEntityReadOnly(
						proxy.getHibernateLazyInitializer().getImplementation(),
						readOnly
				);
			}
		}
		else {
			setEntityReadOnly( object, readOnly );
			// PersistenceContext.proxyFor( entity ) returns entity if there is no proxy for that entity
			// so need to check the return value to be sure it is really a proxy
			final Object maybeProxy = getSession().getPersistenceContext().proxyFor( object );
			if ( maybeProxy instanceof HibernateProxy ) {
				setProxyReadOnly( (HibernateProxy) maybeProxy, readOnly );
			}
		}
	}

	private void setProxyReadOnly(HibernateProxy proxy, boolean readOnly) {
		if ( proxy.getHibernateLazyInitializer().getSession() != getSession() ) {
			throw new AssertionFailure(
					"Attempt to set a proxy to read-only that is associated with a different session" );
		}
		proxy.getHibernateLazyInitializer().setReadOnly( readOnly );
	}

	private void setEntityReadOnly(Object entity, boolean readOnly) {
		final EntityEntry entry = getEntry( entity );
		if ( entry == null ) {
			throw new TransientObjectException( "Instance was not associated with this persistence context" );
		}
		entry.setReadOnly( readOnly, entity );
		hasNonReadOnlyEntities = hasNonReadOnlyEntities || ! readOnly;
	}

	@Override
	public void replaceDelayedEntityIdentityInsertKeys(EntityKey oldKey, Serializable generatedId) {
		final Object entity = entitiesByKey.remove( oldKey );
		final EntityEntry oldEntry = entityEntryContext.removeEntityEntry( entity );
		parentsByChild.clear();

		final EntityKey newKey = session.generateEntityKey( generatedId, oldEntry.getPersister() );
		addEntity( newKey, entity );
		addEntry(
				entity,
				oldEntry.getStatus(),
				oldEntry.getLoadedState(),
				oldEntry.getRowId(),
				generatedId,
				oldEntry.getVersion(),
				oldEntry.getLockMode(),
				oldEntry.isExistsInDatabase(),
				oldEntry.getPersister(),
				oldEntry.isBeingReplicated(),
				oldEntry.isLoadedWithLazyPropertiesUnfetched()
		);
	}

	/**
	 * Used by the owning session to explicitly control serialization of the
	 * persistence context.
	 *
	 * @param oos The stream to which the persistence context should get written
	 * @throws IOException serialization errors.
	 */
	public void serialize(ObjectOutputStream oos) throws IOException {
		final boolean tracing = LOG.isTraceEnabled();
		if ( tracing ) {
			LOG.trace( "Serializing persistence-context" );
		}

		oos.writeBoolean( defaultReadOnly );
		oos.writeBoolean( hasNonReadOnlyEntities );

		oos.writeInt( entitiesByKey.size() );
		if ( tracing ) {
			LOG.trace( "Starting serialization of [" + entitiesByKey.size() + "] entitiesByKey entries" );
		}
		for ( Map.Entry<EntityKey,Object> entry : entitiesByKey.entrySet() ) {
			entry.getKey().serialize( oos );
			oos.writeObject( entry.getValue() );
		}

		oos.writeInt( entitiesByUniqueKey.size() );
		if ( tracing ) {
			LOG.trace( "Starting serialization of [" + entitiesByUniqueKey.size() + "] entitiesByUniqueKey entries" );
		}
		for ( Map.Entry<EntityUniqueKey,Object> entry : entitiesByUniqueKey.entrySet() ) {
			entry.getKey().serialize( oos );
			oos.writeObject( entry.getValue() );
		}

		oos.writeInt( proxiesByKey.size() );
		if ( tracing ) {
			LOG.trace( "Starting serialization of [" + proxiesByKey.size() + "] proxiesByKey entries" );
		}
		for ( Map.Entry<EntityKey,Object> entry : proxiesByKey.entrySet() ) {
			entry.getKey().serialize( oos );
			oos.writeObject( entry.getValue() );
		}

		oos.writeInt( entitySnapshotsByKey.size() );
		if ( tracing ) {
			LOG.trace( "Starting serialization of [" + entitySnapshotsByKey.size() + "] entitySnapshotsByKey entries" );
		}
		for ( Map.Entry<EntityKey,Object> entry : entitySnapshotsByKey.entrySet() ) {
			entry.getKey().serialize( oos );
			oos.writeObject( entry.getValue() );
		}

		entityEntryContext.serialize( oos );

		oos.writeInt( collectionsByKey.size() );
		if ( tracing ) {
			LOG.trace( "Starting serialization of [" + collectionsByKey.size() + "] collectionsByKey entries" );
		}
		for ( Map.Entry<CollectionKey,PersistentCollection> entry : collectionsByKey.entrySet() ) {
			entry.getKey().serialize( oos );
			oos.writeObject( entry.getValue() );
		}

		oos.writeInt( collectionEntries.size() );
		if ( tracing ) {
			LOG.trace( "Starting serialization of [" + collectionEntries.size() + "] collectionEntries entries" );
		}
		for ( Map.Entry<PersistentCollection,CollectionEntry> entry : collectionEntries.entrySet() ) {
			oos.writeObject( entry.getKey() );
			entry.getValue().serialize( oos );
		}

		oos.writeInt( arrayHolders.size() );
		if ( tracing ) {
			LOG.trace( "Starting serialization of [" + arrayHolders.size() + "] arrayHolders entries" );
		}
		for ( Map.Entry<Object,PersistentCollection> entry : arrayHolders.entrySet() ) {
			oos.writeObject( entry.getKey() );
			oos.writeObject( entry.getValue() );
		}

		oos.writeInt( nullifiableEntityKeys.size() );
		if ( tracing ) {
			LOG.trace( "Starting serialization of [" + nullifiableEntityKeys.size() + "] nullifiableEntityKey entries" );
		}
		for ( EntityKey entry : nullifiableEntityKeys ) {
			entry.serialize( oos );
		}
	}

	/**
	 * Used by the owning session to explicitly control deserialization of the persistence context.
	 *
	 * @param ois The stream from which the persistence context should be read
	 * @param session The owning session
	 *
	 * @return The deserialized StatefulPersistenceContext
	 *
	 * @throws IOException deserialization errors.
	 * @throws ClassNotFoundException deserialization errors.
	 */
	public static StatefulPersistenceContext deserialize(
			ObjectInputStream ois,
			SessionImplementor session) throws IOException, ClassNotFoundException {
		final boolean tracing = LOG.isTraceEnabled();
		if ( tracing ) {
			LOG.trace( "Serializing persistent-context" );
		}
		final StatefulPersistenceContext rtn = new StatefulPersistenceContext( session );

		// during deserialization, we need to reconnect all proxies and
		// collections to this session, as well as the EntityEntry and
		// CollectionEntry instances; these associations are transient
		// because serialization is used for different things.

		try {
			rtn.defaultReadOnly = ois.readBoolean();
			// todo : we can actually just determine this from the incoming EntityEntry-s
			rtn.hasNonReadOnlyEntities = ois.readBoolean();

			int count = ois.readInt();
			if ( tracing ) {
				LOG.trace( "Starting deserialization of [" + count + "] entitiesByKey entries" );
			}
			rtn.entitiesByKey = new HashMap<EntityKey,Object>( count < INIT_COLL_SIZE ? INIT_COLL_SIZE : count );
			for ( int i = 0; i < count; i++ ) {
				rtn.entitiesByKey.put( EntityKey.deserialize( ois, session ), ois.readObject() );
			}

			count = ois.readInt();
			if ( tracing ) {
				LOG.trace( "Starting deserialization of [" + count + "] entitiesByUniqueKey entries" );
			}
			rtn.entitiesByUniqueKey = new HashMap<EntityUniqueKey,Object>( count < INIT_COLL_SIZE ? INIT_COLL_SIZE : count );
			for ( int i = 0; i < count; i++ ) {
				rtn.entitiesByUniqueKey.put( EntityUniqueKey.deserialize( ois, session ), ois.readObject() );
			}

			count = ois.readInt();
			if ( tracing ) {
				LOG.trace( "Starting deserialization of [" + count + "] proxiesByKey entries" );
			}
			//noinspection unchecked
			rtn.proxiesByKey = new ConcurrentReferenceHashMap<EntityKey, Object>(
					count < INIT_COLL_SIZE ? INIT_COLL_SIZE : count,
					.75f,
					1,
					ConcurrentReferenceHashMap.ReferenceType.STRONG,
					ConcurrentReferenceHashMap.ReferenceType.WEAK,
					null
			);
			for ( int i = 0; i < count; i++ ) {
				final EntityKey ek = EntityKey.deserialize( ois, session );
				final Object proxy = ois.readObject();
				if ( proxy instanceof HibernateProxy ) {
					( (HibernateProxy) proxy ).getHibernateLazyInitializer().setSession( session );
					rtn.proxiesByKey.put( ek, proxy );
				}
				else {
					// otherwise, the proxy was pruned during the serialization process
					if ( tracing ) {
						LOG.trace( "Encountered pruned proxy" );
					}
				}
			}

			count = ois.readInt();
			if ( tracing ) {
				LOG.trace( "Starting deserialization of [" + count + "] entitySnapshotsByKey entries" );
			}
			rtn.entitySnapshotsByKey = new HashMap<EntityKey,Object>( count < INIT_COLL_SIZE ? INIT_COLL_SIZE : count );
			for ( int i = 0; i < count; i++ ) {
				rtn.entitySnapshotsByKey.put( EntityKey.deserialize( ois, session ), ois.readObject() );
			}

			rtn.entityEntryContext = EntityEntryContext.deserialize( ois, rtn );

			count = ois.readInt();
			if ( tracing ) {
				LOG.trace( "Starting deserialization of [" + count + "] collectionsByKey entries" );
			}
			rtn.collectionsByKey = new HashMap<CollectionKey,PersistentCollection>( count < INIT_COLL_SIZE ? INIT_COLL_SIZE : count );
			for ( int i = 0; i < count; i++ ) {
				rtn.collectionsByKey.put( CollectionKey.deserialize( ois, session ), (PersistentCollection) ois.readObject() );
			}

			count = ois.readInt();
			if ( tracing ) {
				LOG.trace( "Starting deserialization of [" + count + "] collectionEntries entries" );
			}
			rtn.collectionEntries = IdentityMap.instantiateSequenced( count < INIT_COLL_SIZE ? INIT_COLL_SIZE : count );
			for ( int i = 0; i < count; i++ ) {
				final PersistentCollection pc = (PersistentCollection) ois.readObject();
				final CollectionEntry ce = CollectionEntry.deserialize( ois, session );
				pc.setCurrentSession( session );
				rtn.collectionEntries.put( pc, ce );
			}

			count = ois.readInt();
			if ( tracing ) {
				LOG.trace( "Starting deserialization of [" + count + "] arrayHolders entries" );
			}
			rtn.arrayHolders = new IdentityHashMap<Object, PersistentCollection>( count < INIT_COLL_SIZE ? INIT_COLL_SIZE : count );
			for ( int i = 0; i < count; i++ ) {
				rtn.arrayHolders.put( ois.readObject(), (PersistentCollection) ois.readObject() );
			}

			count = ois.readInt();
			if ( tracing ) {
				LOG.trace( "Starting deserialization of [" + count + "] nullifiableEntityKey entries" );
			}
			rtn.nullifiableEntityKeys = new HashSet<EntityKey>();
			for ( int i = 0; i < count; i++ ) {
				rtn.nullifiableEntityKeys.add( EntityKey.deserialize( ois, session ) );
			}

		}
		catch ( HibernateException he ) {
			throw new InvalidObjectException( he.getMessage() );
		}

		return rtn;
	}

	@Override
	public void addChildParent(Object child, Object parent) {
		parentsByChild.put( child, parent );
	}

	@Override
	public void removeChildParent(Object child) {
		parentsByChild.remove( child );
	}


	// INSERTED KEYS HANDLING ~~~~~~~~~~~~~~~~~~~~~~~~~~~~~~~~~~~~~~~~~~~~~~~~~~~~~~~~~~~~~~~~~~~~~~~~~~~~~~~~~~~~~~~~~~

	private HashMap<String,List<Serializable>> insertedKeysMap;

	@Override
	public void registerInsertedKey(EntityPersister persister, Serializable id) {
		// we only are worried about registering these if the persister defines caching
		if ( persister.hasCache() ) {
			if ( insertedKeysMap == null ) {
				insertedKeysMap = new HashMap<String, List<Serializable>>();
			}
			final String rootEntityName = persister.getRootEntityName();
			List<Serializable> insertedEntityIds = insertedKeysMap.get( rootEntityName );
			if ( insertedEntityIds == null ) {
				insertedEntityIds = new ArrayList<Serializable>();
				insertedKeysMap.put( rootEntityName, insertedEntityIds );
			}
			insertedEntityIds.add( id );
		}
	}

	@Override
	public boolean wasInsertedDuringTransaction(EntityPersister persister, Serializable id) {
		// again, we only really care if the entity is cached
		if ( persister.hasCache() ) {
			if ( insertedKeysMap != null ) {
				final List<Serializable> insertedEntityIds = insertedKeysMap.get( persister.getRootEntityName() );
				if ( insertedEntityIds != null ) {
					return insertedEntityIds.contains( id );
				}
			}
		}
		return false;
	}

	private void cleanUpInsertedKeysAfterTransaction() {
		if ( insertedKeysMap != null ) {
			insertedKeysMap.clear();
		}
	}



	// NATURAL ID RESOLUTION HANDLING ~~~~~~~~~~~~~~~~~~~~~~~~~~~~~~~~~~~~~~~~~~~~~~~~~~~~~~~~~~~~~~~~~~~~~~~~~~~~~~~~~~

	private final NaturalIdXrefDelegate naturalIdXrefDelegate = new NaturalIdXrefDelegate( this );

	private final NaturalIdHelper naturalIdHelper = new NaturalIdHelper() {
		@Override
		public void cacheNaturalIdCrossReferenceFromLoad(
				EntityPersister persister,
				Serializable id,
				Object[] naturalIdValues) {
			if ( !persister.hasNaturalIdentifier() ) {
				// nothing to do
				return;
			}

			persister = locateProperPersister( persister );

			// 'justAddedLocally' is meant to handle the case where we would get double stats jounaling
			//	from a single load event.  The first put journal would come from the natural id resolution;
			// the second comes from the entity loading.  In this condition, we want to avoid the multiple
			// 'put' stats incrementing.
			final boolean justAddedLocally = naturalIdXrefDelegate.cacheNaturalIdCrossReference( persister, id, naturalIdValues );

			if ( justAddedLocally && persister.hasNaturalIdCache() ) {
				managedSharedCacheEntries( persister, id, naturalIdValues, null, CachedNaturalIdValueSource.LOAD );
			}
		}

		@Override
		public void manageLocalNaturalIdCrossReference(
				EntityPersister persister,
				Serializable id,
				Object[] state,
				Object[] previousState,
				CachedNaturalIdValueSource source) {
			if ( !persister.hasNaturalIdentifier() ) {
				// nothing to do
				return;
			}

			persister = locateProperPersister( persister );
			final Object[] naturalIdValues = extractNaturalIdValues( state, persister );

			// cache
			naturalIdXrefDelegate.cacheNaturalIdCrossReference( persister, id, naturalIdValues );
		}

		@Override
		public void manageSharedNaturalIdCrossReference(
				EntityPersister persister,
				final Serializable id,
				Object[] state,
				Object[] previousState,
				CachedNaturalIdValueSource source) {
			if ( !persister.hasNaturalIdentifier() ) {
				// nothing to do
				return;
			}

			if ( !persister.hasNaturalIdCache() ) {
				// nothing to do
				return;
			}

			persister = locateProperPersister( persister );
			final Object[] naturalIdValues = extractNaturalIdValues( state, persister );
			final Object[] previousNaturalIdValues = previousState == null ? null : extractNaturalIdValues( previousState, persister );

			managedSharedCacheEntries( persister, id, naturalIdValues, previousNaturalIdValues, source );
		}

		private void managedSharedCacheEntries(
				EntityPersister persister,
				final Serializable id,
				Object[] naturalIdValues,
				Object[] previousNaturalIdValues,
				CachedNaturalIdValueSource source) {
			final NaturalIdRegionAccessStrategy naturalIdCacheAccessStrategy = persister.getNaturalIdCacheAccessStrategy();
			final NaturalIdCacheKey naturalIdCacheKey = new NaturalIdCacheKey( naturalIdValues, persister, session );

			final SessionFactoryImplementor factory = session.getFactory();

			switch ( source ) {
				case LOAD: {
					if ( naturalIdCacheAccessStrategy.get( naturalIdCacheKey, session.getTimestamp() ) != null ) {
						// prevent identical re-cachings
						return;
					}
					final boolean put = naturalIdCacheAccessStrategy.putFromLoad(
							naturalIdCacheKey,
							id,
							session.getTimestamp(),
							null
					);

					if ( put && factory.getStatistics().isStatisticsEnabled() ) {
						factory.getStatisticsImplementor().naturalIdCachePut(
								naturalIdCacheAccessStrategy.getRegion()
										.getName()
						);
					}

					break;
				}
				case INSERT: {
					final boolean put = naturalIdCacheAccessStrategy.insert( naturalIdCacheKey, id );
					if ( put && factory.getStatistics().isStatisticsEnabled() ) {
						factory.getStatisticsImplementor()
								.naturalIdCachePut( naturalIdCacheAccessStrategy.getRegion().getName() );
					}

					( (EventSource) session ).getActionQueue().registerProcess(
							new AfterTransactionCompletionProcess() {
								@Override
								public void doAfterTransactionCompletion(boolean success, SessionImplementor session) {
									if (success) {
										final boolean put = naturalIdCacheAccessStrategy.afterInsert( naturalIdCacheKey, id );

										if ( put && factory.getStatistics().isStatisticsEnabled() ) {
											factory.getStatisticsImplementor()
												.naturalIdCachePut( naturalIdCacheAccessStrategy.getRegion().getName() );
										}
									}
									else {
										naturalIdCacheAccessStrategy.remove( naturalIdCacheKey );
									}
								}
							}
					);

					break;
				}
				case UPDATE: {
					final NaturalIdCacheKey previousCacheKey = new NaturalIdCacheKey( previousNaturalIdValues, persister, session );
					if ( naturalIdCacheKey.equals( previousCacheKey ) ) {
						// prevent identical re-caching, solves HHH-7309
						return;
					}
					final SoftLock removalLock = naturalIdCacheAccessStrategy.lockItem( previousCacheKey, null );
					naturalIdCacheAccessStrategy.remove( previousCacheKey );

					final SoftLock lock = naturalIdCacheAccessStrategy.lockItem( naturalIdCacheKey, null );
					final boolean put = naturalIdCacheAccessStrategy.update( naturalIdCacheKey, id );
					if ( put && factory.getStatistics().isStatisticsEnabled() ) {
						factory.getStatisticsImplementor()
								.naturalIdCachePut( naturalIdCacheAccessStrategy.getRegion().getName() );
					}

					( (EventSource) session ).getActionQueue().registerProcess(
							new AfterTransactionCompletionProcess() {
								@Override
								public void doAfterTransactionCompletion(boolean success, SessionImplementor session) {
									naturalIdCacheAccessStrategy.unlockItem( previousCacheKey, removalLock );
									if (success) {
										final boolean put = naturalIdCacheAccessStrategy.afterUpdate( naturalIdCacheKey, id, lock );

										if ( put && factory.getStatistics().isStatisticsEnabled() ) {
											factory.getStatisticsImplementor()
												.naturalIdCachePut( naturalIdCacheAccessStrategy.getRegion().getName() );
										}
									}
									else {
										naturalIdCacheAccessStrategy.unlockItem( naturalIdCacheKey, lock );
									}
								}
							}
					);

					break;
				}
				default: {
					LOG.debug( "Unexpected CachedNaturalIdValueSource [" + source + "]" );
				}
			}
		}

		@Override
		public Object[] removeLocalNaturalIdCrossReference(EntityPersister persister, Serializable id, Object[] state) {
			if ( !persister.hasNaturalIdentifier() ) {
				// nothing to do
				return null;
			}

			persister = locateProperPersister( persister );
			final Object[] naturalIdValues = getNaturalIdValues( state, persister );

			final Object[] localNaturalIdValues = naturalIdXrefDelegate.removeNaturalIdCrossReference( 
					persister, 
					id, 
					naturalIdValues 
			);

			return localNaturalIdValues != null ? localNaturalIdValues : naturalIdValues;
		}

		@Override
		public void removeSharedNaturalIdCrossReference(EntityPersister persister, Serializable id, Object[] naturalIdValues) {
			if ( !persister.hasNaturalIdentifier() ) {
				// nothing to do
				return;
			}

			if ( ! persister.hasNaturalIdCache() ) {
				// nothing to do
				return;
			}

			// todo : couple of things wrong here:
			//		1) should be using access strategy, not plain evict..
			//		2) should prefer session-cached values if any (requires interaction from removeLocalNaturalIdCrossReference

			persister = locateProperPersister( persister );
			final NaturalIdRegionAccessStrategy naturalIdCacheAccessStrategy = persister.getNaturalIdCacheAccessStrategy();
			final NaturalIdCacheKey naturalIdCacheKey = new NaturalIdCacheKey( naturalIdValues, persister, session );
			naturalIdCacheAccessStrategy.evict( naturalIdCacheKey );

//			if ( sessionCachedNaturalIdValues != null
//					&& !Arrays.equals( sessionCachedNaturalIdValues, deletedNaturalIdValues ) ) {
//				final NaturalIdCacheKey sessionNaturalIdCacheKey = new NaturalIdCacheKey( sessionCachedNaturalIdValues, persister, session );
//				naturalIdCacheAccessStrategy.evict( sessionNaturalIdCacheKey );
//			}
		}

		@Override
		public Object[] findCachedNaturalId(EntityPersister persister, Serializable pk) {
			return naturalIdXrefDelegate.findCachedNaturalId( locateProperPersister( persister ), pk );
		}

		@Override
		public Serializable findCachedNaturalIdResolution(EntityPersister persister, Object[] naturalIdValues) {
			return naturalIdXrefDelegate.findCachedNaturalIdResolution( locateProperPersister( persister ), naturalIdValues );
		}

		@Override
		public Object[] extractNaturalIdValues(Object[] state, EntityPersister persister) {
			final int[] naturalIdPropertyIndexes = persister.getNaturalIdentifierProperties();
			if ( state.length == naturalIdPropertyIndexes.length ) {
				return state;
			}

			final Object[] naturalIdValues = new Object[naturalIdPropertyIndexes.length];
			for ( int i = 0; i < naturalIdPropertyIndexes.length; i++ ) {
				naturalIdValues[i] = state[naturalIdPropertyIndexes[i]];
			}
			return naturalIdValues;
		}

		@Override
		public Object[] extractNaturalIdValues(Object entity, EntityPersister persister) {
			if ( entity == null ) {
				throw new AssertionFailure( "Entity from which to extract natural id value(s) cannot be null" );
			}
			if ( persister == null ) {
				throw new AssertionFailure( "Persister to use in extracting natural id value(s) cannot be null" );
			}

			final int[] naturalIdentifierProperties = persister.getNaturalIdentifierProperties();
			final Object[] naturalIdValues = new Object[naturalIdentifierProperties.length];

			for ( int i = 0; i < naturalIdentifierProperties.length; i++ ) {
				naturalIdValues[i] = persister.getPropertyValue( entity, naturalIdentifierProperties[i] );
			}

			return naturalIdValues;
		}

		@Override
		public Collection<Serializable> getCachedPkResolutions(EntityPersister entityPersister) {
			return naturalIdXrefDelegate.getCachedPkResolutions( entityPersister );
		}

		@Override
		public void handleSynchronization(EntityPersister persister, Serializable pk, Object entity) {
			if ( !persister.hasNaturalIdentifier() ) {
				// nothing to do
				return;
			}

			persister = locateProperPersister( persister );

			final Object[] naturalIdValuesFromCurrentObjectState = extractNaturalIdValues( entity, persister );
			final boolean changed = ! naturalIdXrefDelegate.sameAsCached(
					persister,
					pk,
					naturalIdValuesFromCurrentObjectState
			);

			if ( changed ) {
				final Object[] cachedNaturalIdValues = naturalIdXrefDelegate.findCachedNaturalId( persister, pk );
				naturalIdXrefDelegate.cacheNaturalIdCrossReference( persister, pk, naturalIdValuesFromCurrentObjectState );
				naturalIdXrefDelegate.stashInvalidNaturalIdReference( persister, cachedNaturalIdValues );

				removeSharedNaturalIdCrossReference(
						persister,
						pk,
						cachedNaturalIdValues
				);
			}
		}

		@Override
		public void cleanupFromSynchronizations() {
			naturalIdXrefDelegate.unStashInvalidNaturalIdReferences();
		}

		@Override
		public void handleEviction(Object object, EntityPersister persister, Serializable identifier) {
			naturalIdXrefDelegate.removeNaturalIdCrossReference(
					persister,
					identifier,
					findCachedNaturalId( persister, identifier )
			);
		}
	};

	@Override
	public NaturalIdHelper getNaturalIdHelper() {
		return naturalIdHelper;
	}

	private Object[] getNaturalIdValues(Object[] state, EntityPersister persister) {
		final int[] naturalIdPropertyIndexes = persister.getNaturalIdentifierProperties();
		final Object[] naturalIdValues = new Object[naturalIdPropertyIndexes.length];

		for ( int i = 0; i < naturalIdPropertyIndexes.length; i++ ) {
			naturalIdValues[i] = state[naturalIdPropertyIndexes[i]];
		}

		return naturalIdValues;
	}
}<|MERGE_RESOLUTION|>--- conflicted
+++ resolved
@@ -859,12 +859,9 @@
 		return ce;
 	}
 
-<<<<<<< HEAD
 	/**
 	 * Get the collection instance associated with the <tt>PluralAttributeKeyBinding</tt>
 	 */
-=======
->>>>>>> f40f814b
 	@Override
 	public PersistentCollection getCollection(CollectionKey collectionKey) {
 		return collectionsByKey.get( collectionKey );
