/*
 * Hibernate, Relational Persistence for Idiomatic Java
 *
 * Copyright (c) 2010, Red Hat Inc. or third-party contributors as
 * indicated by the @author tags or express copyright attribution
 * statements applied by the authors.  All third-party contributions are
 * distributed under license by Red Hat Inc.
 *
 * This copyrighted material is made available to anyone wishing to use, modify,
 * copy, or redistribute it subject to the terms and conditions of the GNU
 * Lesser General Public License, as published by the Free Software Foundation.
 *
 * This program is distributed in the hope that it will be useful,
 * but WITHOUT ANY WARRANTY; without even the implied warranty of MERCHANTABILITY
 * or FITNESS FOR A PARTICULAR PURPOSE.  See the GNU Lesser General Public License
 * for more details.
 *
 * You should have received a copy of the GNU Lesser General Public License
 * along with this distribution; if not, write to:
 * Free Software Foundation, Inc.
 * 51 Franklin Street, Fifth Floor
 * Boston, MA  02110-1301  USA
 */
package org.hibernate.engine.jdbc.batch.internal;
<<<<<<< HEAD
import java.sql.PreparedStatement;
import java.sql.SQLException;
import org.hibernate.HibernateLogger;
import org.hibernate.engine.jdbc.spi.SQLExceptionHelper;
import org.hibernate.engine.jdbc.spi.SQLStatementLogger;
import org.hibernate.jdbc.Expectation;
import org.jboss.logging.Logger;
=======

import org.hibernate.engine.jdbc.batch.spi.BatchKey;
import org.hibernate.engine.jdbc.spi.JdbcCoordinator;
import org.slf4j.Logger;
import org.slf4j.LoggerFactory;

import java.sql.PreparedStatement;
import java.sql.SQLException;
import java.util.Map;
>>>>>>> 0b10334e

/**
 * An implementation of {@link org.hibernate.engine.jdbc.batch.spi.Batch} which does not perform batching.  It simply
 * executes each statement as it is encountered.
 *
 * @author Steve Ebersole
 */
public class NonBatchingBatch extends AbstractBatchImpl {

    private static final HibernateLogger LOG = Logger.getMessageLogger(HibernateLogger.class, NonBatchingBatch.class.getName());

	protected NonBatchingBatch(BatchKey key, JdbcCoordinator jdbcCoordinator) {
		super( key, jdbcCoordinator );
	}

	@Override
	public void addToBatch() {
		notifyObserversImplicitExecution();
<<<<<<< HEAD
		try {
			final PreparedStatement statement = getStatements().get( sql );
			final int rowCount = statement.executeUpdate();
			expectation.verifyOutcome( rowCount, statement, 0 );
		}
		catch ( SQLException e ) {
            LOG.sqlExceptionEscapedProxy(e);
			throw getSqlExceptionHelper().convert( e, "could not execute batch statement", sql );
=======
		for ( Map.Entry<String,PreparedStatement> entry : getStatements().entrySet() ) {
			try {
				final PreparedStatement statement = entry.getValue();
				final int rowCount = statement.executeUpdate();
				getKey().getExpectation().verifyOutcome( rowCount, statement, 0 );
				try {
					statement.close();
				}
				catch (SQLException e) {
					log.debug( "Unable to close non-batched batch statement", e );
				}
			}
			catch ( SQLException e ) {
				log.debug( "sqlexception escaped proxy", e );
				throw sqlExceptionHelper().convert( e, "could not execute batch statement", entry.getKey() );
			}
>>>>>>> 0b10334e
		}
		getStatements().clear();
	}

	@Override
<<<<<<< HEAD
    protected void doExecuteBatch() {
=======
	protected void doExecuteBatch() {
>>>>>>> 0b10334e
		// nothing to do
	}
}<|MERGE_RESOLUTION|>--- conflicted
+++ resolved
@@ -22,25 +22,14 @@
  * Boston, MA  02110-1301  USA
  */
 package org.hibernate.engine.jdbc.batch.internal;
-<<<<<<< HEAD
-import java.sql.PreparedStatement;
-import java.sql.SQLException;
-import org.hibernate.HibernateLogger;
-import org.hibernate.engine.jdbc.spi.SQLExceptionHelper;
-import org.hibernate.engine.jdbc.spi.SQLStatementLogger;
-import org.hibernate.jdbc.Expectation;
-import org.jboss.logging.Logger;
-=======
-
-import org.hibernate.engine.jdbc.batch.spi.BatchKey;
-import org.hibernate.engine.jdbc.spi.JdbcCoordinator;
-import org.slf4j.Logger;
-import org.slf4j.LoggerFactory;
 
 import java.sql.PreparedStatement;
 import java.sql.SQLException;
 import java.util.Map;
->>>>>>> 0b10334e
+import org.hibernate.HibernateLogger;
+import org.hibernate.engine.jdbc.batch.spi.BatchKey;
+import org.hibernate.engine.jdbc.spi.JdbcCoordinator;
+import org.jboss.logging.Logger;
 
 /**
  * An implementation of {@link org.hibernate.engine.jdbc.batch.spi.Batch} which does not perform batching.  It simply
@@ -59,16 +48,6 @@
 	@Override
 	public void addToBatch() {
 		notifyObserversImplicitExecution();
-<<<<<<< HEAD
-		try {
-			final PreparedStatement statement = getStatements().get( sql );
-			final int rowCount = statement.executeUpdate();
-			expectation.verifyOutcome( rowCount, statement, 0 );
-		}
-		catch ( SQLException e ) {
-            LOG.sqlExceptionEscapedProxy(e);
-			throw getSqlExceptionHelper().convert( e, "could not execute batch statement", sql );
-=======
 		for ( Map.Entry<String,PreparedStatement> entry : getStatements().entrySet() ) {
 			try {
 				final PreparedStatement statement = entry.getValue();
@@ -78,24 +57,19 @@
 					statement.close();
 				}
 				catch (SQLException e) {
-					log.debug( "Unable to close non-batched batch statement", e );
+                    LOG.debug("Unable to close non-batched batch statement", e);
 				}
 			}
 			catch ( SQLException e ) {
-				log.debug( "sqlexception escaped proxy", e );
+                LOG.debug("SQLException escaped proxy", e);
 				throw sqlExceptionHelper().convert( e, "could not execute batch statement", entry.getKey() );
 			}
->>>>>>> 0b10334e
 		}
 		getStatements().clear();
 	}
 
 	@Override
-<<<<<<< HEAD
-    protected void doExecuteBatch() {
-=======
 	protected void doExecuteBatch() {
->>>>>>> 0b10334e
 		// nothing to do
 	}
 }