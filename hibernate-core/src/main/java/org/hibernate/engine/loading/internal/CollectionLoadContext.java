/*
 * Hibernate, Relational Persistence for Idiomatic Java
 *
 * License: GNU Lesser General Public License (LGPL), version 2.1 or later.
 * See the lgpl.txt file in the root directory or <http://www.gnu.org/licenses/lgpl-2.1.html>.
 */
package org.hibernate.engine.loading.internal;

import java.io.Serializable;
import java.sql.ResultSet;
import java.util.ArrayList;
import java.util.HashSet;
import java.util.Iterator;
import java.util.List;
import java.util.Set;

import org.hibernate.CacheMode;
import org.hibernate.HibernateException;
import org.hibernate.bytecode.spi.BytecodeEnhancementMetadata;
import org.hibernate.cache.spi.access.CollectionDataAccess;
import org.hibernate.cache.spi.entry.CollectionCacheEntry;
import org.hibernate.collection.spi.PersistentCollection;
import org.hibernate.engine.spi.CollectionEntry;
import org.hibernate.engine.spi.CollectionKey;
import org.hibernate.engine.spi.PersistenceContext;
import org.hibernate.engine.spi.SessionEventListenerManager;
import org.hibernate.engine.spi.SessionFactoryImplementor;
import org.hibernate.engine.spi.SharedSessionContractImplementor;
import org.hibernate.engine.spi.Status;
import org.hibernate.internal.CoreLogging;
import org.hibernate.internal.CoreMessageLogger;
import org.hibernate.internal.util.StringHelper;
import org.hibernate.persister.collection.CollectionPersister;
import org.hibernate.persister.collection.QueryableCollection;
import org.hibernate.persister.entity.EntityPersister;
import org.hibernate.pretty.MessageHelper;
import org.hibernate.stat.spi.StatisticsImplementor;

/**
 * Represents state associated with the processing of a given {@link ResultSet} in regards to loading collections.
 * <p/>
 * Another implementation option to consider is to not expose {@link ResultSet}s directly (in the JDBC redesign) but to
 * always "wrap" them and apply a [series of] context[s] to that wrapper.
 *
 * @author Steve Ebersole
 */
public class CollectionLoadContext {

	private static final CoreMessageLogger LOG = CoreLogging.messageLogger( CollectionLoadContext.class );

	private final LoadContexts loadContexts;
	private final ResultSet resultSet;
	private Set<CollectionKey> localLoadingCollectionKeys = new HashSet<>();

	/**
	 * Creates a collection load context for the given result set.
	 *
	 * @param loadContexts Callback to other collection load contexts.
	 * @param resultSet The result set this is "wrapping".
	 */
	public CollectionLoadContext(LoadContexts loadContexts, ResultSet resultSet) {
		this.loadContexts = loadContexts;
		this.resultSet = resultSet;
	}

	public ResultSet getResultSet() {
		return resultSet;
	}

	public LoadContexts getLoadContext() {
		return loadContexts;
	}

	/**
	 * Retrieve the collection that is being loaded as part of processing this result set.
	 * <p/>
	 * Basically, there are two valid return values from this method:
	 * <ul>
	 * <li>an instance of {@link org.hibernate.collection.spi.PersistentCollection} which indicates to continue loading
	 * the result set row data into that returned collection instance; this may be either an instance already associated
	 * and in the midst of being loaded, or a newly instantiated instance as a matching associated collection was not
	 * found.</li>
	 * <li><i>null</i> indicates to ignore the corresponding result set row data relating to the requested collection;
	 * this indicates that either the collection was found to already be associated with the persistence context in a
	 * fully loaded state, or it was found in a loading state associated with another result set processing
	 * context.</li>
	 * </ul>
	 *
	 * @param persister The persister for the collection being requested.
	 * @param key The key of the collection being requested.
	 * @return The loading collection (see discussion above).
	 */
	public PersistentCollection getLoadingCollection(final CollectionPersister persister, final Serializable key) {
		final SharedSessionContractImplementor session = getLoadContext().getPersistenceContext().getSession();
		final CollectionKey collectionKey = new CollectionKey( persister, key, session.getTenantIdentifier() );
		if ( LOG.isTraceEnabled() ) {
			LOG.tracev( "Starting attempt to find loading collection [{0}]",
					MessageHelper.collectionInfoString( persister.getRole(), key ) );
		}
		final LoadingCollectionEntry loadingCollectionEntry = loadContexts.locateLoadingCollectionEntry( collectionKey );
		if ( loadingCollectionEntry == null ) {
			// look for existing collection as part of the persistence context
			PersistentCollection collection = loadContexts.getPersistenceContext().getCollection( collectionKey );
			if ( collection != null ) {
				if ( collection.wasInitialized() ) {
					LOG.trace( "Collection already initialized; ignoring" );
					// ignore this row of results! Note the early exit
					return null;
				}
				LOG.trace( "Collection not yet initialized; initializing" );
			}
			else {
				final Object owner = loadContexts.getPersistenceContext().getCollectionOwner( key, persister );
				final boolean newlySavedEntity = owner != null
						&& loadContexts.getPersistenceContext().getEntry( owner ).getStatus() != Status.LOADING;
				if ( newlySavedEntity ) {
					// important, to account for newly saved entities in query
					// todo : some kind of check for new status...
					LOG.trace( "Owning entity already loaded; ignoring" );
					return null;
				}
				// create one
				LOG.tracev( "Instantiating new collection [key={0}, rs={1}]", key, resultSet );
				collection = persister.getCollectionType().instantiate(
						loadContexts.getPersistenceContext().getSession(), persister, key );
			}
			collection.beforeInitialize( persister, -1 );
			collection.beginRead();
			localLoadingCollectionKeys.add( collectionKey );
			loadContexts.registerLoadingCollectionXRef( collectionKey, new LoadingCollectionEntry( resultSet, persister, key, collection ) );
			return collection;
		}
		if ( loadingCollectionEntry.getResultSet() == resultSet ) {
			LOG.trace( "Found loading collection bound to current result set processing; reading row" );
			return loadingCollectionEntry.getCollection();
		}
		// ignore this row, the collection is in process of
		// being loaded somewhere further "up" the stack
		LOG.trace( "Collection is already being initialized; ignoring row" );
		return null;
	}

	/**
	 * Finish the process of collection-loading for this bound result set. Mainly this involves cleaning up resources
	 * and notifying the collections that loading is complete.
	 *
	 * @param persister The persister for which to complete loading.
	 */
	public void endLoadingCollections(CollectionPersister persister) {
		final SharedSessionContractImplementor session = getLoadContext().getPersistenceContext().getSession();
		if ( !loadContexts.hasLoadingCollectionEntries()
				&& localLoadingCollectionKeys.isEmpty() ) {
			return;
		}

		// in an effort to avoid concurrent-modification-exceptions (from
		// potential recursive calls back through here as a result of the
		// eventual call to PersistentCollection#endRead), we scan the
		// internal loadingCollections map for matches and store those matches
		// in a temp collection. the temp collection is then used to "drive"
		// the #endRead processing.
		List<LoadingCollectionEntry> matches = null;
		final Iterator itr = localLoadingCollectionKeys.iterator();
		final PersistenceContext persistenceContext = session.getPersistenceContextInternal();
		while ( itr.hasNext() ) {
			final CollectionKey collectionKey = (CollectionKey) itr.next();
			final LoadingCollectionEntry lce = loadContexts.locateLoadingCollectionEntry( collectionKey );
			if ( lce == null ) {
				LOG.loadingCollectionKeyNotFound( collectionKey );
			}
			else if ( lce.getResultSet() == resultSet && lce.getPersister() == persister ) {
				if ( matches == null ) {
					matches = new ArrayList<>();
				}
				matches.add( lce );
				if ( lce.getCollection().getOwner() == null ) {
					persistenceContext.addUnownedCollection(
							new CollectionKey(
									persister,
									lce.getKey(), session.getTenantIdentifier() ),
							lce.getCollection() );
				}
				LOG.tracev( "Removing collection load entry [{0}]", lce );

				// todo : i'd much rather have this done from
				// #endLoadingCollection(CollectionPersister,LoadingCollectionEntry)...
				loadContexts.unregisterLoadingCollectionXRef( collectionKey );
				itr.remove();
			}
		}

		endLoadingCollections( persister, matches );
		if ( localLoadingCollectionKeys.isEmpty() ) {
			// todo : hack!!!
			// NOTE : here we cleanup the load context when we have no more local
			// LCE entries. This "works" for the time being because really
			// only the collection load contexts are implemented. Long term,
			// this cleanup should become part of the "close result set"
			// processing from the (sandbox/jdbc) jdbc-container code.
			loadContexts.cleanup( resultSet );
		}
	}

	private void endLoadingCollections(CollectionPersister persister, List<LoadingCollectionEntry> matchedCollectionEntries) {
		if ( matchedCollectionEntries == null ) {
			if ( LOG.isDebugEnabled() ) {
				LOG.debugf( "No collections were found in result set for role: %s", persister.getRole() );
			}
			return;
		}

		final int count = matchedCollectionEntries.size();
		if ( LOG.isDebugEnabled() ) {
			LOG.debugf( "%s collections were found in result set for role: %s", count, persister.getRole() );
		}

		for ( LoadingCollectionEntry matchedCollectionEntry : matchedCollectionEntries ) {
			endLoadingCollection( matchedCollectionEntry, persister );
		}

		if ( LOG.isDebugEnabled() ) {
			LOG.debugf( "%s collections initialized for role: %s", count, persister.getRole() );
		}
	}

	private void endLoadingCollection(LoadingCollectionEntry lce, CollectionPersister persister) {
		LOG.tracev( "Ending loading collection [{0}]", lce );
		final PersistenceContext persistenceContext = getLoadContext().getPersistenceContext();
		final SharedSessionContractImplementor session = persistenceContext.getSession();

		// warning: can cause a recursive calls! (proxy initialization)
		final PersistentCollection loadingCollection = lce.getCollection();
		final boolean hasNoQueuedAdds = loadingCollection.endRead();

		if ( persister.getCollectionType().hasHolder() ) {
			persistenceContext.addCollectionHolder( loadingCollection );
		}

		CollectionEntry ce = persistenceContext.getCollectionEntry( loadingCollection );
		if ( ce == null ) {
			ce = persistenceContext.addInitializedCollection( persister, loadingCollection, lce.getKey() );
		}
		else {
<<<<<<< HEAD
			ce.postInitialize( lce.getCollection() );
			// if (ce.getLoadedPersister().getBatchSize() > 1) { // not the best place for doing this, moved into
			// ce.postInitialize
			// getLoadContext().getPersistenceContext().getBatchFetchQueue().removeBatchLoadableCollection(ce);
			// }
=======
			ce.postInitialize( loadingCollection );
//			if (ce.getLoadedPersister().getBatchSize() > 1) { // not the best place for doing this, moved into ce.postInitialize
//				getLoadContext().getPersistenceContext().getBatchFetchQueue().removeBatchLoadableCollection(ce); 
//			}
>>>>>>> 09cc94c4
		}

		// The collection has been completely initialized and added to the PersistenceContext.

		if ( loadingCollection.getOwner() != null ) {
			// If the owner is bytecode-enhanced and the owner's collection value is uninitialized,
			// then go ahead and set it to the newly initialized collection.
<<<<<<< HEAD
			final BytecodeEnhancementMetadata bytecodeEnhancementMetadata = persister.getOwnerEntityPersister().getBytecodeEnhancementMetadata();
=======
			final EntityPersister ownerEntityPersister = persister.getOwnerEntityPersister();
			final BytecodeEnhancementMetadata bytecodeEnhancementMetadata =
					ownerEntityPersister.getBytecodeEnhancementMetadata();
>>>>>>> 09cc94c4
			if ( bytecodeEnhancementMetadata.isEnhancedForLazyLoading() ) {
				// Lazy properties in embeddables/composites are not currently supported for embeddables (HHH-10480),
				// so check to make sure the collection is not in an embeddable before checking to see if
				// the collection is lazy.
				// TODO: More will probably need to be done here when HHH-10480 is fixed..
<<<<<<< HEAD
				if ( StringHelper.qualifier( persister.getRole() ).length() == persister.getOwnerEntityPersister().getEntityName().length() ) {
					// Assume the collection is not in an embeddable.
					// Strip off <entityName><dot> to get the collection property name.
					final String propertyName = persister.getRole().substring(
							persister.getOwnerEntityPersister().getEntityName().length() + 1 );
					if ( !bytecodeEnhancementMetadata.isAttributeLoaded( lce.getCollection().getOwner(), propertyName ) ) {
						int propertyIndex = persister.getOwnerEntityPersister().getEntityMetamodel().getPropertyIndex(
								propertyName );
						persister.getOwnerEntityPersister().setPropertyValue(
								lce.getCollection().getOwner(),
								propertyIndex,
								lce.getCollection() );
=======
				if ( StringHelper.qualifier( persister.getRole() ).length() ==
						ownerEntityPersister.getEntityName().length() ) {
					// Assume the collection is not in an embeddable.
					// Strip off <entityName><dot> to get the collection property name.
					final String propertyName = persister.getRole().substring(
							ownerEntityPersister.getEntityName().length() + 1
					);
					if ( !bytecodeEnhancementMetadata.isAttributeLoaded( loadingCollection.getOwner(), propertyName ) ) {
						int propertyIndex = ownerEntityPersister.getEntityMetamodel().getPropertyIndex(
								propertyName
						);
						ownerEntityPersister.setPropertyValue(
								loadingCollection.getOwner(),
								propertyIndex,
								loadingCollection
						);
>>>>>>> 09cc94c4
					}
				}
			}
		}

		// add to cache if:
		boolean addToCache =
				// there were no queued additions
				hasNoQueuedAdds
						// and the role has a cache
						&& persister.hasCache()
						// and this is not a forced initialization during flush
						&& session.getCacheMode().isPutEnabled() && !ce.isDoremove();
		if ( addToCache ) {
			addCollectionToCache( lce, persister );
		}

		if ( LOG.isDebugEnabled() ) {
			LOG.debugf(
					"Collection fully initialized: %s",
<<<<<<< HEAD
					MessageHelper.collectionInfoString( persister, lce.getCollection(), lce.getKey(), session ) );
=======
					MessageHelper.collectionInfoString( persister, loadingCollection, lce.getKey(), session )
			);
>>>>>>> 09cc94c4
		}
		final StatisticsImplementor statistics = session.getFactory().getStatistics();
		if ( statistics.isStatisticsEnabled() ) {
			statistics.loadCollection( persister.getRole() );
		}
	}

	/**
	 * Add the collection to the second-level cache
	 *
	 * @param lce The entry representing the collection to add
	 * @param persister The persister
	 */
	private void addCollectionToCache(LoadingCollectionEntry lce, CollectionPersister persister) {
		final PersistenceContext persistenceContext = getLoadContext().getPersistenceContext();
		final SharedSessionContractImplementor session = persistenceContext.getSession();
		final SessionFactoryImplementor factory = session.getFactory();

		if ( LOG.isDebugEnabled() ) {
			LOG.debugf( "Caching collection: %s", MessageHelper.collectionInfoString( persister, lce.getCollection(), lce.getKey(), session ) );
		}

		if ( !session.getLoadQueryInfluencers().getEnabledFilters().isEmpty() && persister.isAffectedByEnabledFilters( session ) ) {
			// some filters affecting the collection are enabled on the session, so do not do the put into the cache.
			if ( LOG.isDebugEnabled() ) {
				LOG.debug( "Refusing to add to cache due to enabled filters" );
			}
			// todo : add the notion of enabled filters to the cache key to differentiate filtered collections from
			// non-filtered;
			// DefaultInitializeCollectionEventHandler.initializeCollectionFromCache() (which makes sure to not read
			// from
			// cache with enabled filters).
			// EARLY EXIT!!!!!
			return;
		}

		final Object version;
		if ( persister.isVersioned() ) {
			Object collectionOwner = persistenceContext.getCollectionOwner( lce.getKey(), persister );
			if ( collectionOwner == null ) {
				// generally speaking this would be caused by the collection key being defined by a property-ref, thus
				// the collection key and the owner key would not match up. In this case, try to use the key of the
				// owner instance associated with the collection itself, if one. If the collection does already know
				// about its owner, that owner should be the same instance as associated with the PC, but we do the
				// resolution against the PC anyway just to be safe since the lookup should not be costly.
				if ( lce.getCollection() != null ) {
					final Object linkedOwner = lce.getCollection().getOwner();
					if ( linkedOwner != null ) {
						final Serializable ownerKey = persister.getOwnerEntityPersister().getIdentifier( linkedOwner, session );
						collectionOwner = persistenceContext.getCollectionOwner( ownerKey, persister );
					}
				}
				if ( collectionOwner == null ) {
					throw new HibernateException(
							"Unable to resolve owner of loading collection [" +
									MessageHelper.collectionInfoString( persister, lce.getCollection(), lce.getKey(), session ) +
									"] for second level caching" );
				}
			}
			version = persistenceContext.getEntry( collectionOwner ).getVersion();
		}
		else {
			version = null;
		}

		final CollectionCacheEntry entry = new CollectionCacheEntry( lce.getCollection(), persister );
		final CollectionDataAccess cacheAccess = persister.getCacheAccessStrategy();
		final Object cacheKey = cacheAccess.generateCacheKey(
				lce.getKey(),
				persister,
				session.getFactory(),
				session.getTenantIdentifier() );

		boolean isPutFromLoad = true;
		if ( persister.getElementType().isAssociationType() ) {
			for ( Serializable id : entry.getState() ) {
				EntityPersister entityPersister = ( (QueryableCollection) persister ).getElementPersister();
				if ( persistenceContext.wasInsertedDuringTransaction( entityPersister, id ) ) {
					isPutFromLoad = false;
					break;
				}
			}
		}

		// CollectionRegionAccessStrategy has no update, so avoid putting uncommitted data via putFromLoad
<<<<<<< HEAD
		if ( isPutFromLoad ) {
=======
		if (isPutFromLoad) {
			final SessionEventListenerManager eventListenerManager = session.getEventListenerManager();
>>>>>>> 09cc94c4
			try {
				eventListenerManager.cachePutStart();
				final boolean put = cacheAccess.putFromLoad(
						session,
						cacheKey,
						persister.getCacheEntryStructure().structure( entry ),
						version,
						factory.getSessionFactoryOptions().isMinimalPutsEnabled() && session.getCacheMode() != CacheMode.REFRESH );

				final StatisticsImplementor statistics = factory.getStatistics();
				if ( put && statistics.isStatisticsEnabled() ) {
					statistics.collectionCachePut(
							persister.getNavigableRole(),
							persister.getCacheAccessStrategy().getRegion().getName() );
				}
			}
			finally {
				eventListenerManager.cachePutEnd();
			}
		}
	}

	void cleanup() {
		if ( !localLoadingCollectionKeys.isEmpty() ) {
			LOG.localLoadingCollectionKeysCount( localLoadingCollectionKeys.size() );
		}
		loadContexts.cleanupCollectionXRefs( localLoadingCollectionKeys );
		localLoadingCollectionKeys.clear();
	}

	@Override
	public String toString() {
		return super.toString() + "<rs=" + resultSet + ">";
	}
}<|MERGE_RESOLUTION|>--- conflicted
+++ resolved
@@ -241,18 +241,11 @@
 			ce = persistenceContext.addInitializedCollection( persister, loadingCollection, lce.getKey() );
 		}
 		else {
-<<<<<<< HEAD
-			ce.postInitialize( lce.getCollection() );
+			ce.postInitialize( loadingCollection );
 			// if (ce.getLoadedPersister().getBatchSize() > 1) { // not the best place for doing this, moved into
 			// ce.postInitialize
 			// getLoadContext().getPersistenceContext().getBatchFetchQueue().removeBatchLoadableCollection(ce);
 			// }
-=======
-			ce.postInitialize( loadingCollection );
-//			if (ce.getLoadedPersister().getBatchSize() > 1) { // not the best place for doing this, moved into ce.postInitialize
-//				getLoadContext().getPersistenceContext().getBatchFetchQueue().removeBatchLoadableCollection(ce); 
-//			}
->>>>>>> 09cc94c4
 		}
 
 		// The collection has been completely initialized and added to the PersistenceContext.
@@ -260,49 +253,25 @@
 		if ( loadingCollection.getOwner() != null ) {
 			// If the owner is bytecode-enhanced and the owner's collection value is uninitialized,
 			// then go ahead and set it to the newly initialized collection.
-<<<<<<< HEAD
-			final BytecodeEnhancementMetadata bytecodeEnhancementMetadata = persister.getOwnerEntityPersister().getBytecodeEnhancementMetadata();
-=======
 			final EntityPersister ownerEntityPersister = persister.getOwnerEntityPersister();
-			final BytecodeEnhancementMetadata bytecodeEnhancementMetadata =
-					ownerEntityPersister.getBytecodeEnhancementMetadata();
->>>>>>> 09cc94c4
+			final BytecodeEnhancementMetadata bytecodeEnhancementMetadata = ownerEntityPersister.getBytecodeEnhancementMetadata();
 			if ( bytecodeEnhancementMetadata.isEnhancedForLazyLoading() ) {
 				// Lazy properties in embeddables/composites are not currently supported for embeddables (HHH-10480),
 				// so check to make sure the collection is not in an embeddable before checking to see if
 				// the collection is lazy.
 				// TODO: More will probably need to be done here when HHH-10480 is fixed..
-<<<<<<< HEAD
-				if ( StringHelper.qualifier( persister.getRole() ).length() == persister.getOwnerEntityPersister().getEntityName().length() ) {
+				if ( StringHelper.qualifier( persister.getRole() ).length() == ownerEntityPersister.getEntityName().length() ) {
 					// Assume the collection is not in an embeddable.
 					// Strip off <entityName><dot> to get the collection property name.
 					final String propertyName = persister.getRole().substring(
-							persister.getOwnerEntityPersister().getEntityName().length() + 1 );
-					if ( !bytecodeEnhancementMetadata.isAttributeLoaded( lce.getCollection().getOwner(), propertyName ) ) {
-						int propertyIndex = persister.getOwnerEntityPersister().getEntityMetamodel().getPropertyIndex(
-								propertyName );
-						persister.getOwnerEntityPersister().setPropertyValue(
-								lce.getCollection().getOwner(),
-								propertyIndex,
-								lce.getCollection() );
-=======
-				if ( StringHelper.qualifier( persister.getRole() ).length() ==
-						ownerEntityPersister.getEntityName().length() ) {
-					// Assume the collection is not in an embeddable.
-					// Strip off <entityName><dot> to get the collection property name.
-					final String propertyName = persister.getRole().substring(
-							ownerEntityPersister.getEntityName().length() + 1
-					);
+							ownerEntityPersister.getEntityName().length() + 1 );
 					if ( !bytecodeEnhancementMetadata.isAttributeLoaded( loadingCollection.getOwner(), propertyName ) ) {
 						int propertyIndex = ownerEntityPersister.getEntityMetamodel().getPropertyIndex(
-								propertyName
-						);
+								propertyName );
 						ownerEntityPersister.setPropertyValue(
 								loadingCollection.getOwner(),
 								propertyIndex,
-								loadingCollection
-						);
->>>>>>> 09cc94c4
+								loadingCollection );
 					}
 				}
 			}
@@ -323,12 +292,7 @@
 		if ( LOG.isDebugEnabled() ) {
 			LOG.debugf(
 					"Collection fully initialized: %s",
-<<<<<<< HEAD
-					MessageHelper.collectionInfoString( persister, lce.getCollection(), lce.getKey(), session ) );
-=======
-					MessageHelper.collectionInfoString( persister, loadingCollection, lce.getKey(), session )
-			);
->>>>>>> 09cc94c4
+					MessageHelper.collectionInfoString( persister, loadingCollection, lce.getKey(), session ) );
 		}
 		final StatisticsImplementor statistics = session.getFactory().getStatistics();
 		if ( statistics.isStatisticsEnabled() ) {
@@ -414,12 +378,8 @@
 		}
 
 		// CollectionRegionAccessStrategy has no update, so avoid putting uncommitted data via putFromLoad
-<<<<<<< HEAD
 		if ( isPutFromLoad ) {
-=======
-		if (isPutFromLoad) {
 			final SessionEventListenerManager eventListenerManager = session.getEventListenerManager();
->>>>>>> 09cc94c4
 			try {
 				eventListenerManager.cachePutStart();
 				final boolean put = cacheAccess.putFromLoad(
