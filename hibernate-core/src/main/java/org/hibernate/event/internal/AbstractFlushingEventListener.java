/*
 * Hibernate, Relational Persistence for Idiomatic Java
 *
 * License: GNU Lesser General Public License (LGPL), version 2.1 or later.
 * See the lgpl.txt file in the root directory or <http://www.gnu.org/licenses/lgpl-2.1.html>.
 */
package org.hibernate.event.internal;

import java.io.Serializable;
import java.util.IdentityHashMap;
import java.util.Map;

import org.hibernate.HibernateException;
import org.hibernate.action.internal.CollectionRecreateAction;
import org.hibernate.action.internal.CollectionRemoveAction;
import org.hibernate.action.internal.CollectionUpdateAction;
import org.hibernate.action.internal.QueuedOperationCollectionAction;
import org.hibernate.collection.spi.PersistentCollection;
import org.hibernate.engine.internal.Cascade;
import org.hibernate.engine.internal.CascadePoint;
import org.hibernate.engine.internal.Collections;
import org.hibernate.engine.jdbc.spi.JdbcCoordinator;
import org.hibernate.engine.spi.ActionQueue;
import org.hibernate.engine.spi.CascadingAction;
import org.hibernate.engine.spi.CascadingActions;
import org.hibernate.engine.spi.CollectionEntry;
import org.hibernate.engine.spi.CollectionKey;
import org.hibernate.engine.spi.EntityEntry;
import org.hibernate.engine.spi.PersistenceContext;
import org.hibernate.engine.spi.SessionImplementor;
import org.hibernate.engine.spi.Status;
import org.hibernate.event.service.spi.EventListenerRegistry;
import org.hibernate.event.service.spi.JpaBootstrapSensitive;
import org.hibernate.event.spi.EventSource;
import org.hibernate.event.spi.EventType;
import org.hibernate.event.spi.FlushEntityEvent;
import org.hibernate.event.spi.FlushEntityEventListener;
import org.hibernate.event.spi.FlushEvent;
import org.hibernate.internal.CoreMessageLogger;
import org.hibernate.internal.util.EntityPrinter;
import org.hibernate.internal.util.collections.IdentityMap;
import org.hibernate.internal.util.collections.LazyIterator;
import org.hibernate.persister.entity.EntityPersister;
import org.jboss.logging.Logger;

/**
 * A convenience base class for listeners whose functionality results in flushing.
 *
 * @author Steve Ebersole
 */
public abstract class AbstractFlushingEventListener implements JpaBootstrapSensitive, Serializable {

	private static final CoreMessageLogger LOG = Logger.getMessageLogger( CoreMessageLogger.class, AbstractFlushingEventListener.class.getName() );

	private boolean jpaBootstrap;

	@Override
	public void wasJpaBootstrap(boolean wasJpaBootstrap) {
		this.jpaBootstrap = wasJpaBootstrap;
	}

	// ~~~~~~~~~~~~~~~~~~~~~~~~~~~~~~~~~~~~~~~~~~~~~~~~~~~~~~~~~~~~~~~~~~~~~~~~
	// Pre-flushing section
	// ~~~~~~~~~~~~~~~~~~~~~~~~~~~~~~~~~~~~~~~~~~~~~~~~~~~~~~~~~~~~~~~~~~~~~~~~

	/**
	 * Coordinates the processing necessary to get things ready for executions as db calls by preping the session caches
	 * and moving the appropriate entities and collections to their respective execution queues.
	 *
	 * @param event The flush event.
	 * @throws HibernateException Error flushing caches to execution queues.
	 */
	protected void flushEverythingToExecutions(FlushEvent event) throws HibernateException {

		LOG.trace( "Flushing session" );

		EventSource session = event.getSession();

		final PersistenceContext persistenceContext = session.getPersistenceContextInternal();
		session.getInterceptor().preFlush( new LazyIterator( persistenceContext.getEntitiesByKey() ) );

		prepareEntityFlushes( session, persistenceContext );
		// we could move this inside if we wanted to
		// tolerate collection initializations during
		// collection dirty checking:
		prepareCollectionFlushes( persistenceContext );
		// now, any collections that are initialized
		// inside this block do not get updated - they
		// are ignored until the next flush

		persistenceContext.setFlushing( true );
		try {
			int entityCount = flushEntities( event, persistenceContext );
			int collectionCount = flushCollections( session, persistenceContext );

			event.setNumberOfEntitiesProcessed( entityCount );
			event.setNumberOfCollectionsProcessed( collectionCount );
		}
		finally {
			persistenceContext.setFlushing( false );
		}

		// some statistics
		logFlushResults( event );
	}

	@SuppressWarnings(value = { "unchecked" })
	private void logFlushResults(FlushEvent event) {
		if ( !LOG.isDebugEnabled() ) {
			return;
		}
		final EventSource session = event.getSession();
		final PersistenceContext persistenceContext = session.getPersistenceContextInternal();
		LOG.debugf(
				"Flushed: %s insertions, %s updates, %s deletions to %s objects",
				session.getActionQueue().numberOfInsertions(),
				session.getActionQueue().numberOfUpdates(),
				session.getActionQueue().numberOfDeletions(),
				persistenceContext.getNumberOfManagedEntities() );
		LOG.debugf(
				"Flushed: %s (re)creations, %s updates, %s removals to %s collections",
				session.getActionQueue().numberOfCollectionCreations(),
				session.getActionQueue().numberOfCollectionUpdates(),
				session.getActionQueue().numberOfCollectionRemovals(),
				persistenceContext.getCollectionEntries().size() );
		new EntityPrinter( session.getFactory() ).toString(
				persistenceContext.getEntitiesByKey().entrySet() );
	}

	/**
	 * process cascade save/update at the start of a flush to discover any newly referenced entity that must be passed
	 * to saveOrUpdate(), and also apply orphan delete
	 */
	private void prepareEntityFlushes(EventSource session, PersistenceContext persistenceContext) throws HibernateException {

		LOG.debug( "Processing flush-time cascades" );

		final Object anything = getAnything();
		// safe from concurrent modification because of how concurrentEntries() is implemented on IdentityMap
		for ( Map.Entry<Object, EntityEntry> me : persistenceContext.reentrantSafeEntityEntries() ) {
			// for ( Map.Entry me : IdentityMap.concurrentEntries( persistenceContext.getEntityEntries() ) ) {
			EntityEntry entry = (EntityEntry) me.getValue();
			Status status = entry.getStatus();
			if ( status == Status.MANAGED || status == Status.SAVING || status == Status.READ_ONLY ) {
				cascadeOnFlush( session, entry.getPersister(), me.getKey(), anything );
			}
		}
	}

	private void cascadeOnFlush(EventSource session, EntityPersister persister, Object object, Object anything)
<<<<<<< HEAD
			throws HibernateException {
		session.getPersistenceContext().incrementCascadeLevel();
=======
	throws HibernateException {
		final PersistenceContext persistenceContext = session.getPersistenceContextInternal();
		persistenceContext.incrementCascadeLevel();
>>>>>>> 13719583
		try {
			Cascade.cascade( getCascadingAction(), CascadePoint.BEFORE_FLUSH, session, persister, object, anything );
		}
		finally {
			persistenceContext.decrementCascadeLevel();
		}
	}

	protected Object getAnything() {
		if ( jpaBootstrap ) {
			return new IdentityHashMap( 10 );
		}
		else {
			return null;
		}
	}

	protected CascadingAction getCascadingAction() {
		if ( jpaBootstrap ) {
			return CascadingActions.PERSIST_ON_FLUSH;
		}
		else {
			return CascadingActions.SAVE_UPDATE;
		}
	}

	/**
	 * Initialize the flags of the CollectionEntry, including the dirty check.
	 */
	private void prepareCollectionFlushes(PersistenceContext persistenceContext) throws HibernateException {

		// Initialize dirty flags for arrays + collections with composite elements
		// and reset reached, doupdate, etc.

		LOG.debug( "Dirty checking collections" );

<<<<<<< HEAD
		for ( Map.Entry<PersistentCollection, CollectionEntry> entry : IdentityMap
				.concurrentEntries( (Map<PersistentCollection, CollectionEntry>) persistenceContext.getCollectionEntries() ) ) {
=======
		for ( Map.Entry<PersistentCollection,CollectionEntry> entry :
				IdentityMap.concurrentEntries( (Map<PersistentCollection,CollectionEntry>) persistenceContext.getCollectionEntries() ) ) {
>>>>>>> 13719583
			entry.getValue().preFlush( entry.getKey() );
		}
	}

	/**
	 * 1. detect any dirty entities 2. schedule any entity updates 3. search out any reachable collections
	 */
	private int flushEntities(final FlushEvent event, final PersistenceContext persistenceContext) throws HibernateException {

		LOG.trace( "Flushing entities and processing referenced collections" );

		final EventSource source = event.getSession();
		final Iterable<FlushEntityEventListener> flushListeners = source.getFactory().getServiceRegistry()
				.getService( EventListenerRegistry.class )
				.getEventListenerGroup( EventType.FLUSH_ENTITY )
				.listeners();

		// Among other things, updateReachables() will recursively load all
		// collections that are moving roles. This might cause entities to
		// be loaded.

		// So this needs to be safe from concurrent modification problems.

		final Map.Entry<Object, EntityEntry>[] entityEntries = persistenceContext.reentrantSafeEntityEntries();
		final int count = entityEntries.length;

		for ( Map.Entry<Object, EntityEntry> me : entityEntries ) {

			// Update the status of the object and if necessary, schedule an update

			EntityEntry entry = me.getValue();
			Status status = entry.getStatus();

			if ( status != Status.LOADING && status != Status.GONE ) {
				final FlushEntityEvent entityEvent = new FlushEntityEvent( source, me.getKey(), entry );
				for ( FlushEntityEventListener listener : flushListeners ) {
					listener.onFlushEntity( entityEvent );
				}
			}
		}

		source.getActionQueue().sortActions();

		return count;
	}

	/**
	 * process any unreferenced collections and then inspect all known collections, scheduling creates/removes/updates
	 */
	@SuppressWarnings("unchecked")
	private int flushCollections(final EventSource session, final PersistenceContext persistenceContext) throws HibernateException {
		LOG.trace( "Processing unreferenced collections" );

		final Map.Entry<PersistentCollection, CollectionEntry>[] entries = IdentityMap.concurrentEntries(
				(Map<PersistentCollection, CollectionEntry>) persistenceContext.getCollectionEntries() );

		final int count = entries.length;

		for ( Map.Entry<PersistentCollection, CollectionEntry> me : entries ) {
			CollectionEntry ce = me.getValue();
			if ( !ce.isReached() && !ce.isIgnore() ) {
				Collections.processUnreachableCollection( me.getKey(), session );
			}
		}

		// Schedule updates to collections:

		LOG.trace( "Scheduling collection removes/(re)creates/updates" );

		ActionQueue actionQueue = session.getActionQueue();
<<<<<<< HEAD
		for ( Map.Entry<PersistentCollection, CollectionEntry> me : IdentityMap
				.concurrentEntries( (Map<PersistentCollection, CollectionEntry>) persistenceContext.getCollectionEntries() ) ) {
=======
		for ( Map.Entry<PersistentCollection,CollectionEntry> me :
			IdentityMap.concurrentEntries( (Map<PersistentCollection,CollectionEntry>) persistenceContext.getCollectionEntries() ) ) {
>>>>>>> 13719583
			PersistentCollection coll = me.getKey();
			CollectionEntry ce = me.getValue();

			if ( ce.isDorecreate() ) {
				session.getInterceptor().onCollectionRecreate( coll, ce.getCurrentKey() );
				actionQueue.addAction(
						new CollectionRecreateAction(
								coll,
								ce.getCurrentPersister(),
								ce.getCurrentKey(),
								session ) );
			}
			if ( ce.isDoremove() ) {
				session.getInterceptor().onCollectionRemove( coll, ce.getLoadedKey() );
				actionQueue.addAction(
						new CollectionRemoveAction(
								coll,
								ce.getLoadedPersister(),
								ce.getLoadedKey(),
								ce.isSnapshotEmpty( coll ),
								session ) );
			}
			if ( ce.isDoupdate() ) {
				session.getInterceptor().onCollectionUpdate( coll, ce.getLoadedKey() );
				actionQueue.addAction(
						new CollectionUpdateAction(
								coll,
								ce.getLoadedPersister(),
								ce.getLoadedKey(),
								ce.isSnapshotEmpty( coll ),
								session ) );
			}

			// todo : I'm not sure the !wasInitialized part should really be part of this check
			if ( !coll.wasInitialized() && coll.hasQueuedOperations() ) {
				actionQueue.addAction(
						new QueuedOperationCollectionAction(
								coll,
								ce.getLoadedPersister(),
								ce.getLoadedKey(),
								session ) );
			}

		}

		actionQueue.sortCollectionActions();

		return count;
	}

	/**
	 * Execute all SQL (and second-level cache updates) in a special order so that foreign-key constraints cannot be
	 * violated:
	 * <ol>
	 * <li>Inserts, in the order they were performed
	 * <li>Updates
	 * <li>Deletion of collection elements
	 * <li>Insertion of collection elements
	 * <li>Deletes, in the order they were performed
	 * </ol>
	 *
	 * @param session The session being flushed
	 */
	protected void performExecutions(EventSource session) {
		LOG.trace( "Executing flush" );

		// IMPL NOTE : here we alter the flushing flag of the persistence context to allow
		// during-flush callbacks more leniency in regards to initializing proxies and
		// lazy collections during their processing.
		// For more information, see HHH-2763
		final PersistenceContext persistenceContext = session.getPersistenceContextInternal();
		final JdbcCoordinator jdbcCoordinator = session.getJdbcCoordinator();
		try {
			jdbcCoordinator.flushBeginning();
			persistenceContext.setFlushing( true );
			// we need to lock the collection caches before executing entity inserts/updates in order to
			// account for bi-directional associations
			final ActionQueue actionQueue = session.getActionQueue();
			actionQueue.prepareActions();
			actionQueue.executeActions();
		}
		finally {
			persistenceContext.setFlushing( false );
			jdbcCoordinator.flushEnding();
		}
	}

	// ~~~~~~~~~~~~~~~~~~~~~~~~~~~~~~~~~~~~~~~~~~~~~~~~~~~~~~~~~~~~~~~~~~~~~~~~
	// Post-flushing section
	// ~~~~~~~~~~~~~~~~~~~~~~~~~~~~~~~~~~~~~~~~~~~~~~~~~~~~~~~~~~~~~~~~~~~~~~~~

	/**
	 * 1. Recreate the collection key -> collection map 2. rebuild the collection entries 3. call
	 * Interceptor.postFlush()
	 */
	protected void postFlush(SessionImplementor session) throws HibernateException {

		LOG.trace( "Post flush" );

		final PersistenceContext persistenceContext = session.getPersistenceContextInternal();
		persistenceContext.getCollectionsByKey().clear();

		// the database has changed now, so the subselect results need to be invalidated
		// the batch fetching queues should also be cleared - especially the collection batch fetching one
		persistenceContext.getBatchFetchQueue().clear();

		for ( Map.Entry<PersistentCollection, CollectionEntry> me : IdentityMap.concurrentEntries( persistenceContext.getCollectionEntries() ) ) {
			CollectionEntry collectionEntry = me.getValue();
			PersistentCollection persistentCollection = me.getKey();
			collectionEntry.postFlush( persistentCollection );
			if ( collectionEntry.getLoadedPersister() == null ) {
				// if the collection is dereferenced, unset its session reference and remove from the session cache
				// iter.remove(); //does not work, since the entrySet is not backed by the set
				persistentCollection.unsetSession( session );
				persistenceContext.getCollectionEntries()
						.remove( persistentCollection );
			}
			else {
				// otherwise recreate the mapping between the collection and its key
				CollectionKey collectionKey = new CollectionKey(
						collectionEntry.getLoadedPersister(),
						collectionEntry.getLoadedKey(), session.getTenantIdentifier() );
				persistenceContext.getCollectionsByKey().put( collectionKey, persistentCollection );
			}
		}

	}

	protected void postPostFlush(SessionImplementor session) {
		session.getInterceptor().postFlush( new LazyIterator( session.getPersistenceContextInternal().getEntitiesByKey() ) );
	}
}<|MERGE_RESOLUTION|>--- conflicted
+++ resolved
@@ -148,14 +148,9 @@
 	}
 
 	private void cascadeOnFlush(EventSource session, EntityPersister persister, Object object, Object anything)
-<<<<<<< HEAD
 			throws HibernateException {
-		session.getPersistenceContext().incrementCascadeLevel();
-=======
-	throws HibernateException {
 		final PersistenceContext persistenceContext = session.getPersistenceContextInternal();
 		persistenceContext.incrementCascadeLevel();
->>>>>>> 13719583
 		try {
 			Cascade.cascade( getCascadingAction(), CascadePoint.BEFORE_FLUSH, session, persister, object, anything );
 		}
@@ -192,13 +187,8 @@
 
 		LOG.debug( "Dirty checking collections" );
 
-<<<<<<< HEAD
 		for ( Map.Entry<PersistentCollection, CollectionEntry> entry : IdentityMap
 				.concurrentEntries( (Map<PersistentCollection, CollectionEntry>) persistenceContext.getCollectionEntries() ) ) {
-=======
-		for ( Map.Entry<PersistentCollection,CollectionEntry> entry :
-				IdentityMap.concurrentEntries( (Map<PersistentCollection,CollectionEntry>) persistenceContext.getCollectionEntries() ) ) {
->>>>>>> 13719583
 			entry.getValue().preFlush( entry.getKey() );
 		}
 	}
@@ -269,13 +259,8 @@
 		LOG.trace( "Scheduling collection removes/(re)creates/updates" );
 
 		ActionQueue actionQueue = session.getActionQueue();
-<<<<<<< HEAD
 		for ( Map.Entry<PersistentCollection, CollectionEntry> me : IdentityMap
 				.concurrentEntries( (Map<PersistentCollection, CollectionEntry>) persistenceContext.getCollectionEntries() ) ) {
-=======
-		for ( Map.Entry<PersistentCollection,CollectionEntry> me :
-			IdentityMap.concurrentEntries( (Map<PersistentCollection,CollectionEntry>) persistenceContext.getCollectionEntries() ) ) {
->>>>>>> 13719583
 			PersistentCollection coll = me.getKey();
 			CollectionEntry ce = me.getValue();
 
