--- conflicted
+++ resolved
@@ -410,7 +410,6 @@
 	 * @return The table name to use.
 	 */
 	protected String determineGeneratorTableName(Properties params, Dialect dialect) {
-<<<<<<< HEAD
 		ObjectNameNormalizer normalizer = ( ObjectNameNormalizer ) params.get( IDENTIFIER_NORMALIZER );
 		String name = normalizer.normalizeIdentifierQuoting(
 				ConfigurationHelper.getString( TABLE_PARAM, params, DEF_TABLE )
@@ -428,25 +427,6 @@
 		else {
 			qualifiedTableName = ObjectName.parse( name );
 		}
-=======
-		String name = ConfigurationHelper.getString( TABLE_PARAM, params, DEF_TABLE );
-		final boolean isGivenNameUnqualified = name.indexOf( '.' ) < 0;
-		if ( isGivenNameUnqualified ) {
-			final ObjectNameNormalizer normalizer = (ObjectNameNormalizer) params.get( IDENTIFIER_NORMALIZER );
-			name = normalizer.normalizeIdentifierQuoting( name );
-			// if the given name is un-qualified we may neen to qualify it
-			final String schemaName = normalizer.normalizeIdentifierQuoting( params.getProperty( SCHEMA ) );
-			final String catalogName = normalizer.normalizeIdentifierQuoting( params.getProperty( CATALOG ) );
-			name = Table.qualify(
-					dialect.quote( catalogName ),
-					dialect.quote( schemaName ),
-					dialect.quote( name)
-			);
-		}
-		// if already qualified there is not much we can do in a portable manner so we pass it
-		// through and assume the user has set up the name correctly.
->>>>>>> 899b306f
-
 		return name;
 	}
 
@@ -462,16 +442,10 @@
 	 * @return The name of the segment column
 	 */
 	protected String determineSegmentColumnName(Properties params, Dialect dialect) {
-<<<<<<< HEAD
 		ObjectNameNormalizer normalizer = ( ObjectNameNormalizer ) params.get( IDENTIFIER_NORMALIZER );
 		String name = ConfigurationHelper.getString( SEGMENT_COLUMN_PARAM, params, DEF_SEGMENT_COLUMN );
 		qualifiedSegmentColumnName = Identifier.toIdentifier( normalizer.normalizeIdentifierQuoting( name ) );
 		return qualifiedSegmentColumnName.getText( dialect );
-=======
-		final ObjectNameNormalizer normalizer = (ObjectNameNormalizer) params.get( IDENTIFIER_NORMALIZER );
-		final String name = ConfigurationHelper.getString( SEGMENT_COLUMN_PARAM, params, DEF_SEGMENT_COLUMN );
-		return dialect.quote( normalizer.normalizeIdentifierQuoting( name ) );
->>>>>>> 899b306f
 	}
 
 	/**
@@ -485,16 +459,10 @@
 	 * @return The name of the value column
 	 */
 	protected String determineValueColumnName(Properties params, Dialect dialect) {
-<<<<<<< HEAD
 		ObjectNameNormalizer normalizer = ( ObjectNameNormalizer ) params.get( IDENTIFIER_NORMALIZER );
 		String name = ConfigurationHelper.getString( VALUE_COLUMN_PARAM, params, DEF_VALUE_COLUMN );
 		qualifiedValueColumnName = Identifier.toIdentifier( normalizer.normalizeIdentifierQuoting( name ) );
 		return qualifiedValueColumnName.getText( dialect );
-=======
-		final ObjectNameNormalizer normalizer = (ObjectNameNormalizer) params.get( IDENTIFIER_NORMALIZER );
-		final String name = ConfigurationHelper.getString( VALUE_COLUMN_PARAM, params, DEF_VALUE_COLUMN );
-		return dialect.quote( normalizer.normalizeIdentifierQuoting( name ) );
->>>>>>> 899b306f
 	}
 
 	/**
@@ -522,7 +490,6 @@
 	 * @return The default segment value to use.
 	 */
 	protected String determineDefaultSegmentValue(Properties params) {
-<<<<<<< HEAD
 		boolean preferSegmentPerEntity = ConfigurationHelper.getBoolean(
 				CONFIG_PREFER_SEGMENT_PER_ENTITY,
 				params,
@@ -530,11 +497,6 @@
 		);
 		String defaultToUse = preferSegmentPerEntity ? params.getProperty( TABLE ) : DEF_SEGMENT_VALUE;
         LOG.usingDefaultIdGeneratorSegmentValue( qualifiedTableName.toString(), segmentColumnName, defaultToUse );
-=======
-		final boolean preferSegmentPerEntity = ConfigurationHelper.getBoolean( CONFIG_PREFER_SEGMENT_PER_ENTITY, params, false );
-		final String defaultToUse = preferSegmentPerEntity ? params.getProperty( TABLE ) : DEF_SEGMENT_VALUE;
-		LOG.usingDefaultIdGeneratorSegmentValue( tableName, segmentColumnName, defaultToUse );
->>>>>>> 899b306f
 		return defaultToUse;
 	}
 
@@ -561,13 +523,8 @@
 
 	protected String buildSelectQuery(Dialect dialect) {
 		final String alias = "tbl";
-<<<<<<< HEAD
-		String query = "select " + StringHelper.qualify( alias, valueColumnName ) +
+		final String query = "select " + StringHelper.qualify( alias, valueColumnName ) +
 				" from " + qualifiedTableName.toText( dialect ) + ' ' + alias +
-=======
-		final String query = "select " + StringHelper.qualify( alias, valueColumnName ) +
-				" from " + tableName + ' ' + alias +
->>>>>>> 899b306f
 				" where " + StringHelper.qualify( alias, segmentColumnName ) + "=?";
 		final LockOptions lockOptions = new LockOptions( LockMode.PESSIMISTIC_WRITE );
 		lockOptions.setAliasSpecificLockMode( alias, LockMode.PESSIMISTIC_WRITE );
