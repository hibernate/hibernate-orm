--- conflicted
+++ resolved
@@ -62,7 +62,7 @@
  */
 public class SQLQueryImpl extends AbstractQueryImpl implements SQLQuery {
 
-	private NativeSQLQueryReturn[] queryReturns;
+	private List<NativeSQLQueryReturn> queryReturns;
 	private List<ReturnBuilder> queryReturnBuilders;
 	private boolean autoDiscoverTypes;
 
@@ -88,46 +88,21 @@
 						queryDef.getResultSetRef()
 					);
 			}
-			this.queryReturns = definition.getQueryReturns();
+			this.queryReturns = Arrays.asList( definition.getQueryReturns() );
 		}
 		else if ( queryDef.getQueryReturns() != null && queryDef.getQueryReturns().length > 0 ) {
-			this.queryReturns = queryDef.getQueryReturns();
+			this.queryReturns = Arrays.asList( queryDef.getQueryReturns() );
 		}
 		else {
-			this.queryReturns = new NativeSQLQueryReturn[]{};
+			this.queryReturns = new ArrayList<NativeSQLQueryReturn>();
 		}
 
 		this.querySpaces = queryDef.getQuerySpaces();
 		this.callable = queryDef.isCallable();
 	}
 
-<<<<<<< HEAD
-	SQLQueryImpl(
-			final String sql,
-	        final String returnAliases[],
-	        final Class returnClasses[],
-	        final LockMode[] lockModes,
-	        final SessionImplementor session,
-	        final Collection<String> querySpaces,
-	        final FlushMode flushMode,
-	        ParameterMetadata parameterMetadata) {
-		// TODO : this constructor form is *only* used from constructor directly below us; can it go away?
-		super( sql, flushMode, session, parameterMetadata );
-		this.queryReturns = new NativeSQLQueryReturn[returnAliases.length];
-		for ( int i=0; i<returnAliases.length; i++ ) {
-			NativeSQLQueryRootReturn ret = new NativeSQLQueryRootReturn(
-					returnAliases[i],
-					returnClasses[i].getName(),
-					lockModes==null ? LockMode.NONE : lockModes[i]
-			);
-			queryReturns[i] = ret;
-		}
-		this.querySpaces = querySpaces;
-		this.callable = false;
-=======
 	SQLQueryImpl(String sql, SessionImplementor session, ParameterMetadata parameterMetadata) {
 		this( sql, false, session, parameterMetadata );
->>>>>>> 6f1423a8
 	}
 
 	SQLQueryImpl(String sql, boolean callable, SessionImplementor session, ParameterMetadata parameterMetadata) {
@@ -137,17 +112,6 @@
 		this.callable = callable;
 	}
 
-<<<<<<< HEAD
-	SQLQueryImpl(String sql, SessionImplementor session, ParameterMetadata parameterMetadata) {
-		super( sql, null, session, parameterMetadata );
-		queryReturns = new NativeSQLQueryReturn[0];
-		querySpaces = null;
-		callable = false;
-	}
-
-	private NativeSQLQueryReturn[] getQueryReturns() {
-		return queryReturns;
-=======
 	@Override
 	public List<NativeSQLQueryReturn>  getQueryReturns() {
 		prepareQueryReturnsIfNecessary();
@@ -162,7 +126,6 @@
 	@Override
 	public boolean isCallable() {
 		return callable;
->>>>>>> 6f1423a8
 	}
 
 	@Override
@@ -251,10 +214,9 @@
 				if ( queryReturns != null ) {
 					queryReturns = null;
 				}
-				int size = queryReturnBuilders.size();
-				queryReturns = new NativeSQLQueryReturn[size];
-				for(int i=0;i<size;i++){
-					queryReturns[i] = queryReturnBuilders.get( i ).buildReturn();
+				queryReturns = new ArrayList<NativeSQLQueryReturn>();
+				for ( ReturnBuilder queryReturnBuilder : queryReturnBuilders ) {
+					queryReturns.add( queryReturnBuilder.buildReturn() );
 				}
 				queryReturnBuilders.clear();
 			}
@@ -382,7 +344,7 @@
 		if ( mapping == null ) {
 			throw new MappingException( "Unknown SqlResultSetMapping [" + name + "]" );
 		}
-		queryReturns = mapping.getQueryReturns();
+		queryReturns.addAll( Arrays.asList( mapping.getQueryReturns() ) );
 		return this;
 	}
 
