--- conflicted
+++ resolved
@@ -1334,13 +1334,8 @@
 		@SuppressWarnings("unchecked")
 		public T clearEventListeners() {
 			if ( listeners == null ) {
-<<<<<<< HEAD
-				//Needs to initialize explicitly to an empty list as otherwise "null" immplies the default listeners will be applied
+				//Needs to initialize explicitly to an empty list as otherwise "null" implies the default listeners will be applied
 				this.listeners = new ArrayList<>( 3 );
-=======
-				//Needs to initialize explicitly to an empty list as otherwise "null" implies the default listeners will be applied
-				this.listeners = new ArrayList<SessionEventListener>( 3 );
->>>>>>> 99a4edfa
 			}
 			else {
 				listeners.clear();
