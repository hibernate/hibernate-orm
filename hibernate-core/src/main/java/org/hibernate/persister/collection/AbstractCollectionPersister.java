/*
 * Hibernate, Relational Persistence for Idiomatic Java
 *
 * Copyright (c) 2010, Red Hat Inc. or third-party contributors as
 * indicated by the @author tags or express copyright attribution
 * statements applied by the authors.  All third-party contributions are
 * distributed under license by Red Hat Inc.
 *
 * This copyrighted material is made available to anyone wishing to use, modify,
 * copy, or redistribute it subject to the terms and conditions of the GNU
 * Lesser General Public License, as published by the Free Software Foundation.
 *
 * This program is distributed in the hope that it will be useful,
 * but WITHOUT ANY WARRANTY; without even the implied warranty of MERCHANTABILITY
 * or FITNESS FOR A PARTICULAR PURPOSE.  See the GNU Lesser General Public License
 * for more details.
 *
 * You should have received a copy of the GNU Lesser General Public License
 * along with this distribution; if not, write to:
 * Free Software Foundation, Inc.
 * 51 Franklin Street, Fifth Floor
 * Boston, MA  02110-1301  USA
 */
package org.hibernate.persister.collection;

import java.io.Serializable;
import java.sql.PreparedStatement;
import java.sql.ResultSet;
import java.sql.SQLException;
import java.util.Arrays;
import java.util.HashMap;
import java.util.Iterator;
import java.util.Map;

import org.jboss.logging.Logger;

import org.hibernate.AssertionFailure;
import org.hibernate.FetchMode;
import org.hibernate.HibernateException;
import org.hibernate.MappingException;
import org.hibernate.QueryException;
import org.hibernate.TransientObjectException;
import org.hibernate.cache.CacheException;
import org.hibernate.cache.spi.access.CollectionRegionAccessStrategy;
import org.hibernate.cache.spi.entry.CacheEntryStructure;
import org.hibernate.cache.spi.entry.StructuredCollectionCacheEntry;
import org.hibernate.cache.spi.entry.StructuredMapCacheEntry;
import org.hibernate.cache.spi.entry.UnstructuredCacheEntry;
import org.hibernate.cfg.Configuration;
import org.hibernate.cfg.NotYetImplementedException;
import org.hibernate.collection.spi.PersistentCollection;
import org.hibernate.dialect.Dialect;
import org.hibernate.engine.jdbc.batch.internal.BasicBatchKey;
import org.hibernate.engine.jdbc.spi.SqlExceptionHelper;
import org.hibernate.engine.spi.EntityKey;
import org.hibernate.engine.spi.ExecuteUpdateResultCheckStyle;
import org.hibernate.engine.spi.LoadQueryInfluencers;
import org.hibernate.engine.spi.PersistenceContext;
import org.hibernate.engine.spi.SessionFactoryImplementor;
import org.hibernate.engine.spi.SessionImplementor;
import org.hibernate.engine.spi.SubselectFetch;
import org.hibernate.exception.spi.SQLExceptionConverter;
import org.hibernate.id.IdentifierGenerator;
import org.hibernate.internal.CoreMessageLogger;
import org.hibernate.internal.FilterAliasGenerator;
import org.hibernate.internal.FilterHelper;
import org.hibernate.internal.StaticFilterAliasGenerator;
import org.hibernate.internal.util.StringHelper;
import org.hibernate.internal.util.collections.ArrayHelper;
import org.hibernate.jdbc.Expectation;
import org.hibernate.jdbc.Expectations;
import org.hibernate.loader.collection.CollectionInitializer;
import org.hibernate.mapping.Collection;
import org.hibernate.mapping.Column;
import org.hibernate.mapping.Formula;
import org.hibernate.mapping.IdentifierCollection;
import org.hibernate.mapping.IndexedCollection;
import org.hibernate.mapping.List;
import org.hibernate.mapping.Selectable;
import org.hibernate.mapping.Table;
import org.hibernate.metadata.CollectionMetadata;
import org.hibernate.persister.entity.EntityPersister;
import org.hibernate.persister.entity.Loadable;
import org.hibernate.persister.entity.PropertyMapping;
import org.hibernate.persister.entity.Queryable;
import org.hibernate.pretty.MessageHelper;
import org.hibernate.sql.Alias;
import org.hibernate.sql.SelectFragment;
import org.hibernate.sql.SimpleSelect;
import org.hibernate.sql.Template;
import org.hibernate.sql.ordering.antlr.ColumnMapper;
import org.hibernate.sql.ordering.antlr.ColumnReference;
import org.hibernate.sql.ordering.antlr.FormulaReference;
import org.hibernate.sql.ordering.antlr.OrderByAliasResolver;
import org.hibernate.sql.ordering.antlr.OrderByFragmentParser;
import org.hibernate.sql.ordering.antlr.OrderByTranslation;
import org.hibernate.sql.ordering.antlr.SqlValueReference;
import org.hibernate.type.CollectionType;
import org.hibernate.type.CompositeType;
import org.hibernate.type.EntityType;
import org.hibernate.type.Type;

/**
 * Base implementation of the <tt>QueryableCollection</tt> interface.
 * 
 * @author Gavin King
 * @see BasicCollectionPersister
 * @see OneToManyPersister
 */
public abstract class AbstractCollectionPersister
		implements CollectionMetadata, SQLLoadableCollection {

	private static final CoreMessageLogger LOG = Logger.getMessageLogger( CoreMessageLogger.class,
			AbstractCollectionPersister.class.getName() );

	// TODO: encapsulate the protected instance variables!

	private final String role;

	// SQL statements
	private final String sqlDeleteString;
	private final String sqlInsertRowString;
	private final String sqlUpdateRowString;
	private final String sqlDeleteRowString;
	private final String sqlSelectSizeString;
	private final String sqlSelectRowByIndexString;
	private final String sqlDetectRowByIndexString;
	private final String sqlDetectRowByElementString;

	protected final boolean hasWhere;
	protected final String sqlWhereString;
	private final String sqlWhereStringTemplate;

	private final boolean hasOrder;
	private final OrderByTranslation orderByTranslation;

	private final boolean hasManyToManyOrder;
	private final OrderByTranslation manyToManyOrderByTranslation;

	private final int baseIndex;

	private final String nodeName;
	private final String elementNodeName;
	private final String indexNodeName;

	protected final boolean indexContainsFormula;
	protected final boolean elementIsPureFormula;

	// types
	private final Type keyType;
	private final Type indexType;
	protected final Type elementType;
	private final Type identifierType;

	// columns
	protected final String[] keyColumnNames;
	protected final String[] indexColumnNames;
	protected final String[] indexFormulaTemplates;
	protected final String[] indexFormulas;
	protected final boolean[] indexColumnIsSettable;
	protected final String[] elementColumnNames;
	protected final String[] elementColumnWriters;
	protected final String[] elementColumnReaders;
	protected final String[] elementColumnReaderTemplates;
	protected final String[] elementFormulaTemplates;
	protected final String[] elementFormulas;
	protected final boolean[] elementColumnIsSettable;
	protected final boolean[] elementColumnIsInPrimaryKey;
	protected final String[] indexColumnAliases;
	protected final String[] elementColumnAliases;
	protected final String[] keyColumnAliases;

	protected final String identifierColumnName;
	private final String identifierColumnAlias;
	// private final String unquotedIdentifierColumnName;

	protected final String qualifiedTableName;

	private final String queryLoaderName;

	private final boolean isPrimitiveArray;
	private final boolean isArray;
	protected final boolean hasIndex;
	protected final boolean hasIdentifier;
	private final boolean isLazy;
	private final boolean isExtraLazy;
	private final boolean isInverse;
	private final boolean isMutable;
	private final boolean isVersioned;
	protected final int batchSize;
	private final FetchMode fetchMode;
	private final boolean hasOrphanDelete;
	private final boolean subselectLoadable;

	// extra information about the element type
	private final Class elementClass;
	private final String entityName;

	private final Dialect dialect;
	private final SqlExceptionHelper sqlExceptionHelper;
	private final SessionFactoryImplementor factory;
	private final EntityPersister ownerPersister;
	private final IdentifierGenerator identifierGenerator;
	private final PropertyMapping elementPropertyMapping;
	private final EntityPersister elementPersister;
	private final CollectionRegionAccessStrategy cacheAccessStrategy;
	private final CollectionType collectionType;
	private CollectionInitializer initializer;

	private final CacheEntryStructure cacheEntryStructure;

	// dynamic filters for the collection
	private final FilterHelper filterHelper;

	// dynamic filters specifically for many-to-many inside the collection
	private final FilterHelper manyToManyFilterHelper;

	private final String manyToManyWhereString;
	private final String manyToManyWhereTemplate;

	// custom sql
	private final boolean insertCallable;
	private final boolean updateCallable;
	private final boolean deleteCallable;
	private final boolean deleteAllCallable;
	private ExecuteUpdateResultCheckStyle insertCheckStyle;
	private ExecuteUpdateResultCheckStyle updateCheckStyle;
	private ExecuteUpdateResultCheckStyle deleteCheckStyle;
	private ExecuteUpdateResultCheckStyle deleteAllCheckStyle;

	private final Serializable[] spaces;

	private Map collectionPropertyColumnAliases = new HashMap();
	private Map collectionPropertyColumnNames = new HashMap();

	public AbstractCollectionPersister(
			final Collection collection,
			final CollectionRegionAccessStrategy cacheAccessStrategy,
			final Configuration cfg,
			final SessionFactoryImplementor factory) throws MappingException, CacheException {

		this.factory = factory;
		this.cacheAccessStrategy = cacheAccessStrategy;
		if ( factory.getSettings().isStructuredCacheEntriesEnabled() ) {
			cacheEntryStructure = collection.isMap() ?
					(CacheEntryStructure) new StructuredMapCacheEntry() :
					(CacheEntryStructure) new StructuredCollectionCacheEntry();
		}
		else {
			cacheEntryStructure = new UnstructuredCacheEntry();
		}

		dialect = factory.getDialect();
		sqlExceptionHelper = factory.getSQLExceptionHelper();
		collectionType = collection.getCollectionType();
		role = collection.getRole();
		entityName = collection.getOwnerEntityName();
		ownerPersister = factory.getEntityPersister( entityName );
		queryLoaderName = collection.getLoaderName();
		nodeName = collection.getNodeName();
		isMutable = collection.isMutable();

		Table table = collection.getCollectionTable();
		fetchMode = collection.getElement().getFetchMode();
		elementType = collection.getElement().getType();
		// isSet = collection.isSet();
		// isSorted = collection.isSorted();
		isPrimitiveArray = collection.isPrimitiveArray();
		isArray = collection.isArray();
		subselectLoadable = collection.isSubselectLoadable();

		qualifiedTableName = table.getQualifiedName(
				dialect,
				factory.getSettings().getDefaultCatalogName(),
				factory.getSettings().getDefaultSchemaName()
				);

		int spacesSize = 1 + collection.getSynchronizedTables().size();
		spaces = new String[spacesSize];
		spaces[0] = qualifiedTableName;
		Iterator iter = collection.getSynchronizedTables().iterator();
		for ( int i = 1; i < spacesSize; i++ ) {
			spaces[i] = (String) iter.next();
		}

		sqlWhereString = StringHelper.isNotEmpty( collection.getWhere() ) ? "( " + collection.getWhere() + ") " : null;
		hasWhere = sqlWhereString != null;
		sqlWhereStringTemplate = hasWhere ?
				Template.renderWhereStringTemplate( sqlWhereString, dialect, factory.getSqlFunctionRegistry() ) :
				null;

		hasOrphanDelete = collection.hasOrphanDelete();

		int batch = collection.getBatchSize();
		if ( batch == -1 ) {
			batch = factory.getSettings().getDefaultBatchFetchSize();
		}
		batchSize = batch;

		isVersioned = collection.isOptimisticLocked();

		// KEY

		keyType = collection.getKey().getType();
		iter = collection.getKey().getColumnIterator();
		int keySpan = collection.getKey().getColumnSpan();
		keyColumnNames = new String[keySpan];
		keyColumnAliases = new String[keySpan];
		int k = 0;
		while ( iter.hasNext() ) {
			// NativeSQL: collect key column and auto-aliases
			Column col = ( (Column) iter.next() );
			keyColumnNames[k] = col.getQuotedName( dialect );
			keyColumnAliases[k] = col.getAlias( dialect, collection.getOwner().getRootTable() );
			k++;
		}

		// unquotedKeyColumnNames = StringHelper.unQuote(keyColumnAliases);

		// ELEMENT

		String elemNode = collection.getElementNodeName();
		if ( elementType.isEntityType() ) {
			String entityName = ( (EntityType) elementType ).getAssociatedEntityName();
			elementPersister = factory.getEntityPersister( entityName );
			if ( elemNode == null ) {
				elemNode = cfg.getClassMapping( entityName ).getNodeName();
			}
			// NativeSQL: collect element column and auto-aliases

		}
		else {
			elementPersister = null;
		}
		elementNodeName = elemNode;

		int elementSpan = collection.getElement().getColumnSpan();
		elementColumnAliases = new String[elementSpan];
		elementColumnNames = new String[elementSpan];
		elementColumnWriters = new String[elementSpan];
		elementColumnReaders = new String[elementSpan];
		elementColumnReaderTemplates = new String[elementSpan];
		elementFormulaTemplates = new String[elementSpan];
		elementFormulas = new String[elementSpan];
		elementColumnIsSettable = new boolean[elementSpan];
		elementColumnIsInPrimaryKey = new boolean[elementSpan];
		boolean isPureFormula = true;
		boolean hasNotNullableColumns = false;
		int j = 0;
		iter = collection.getElement().getColumnIterator();
		while ( iter.hasNext() ) {
			Selectable selectable = (Selectable) iter.next();
			elementColumnAliases[j] = selectable.getAlias( dialect );
			if ( selectable.isFormula() ) {
				Formula form = (Formula) selectable;
				elementFormulaTemplates[j] = form.getTemplate( dialect, factory.getSqlFunctionRegistry() );
				elementFormulas[j] = form.getFormula();
			}
			else {
				Column col = (Column) selectable;
				elementColumnNames[j] = col.getQuotedName( dialect );
				elementColumnWriters[j] = col.getWriteExpr();
				elementColumnReaders[j] = col.getReadExpr( dialect );
				elementColumnReaderTemplates[j] = col.getTemplate( dialect, factory.getSqlFunctionRegistry() );
				elementColumnIsSettable[j] = true;
				elementColumnIsInPrimaryKey[j] = !col.isNullable();
				if ( !col.isNullable() ) {
					hasNotNullableColumns = true;
				}
				isPureFormula = false;
			}
			j++;
		}
		elementIsPureFormula = isPureFormula;

		// workaround, for backward compatibility of sets with no
		// not-null columns, assume all columns are used in the
		// row locator SQL
		if ( !hasNotNullableColumns ) {
			Arrays.fill( elementColumnIsInPrimaryKey, true );
		}

		// INDEX AND ROW SELECT

		hasIndex = collection.isIndexed();
		if ( hasIndex ) {
			// NativeSQL: collect index column and auto-aliases
			IndexedCollection indexedCollection = (IndexedCollection) collection;
			indexType = indexedCollection.getIndex().getType();
			int indexSpan = indexedCollection.getIndex().getColumnSpan();
			iter = indexedCollection.getIndex().getColumnIterator();
			indexColumnNames = new String[indexSpan];
			indexFormulaTemplates = new String[indexSpan];
			indexFormulas = new String[indexSpan];
			indexColumnIsSettable = new boolean[indexSpan];
			indexColumnAliases = new String[indexSpan];
			int i = 0;
			boolean hasFormula = false;
			while ( iter.hasNext() ) {
				Selectable s = (Selectable) iter.next();
				indexColumnAliases[i] = s.getAlias( dialect );
				if ( s.isFormula() ) {
					Formula indexForm = (Formula) s;
					indexFormulaTemplates[i] = indexForm.getTemplate( dialect, factory.getSqlFunctionRegistry() );
					indexFormulas[i] = indexForm.getFormula();
					hasFormula = true;
				}
				else {
					Column indexCol = (Column) s;
					indexColumnNames[i] = indexCol.getQuotedName( dialect );
					indexColumnIsSettable[i] = true;
				}
				i++;
			}
			indexContainsFormula = hasFormula;
			baseIndex = indexedCollection.isList() ?
					( (List) indexedCollection ).getBaseIndex() : 0;

			indexNodeName = indexedCollection.getIndexNodeName();

		}
		else {
			indexContainsFormula = false;
			indexColumnIsSettable = null;
			indexFormulaTemplates = null;
			indexFormulas = null;
			indexType = null;
			indexColumnNames = null;
			indexColumnAliases = null;
			baseIndex = 0;
			indexNodeName = null;
		}

		hasIdentifier = collection.isIdentified();
		if ( hasIdentifier ) {
			if ( collection.isOneToMany() ) {
				throw new MappingException( "one-to-many collections with identifiers are not supported" );
			}
			IdentifierCollection idColl = (IdentifierCollection) collection;
			identifierType = idColl.getIdentifier().getType();
			iter = idColl.getIdentifier().getColumnIterator();
			Column col = (Column) iter.next();
			identifierColumnName = col.getQuotedName( dialect );
			identifierColumnAlias = col.getAlias( dialect );
			// unquotedIdentifierColumnName = identifierColumnAlias;
			identifierGenerator = idColl.getIdentifier().createIdentifierGenerator(
					cfg.getIdentifierGeneratorFactory(),
					factory.getDialect(),
					factory.getSettings().getDefaultCatalogName(),
					factory.getSettings().getDefaultSchemaName(),
					null
					);
		}
		else {
			identifierType = null;
			identifierColumnName = null;
			identifierColumnAlias = null;
			// unquotedIdentifierColumnName = null;
			identifierGenerator = null;
		}

		// GENERATE THE SQL:

		// sqlSelectString = sqlSelectString();
		// sqlSelectRowString = sqlSelectRowString();

		if ( collection.getCustomSQLInsert() == null ) {
			sqlInsertRowString = generateInsertRowString();
			insertCallable = false;
			insertCheckStyle = ExecuteUpdateResultCheckStyle.COUNT;
		}
		else {
			sqlInsertRowString = collection.getCustomSQLInsert();
			insertCallable = collection.isCustomInsertCallable();
			insertCheckStyle = collection.getCustomSQLInsertCheckStyle() == null
					? ExecuteUpdateResultCheckStyle.determineDefault( collection.getCustomSQLInsert(), insertCallable )
					: collection.getCustomSQLInsertCheckStyle();
		}

		if ( collection.getCustomSQLUpdate() == null ) {
			sqlUpdateRowString = generateUpdateRowString();
			updateCallable = false;
			updateCheckStyle = ExecuteUpdateResultCheckStyle.COUNT;
		}
		else {
			sqlUpdateRowString = collection.getCustomSQLUpdate();
			updateCallable = collection.isCustomUpdateCallable();
			updateCheckStyle = collection.getCustomSQLUpdateCheckStyle() == null
					? ExecuteUpdateResultCheckStyle.determineDefault( collection.getCustomSQLUpdate(), insertCallable )
					: collection.getCustomSQLUpdateCheckStyle();
		}

		if ( collection.getCustomSQLDelete() == null ) {
			sqlDeleteRowString = generateDeleteRowString();
			deleteCallable = false;
			deleteCheckStyle = ExecuteUpdateResultCheckStyle.NONE;
		}
		else {
			sqlDeleteRowString = collection.getCustomSQLDelete();
			deleteCallable = collection.isCustomDeleteCallable();
			deleteCheckStyle = ExecuteUpdateResultCheckStyle.NONE;
		}

		if ( collection.getCustomSQLDeleteAll() == null ) {
			sqlDeleteString = generateDeleteString();
			deleteAllCallable = false;
			deleteAllCheckStyle = ExecuteUpdateResultCheckStyle.NONE;
		}
		else {
			sqlDeleteString = collection.getCustomSQLDeleteAll();
			deleteAllCallable = collection.isCustomDeleteAllCallable();
			deleteAllCheckStyle = ExecuteUpdateResultCheckStyle.NONE;
		}

		sqlSelectSizeString = generateSelectSizeString( collection.isIndexed() && !collection.isMap() );
		sqlDetectRowByIndexString = generateDetectRowByIndexString();
		sqlDetectRowByElementString = generateDetectRowByElementString();
		sqlSelectRowByIndexString = generateSelectRowByIndexString();

		logStaticSQL();

		isLazy = collection.isLazy();
		isExtraLazy = collection.isExtraLazy();

		isInverse = collection.isInverse();

		if ( collection.isArray() ) {
			elementClass = ( (org.hibernate.mapping.Array) collection ).getElementClass();
		}
		else {
			// for non-arrays, we don't need to know the element class
			elementClass = null; // elementType.returnedClass();
		}

		if ( elementType.isComponentType() ) {
			elementPropertyMapping = new CompositeElementPropertyMapping(
					elementColumnNames,
					elementColumnReaders,
					elementColumnReaderTemplates,
					elementFormulaTemplates,
					(CompositeType) elementType,
					factory
					);
		}
		else if ( !elementType.isEntityType() ) {
			elementPropertyMapping = new ElementPropertyMapping(
					elementColumnNames,
					elementType
					);
		}
		else {
			if ( elementPersister instanceof PropertyMapping ) { // not all classpersisters implement PropertyMapping!
				elementPropertyMapping = (PropertyMapping) elementPersister;
			}
			else {
				elementPropertyMapping = new ElementPropertyMapping(
						elementColumnNames,
						elementType
						);
			}
		}

		hasOrder = collection.getOrderBy() != null;
		if ( hasOrder ) {
			orderByTranslation = Template.translateOrderBy(
					collection.getOrderBy(),
					new ColumnMapperImpl(),
					factory,
					dialect,
					factory.getSqlFunctionRegistry()
			);
		}
		else {
			orderByTranslation = null;
		}

		// Handle any filters applied to this collection
		filterHelper = new FilterHelper( collection.getFilters(), dialect, factory);

		// Handle any filters applied to this collection for many-to-many
		manyToManyFilterHelper = new FilterHelper( collection.getManyToManyFilters(), dialect, factory);
		manyToManyWhereString = StringHelper.isNotEmpty( collection.getManyToManyWhere() ) ?
				"( " + collection.getManyToManyWhere() + ")" :
				null;
		manyToManyWhereTemplate = manyToManyWhereString == null ?
				null :
				Template.renderWhereStringTemplate( manyToManyWhereString, factory.getDialect(), factory.getSqlFunctionRegistry() );

		hasManyToManyOrder = collection.getManyToManyOrdering() != null;
		if ( hasManyToManyOrder ) {
			manyToManyOrderByTranslation = Template.translateOrderBy(
					collection.getManyToManyOrdering(),
					new ColumnMapperImpl(),
					factory,
					dialect,
					factory.getSqlFunctionRegistry()
			);
		}
		else {
			manyToManyOrderByTranslation = null;
		}

		initCollectionPropertyMap();
	}

	private class ColumnMapperImpl implements ColumnMapper {
		@Override
		public SqlValueReference[] map(String reference) {
			final String[] columnNames;
			final String[] formulaTemplates;

			// handle the special "$element$" property name...
			if ( "$element$".equals( reference ) ) {
				columnNames = elementColumnNames;
				formulaTemplates = elementFormulaTemplates;
			}
			else {
				columnNames = elementPropertyMapping.toColumns( reference );
				formulaTemplates = formulaTemplates( reference, columnNames.length );
			}

			final SqlValueReference[] result = new SqlValueReference[ columnNames.length ];
			int i = 0;
			for ( final String columnName : columnNames ) {
				if ( columnName == null ) {
					// if the column name is null, it indicates that this index in the property value mapping is
					// actually represented by a formula.
					final int propertyIndex = elementPersister.getEntityMetamodel().getPropertyIndex( reference );
					final String formulaTemplate = formulaTemplates[i];
					result[i] = new FormulaReference() {
						@Override
						public String getFormulaFragment() {
							return formulaTemplate;
						}
					};
				}
				else {
					result[i] = new ColumnReference() {
						@Override
						public String getColumnName() {
							return columnName;
						}
					};
				}
				i++;
			}
			return result;
		}
	}

	private String[] formulaTemplates(String reference, int expectedSize) {
		try {
			final int propertyIndex = elementPersister.getEntityMetamodel().getPropertyIndex( reference );
			return  ( (Queryable) elementPersister ).getSubclassPropertyFormulaTemplateClosure()[propertyIndex];
		}
		catch (Exception e) {
			return new String[expectedSize];
		}
	}

	public void postInstantiate() throws MappingException {
		initializer = queryLoaderName == null ?
				createCollectionInitializer( LoadQueryInfluencers.NONE ) :
				new NamedQueryCollectionInitializer( queryLoaderName, this );
	}

	protected void logStaticSQL() {
		if ( LOG.isDebugEnabled() ) {
			LOG.debugf( "Static SQL for collection: %s", getRole() );
			if ( getSQLInsertRowString() != null ) LOG.debugf( " Row insert: %s", getSQLInsertRowString() );
			if ( getSQLUpdateRowString() != null ) LOG.debugf( " Row update: %s", getSQLUpdateRowString() );
			if ( getSQLDeleteRowString() != null ) LOG.debugf( " Row delete: %s", getSQLDeleteRowString() );
			if ( getSQLDeleteString() != null ) LOG.debugf( " One-shot delete: %s", getSQLDeleteString() );
		}
	}

	public void initialize(Serializable key, SessionImplementor session) throws HibernateException {
		getAppropriateInitializer( key, session ).initialize( key, session );
	}

	protected CollectionInitializer getAppropriateInitializer(Serializable key, SessionImplementor session) {
		if ( queryLoaderName != null ) {
			// if there is a user-specified loader, return that
			// TODO: filters!?
			return initializer;
		}
		CollectionInitializer subselectInitializer = getSubselectInitializer( key, session );
		if ( subselectInitializer != null ) {
			return subselectInitializer;
		}
		else if ( session.getEnabledFilters().isEmpty() ) {
			return initializer;
		}
		else {
			return createCollectionInitializer( session.getLoadQueryInfluencers() );
		}
	}

	private CollectionInitializer getSubselectInitializer(Serializable key, SessionImplementor session) {

		if ( !isSubselectLoadable() ) {
			return null;
		}

		final PersistenceContext persistenceContext = session.getPersistenceContext();

		SubselectFetch subselect = persistenceContext.getBatchFetchQueue()
				.getSubselect( session.generateEntityKey( key, getOwnerEntityPersister() ) );

		if ( subselect == null ) {
			return null;
		}
		else {

			// Take care of any entities that might have
			// been evicted!
			Iterator iter = subselect.getResult().iterator();
			while ( iter.hasNext() ) {
				if ( !persistenceContext.containsEntity( (EntityKey) iter.next() ) ) {
					iter.remove();
				}
			}

			// Run a subquery loader
			return createSubselectInitializer( subselect, session );
		}
	}

	protected abstract CollectionInitializer createSubselectInitializer(SubselectFetch subselect, SessionImplementor session);

	protected abstract CollectionInitializer createCollectionInitializer(LoadQueryInfluencers loadQueryInfluencers)
			throws MappingException;

	public CollectionRegionAccessStrategy getCacheAccessStrategy() {
		return cacheAccessStrategy;
	}

	public boolean hasCache() {
		return cacheAccessStrategy != null;
	}

	public CollectionType getCollectionType() {
		return collectionType;
	}

	protected String getSQLWhereString(String alias) {
		return StringHelper.replace( sqlWhereStringTemplate, Template.TEMPLATE, alias );
	}

	public String getSQLOrderByString(String alias) {
		return hasOrdering()
				? orderByTranslation.injectAliases( new StandardOrderByAliasResolver( alias ) )
				: "";
	}

	public String getManyToManyOrderByString(String alias) {
		return hasManyToManyOrdering()
				? manyToManyOrderByTranslation.injectAliases( new StandardOrderByAliasResolver( alias ) )
				: "";
	}

	public FetchMode getFetchMode() {
		return fetchMode;
	}

	public boolean hasOrdering() {
		return hasOrder;
	}

	public boolean hasManyToManyOrdering() {
		return isManyToMany() && hasManyToManyOrder;
	}

	public boolean hasWhere() {
		return hasWhere;
	}

	protected String getSQLDeleteString() {
		return sqlDeleteString;
	}

	protected String getSQLInsertRowString() {
		return sqlInsertRowString;
	}

	protected String getSQLUpdateRowString() {
		return sqlUpdateRowString;
	}

	protected String getSQLDeleteRowString() {
		return sqlDeleteRowString;
	}

	public Type getKeyType() {
		return keyType;
	}

	public Type getIndexType() {
		return indexType;
	}

	public Type getElementType() {
		return elementType;
	}

	/**
	 * Return the element class of an array, or null otherwise
	 */
	public Class getElementClass() { // needed by arrays
		return elementClass;
	}

	public Object readElement(ResultSet rs, Object owner, String[] aliases, SessionImplementor session)
			throws HibernateException, SQLException {
		return getElementType().nullSafeGet( rs, aliases, session, owner );
	}

	public Object readIndex(ResultSet rs, String[] aliases, SessionImplementor session)
			throws HibernateException, SQLException {
		Object index = getIndexType().nullSafeGet( rs, aliases, session, null );
		if ( index == null ) {
			throw new HibernateException( "null index column for collection: " + role );
		}
		index = decrementIndexByBase( index );
		return index;
	}

	protected Object decrementIndexByBase(Object index) {
		if ( baseIndex != 0 ) {
            index = (Integer)index - baseIndex;
		}
		return index;
	}

	public Object readIdentifier(ResultSet rs, String alias, SessionImplementor session)
			throws HibernateException, SQLException {
		Object id = getIdentifierType().nullSafeGet( rs, alias, session, null );
		if ( id == null ) {
			throw new HibernateException( "null identifier column for collection: " + role );
		}
		return id;
	}

	public Object readKey(ResultSet rs, String[] aliases, SessionImplementor session)
			throws HibernateException, SQLException {
		return getKeyType().nullSafeGet( rs, aliases, session, null );
	}

	/**
	 * Write the key to a JDBC <tt>PreparedStatement</tt>
	 */
	protected int writeKey(PreparedStatement st, Serializable key, int i, SessionImplementor session)
			throws HibernateException, SQLException {

		if ( key == null ) {
			throw new NullPointerException( "null key for collection: " + role ); // an assertion
		}
		getKeyType().nullSafeSet( st, key, i, session );
		return i + keyColumnAliases.length;
	}

	/**
	 * Write the element to a JDBC <tt>PreparedStatement</tt>
	 */
	protected int writeElement(PreparedStatement st, Object elt, int i, SessionImplementor session)
			throws HibernateException, SQLException {
		getElementType().nullSafeSet( st, elt, i, elementColumnIsSettable, session );
		return i + ArrayHelper.countTrue( elementColumnIsSettable );

	}

	/**
	 * Write the index to a JDBC <tt>PreparedStatement</tt>
	 */
	protected int writeIndex(PreparedStatement st, Object index, int i, SessionImplementor session)
			throws HibernateException, SQLException {
		getIndexType().nullSafeSet( st, incrementIndexByBase( index ), i, indexColumnIsSettable, session );
		return i + ArrayHelper.countTrue( indexColumnIsSettable );
	}

	protected Object incrementIndexByBase(Object index) {
		if ( baseIndex != 0 ) {
            index = (Integer)index + baseIndex;
		}
		return index;
	}

	/**
	 * Write the element to a JDBC <tt>PreparedStatement</tt>
	 */
	protected int writeElementToWhere(PreparedStatement st, Object elt, int i, SessionImplementor session)
			throws HibernateException, SQLException {
		if ( elementIsPureFormula ) {
			throw new AssertionFailure( "cannot use a formula-based element in the where condition" );
		}
		getElementType().nullSafeSet( st, elt, i, elementColumnIsInPrimaryKey, session );
		return i + elementColumnAliases.length;

	}

	/**
	 * Write the index to a JDBC <tt>PreparedStatement</tt>
	 */
	protected int writeIndexToWhere(PreparedStatement st, Object index, int i, SessionImplementor session)
			throws HibernateException, SQLException {
		if ( indexContainsFormula ) {
			throw new AssertionFailure( "cannot use a formula-based index in the where condition" );
		}
		getIndexType().nullSafeSet( st, incrementIndexByBase( index ), i, session );
		return i + indexColumnAliases.length;
	}

	/**
	 * Write the identifier to a JDBC <tt>PreparedStatement</tt>
	 */
	public int writeIdentifier(PreparedStatement st, Object id, int i, SessionImplementor session)
			throws HibernateException, SQLException {

		getIdentifierType().nullSafeSet( st, id, i, session );
		return i + 1;
	}

	public boolean isPrimitiveArray() {
		return isPrimitiveArray;
	}

	public boolean isArray() {
		return isArray;
	}

	public String[] getKeyColumnAliases(String suffix) {
		return new Alias( suffix ).toAliasStrings( keyColumnAliases );
	}

	public String[] getElementColumnAliases(String suffix) {
		return new Alias( suffix ).toAliasStrings( elementColumnAliases );
	}

	public String[] getIndexColumnAliases(String suffix) {
		if ( hasIndex ) {
			return new Alias( suffix ).toAliasStrings( indexColumnAliases );
		}
		else {
			return null;
		}
	}

	public String getIdentifierColumnAlias(String suffix) {
		if ( hasIdentifier ) {
			return new Alias( suffix ).toAliasString( identifierColumnAlias );
		}
		else {
			return null;
		}
	}

	public String getIdentifierColumnName() {
		if ( hasIdentifier ) {
			return identifierColumnName;
		}
		else {
			return null;
		}
	}

	/**
	 * Generate a list of collection index, key and element columns
	 */
	public String selectFragment(String alias, String columnSuffix) {
		SelectFragment frag = generateSelectFragment( alias, columnSuffix );
		appendElementColumns( frag, alias );
		appendIndexColumns( frag, alias );
		appendIdentifierColumns( frag, alias );

		return frag.toFragmentString()
				.substring( 2 ); // strip leading ','
	}

	protected String generateSelectSizeString(boolean isIntegerIndexed) {
		String selectValue = isIntegerIndexed ?
				"max(" + getIndexColumnNames()[0] + ") + 1" : // lists, arrays
				"count(" + getElementColumnNames()[0] + ")"; // sets, maps, bags
		return new SimpleSelect( dialect )
				.setTableName( getTableName() )
				.addCondition( getKeyColumnNames(), "=?" )
				.addColumn( selectValue )
				.toStatementString();
	}

	protected String generateDetectRowByIndexString() {
		if ( !hasIndex() ) {
			return null;
		}
		return new SimpleSelect( dialect )
				.setTableName( getTableName() )
				.addCondition( getKeyColumnNames(), "=?" )
				.addCondition( getIndexColumnNames(), "=?" )
				.addCondition( indexFormulas, "=?" )
				.addColumn( "1" )
				.toStatementString();
	}

	protected String generateSelectRowByIndexString() {
		if ( !hasIndex() ) {
			return null;
		}
		return new SimpleSelect( dialect )
				.setTableName( getTableName() )
				.addCondition( getKeyColumnNames(), "=?" )
				.addCondition( getIndexColumnNames(), "=?" )
				.addCondition( indexFormulas, "=?" )
				.addColumns( getElementColumnNames(), elementColumnAliases )
				.addColumns( indexFormulas, indexColumnAliases )
				.toStatementString();
	}

	protected String generateDetectRowByElementString() {
		return new SimpleSelect( dialect )
				.setTableName( getTableName() )
				.addCondition( getKeyColumnNames(), "=?" )
				.addCondition( getElementColumnNames(), "=?" )
				.addCondition( elementFormulas, "=?" )
				.addColumn( "1" )
				.toStatementString();
	}

	protected SelectFragment generateSelectFragment(String alias, String columnSuffix) {
		return new SelectFragment()
				.setSuffix( columnSuffix )
				.addColumns( alias, keyColumnNames, keyColumnAliases );
	}

	protected void appendElementColumns(SelectFragment frag, String elemAlias) {
		for ( int i = 0; i < elementColumnIsSettable.length; i++ ) {
			if ( elementColumnIsSettable[i] ) {
				frag.addColumnTemplate( elemAlias, elementColumnReaderTemplates[i], elementColumnAliases[i] );
			}
			else {
				frag.addFormula( elemAlias, elementFormulaTemplates[i], elementColumnAliases[i] );
			}
		}
	}

	protected void appendIndexColumns(SelectFragment frag, String alias) {
		if ( hasIndex ) {
			for ( int i = 0; i < indexColumnIsSettable.length; i++ ) {
				if ( indexColumnIsSettable[i] ) {
					frag.addColumn( alias, indexColumnNames[i], indexColumnAliases[i] );
				}
				else {
					frag.addFormula( alias, indexFormulaTemplates[i], indexColumnAliases[i] );
				}
			}
		}
	}

	protected void appendIdentifierColumns(SelectFragment frag, String alias) {
		if ( hasIdentifier ) {
			frag.addColumn( alias, identifierColumnName, identifierColumnAlias );
		}
	}

	public String[] getIndexColumnNames() {
		return indexColumnNames;
	}

	public String[] getIndexFormulas() {
		return indexFormulas;
	}

	public String[] getIndexColumnNames(String alias) {
		return qualify( alias, indexColumnNames, indexFormulaTemplates );

	}

	public String[] getElementColumnNames(String alias) {
		return qualify( alias, elementColumnNames, elementFormulaTemplates );
	}

	private static String[] qualify(String alias, String[] columnNames, String[] formulaTemplates) {
		int span = columnNames.length;
		String[] result = new String[span];
		for ( int i = 0; i < span; i++ ) {
			if ( columnNames[i] == null ) {
				result[i] = StringHelper.replace( formulaTemplates[i], Template.TEMPLATE, alias );
			}
			else {
				result[i] = StringHelper.qualify( alias, columnNames[i] );
			}
		}
		return result;
	}

	public String[] getElementColumnNames() {
		return elementColumnNames; // TODO: something with formulas...
	}

	public String[] getKeyColumnNames() {
		return keyColumnNames;
	}

	public boolean hasIndex() {
		return hasIndex;
	}

	public boolean isLazy() {
		return isLazy;
	}

	public boolean isInverse() {
		return isInverse;
	}

	public String getTableName() {
		return qualifiedTableName;
	}

	private BasicBatchKey removeBatchKey;

	public void remove(Serializable id, SessionImplementor session) throws HibernateException {
		if ( !isInverse && isRowDeleteEnabled() ) {

			if ( LOG.isDebugEnabled() ) {
				LOG.debugf( "Deleting collection: %s",
						MessageHelper.collectionInfoString( this, id, getFactory() ) );
			}

			// Remove all the old entries

			try {
				int offset = 1;
				PreparedStatement st = null;
				Expectation expectation = Expectations.appropriateExpectation( getDeleteAllCheckStyle() );
				boolean callable = isDeleteAllCallable();
				boolean useBatch = expectation.canBeBatched();
				String sql = getSQLDeleteString();
				if ( useBatch ) {
					if ( removeBatchKey == null ) {
						removeBatchKey = new BasicBatchKey(
								getRole() + "#REMOVE",
								expectation
								);
					}
					st = session.getTransactionCoordinator()
							.getJdbcCoordinator()
							.getBatch( removeBatchKey )
							.getBatchStatement( sql, callable );
				}
				else {
					st = session.getTransactionCoordinator()
							.getJdbcCoordinator()
							.getStatementPreparer()
							.prepareStatement( sql, callable );
				}

				try {
					offset += expectation.prepare( st );

					writeKey( st, id, offset, session );
					if ( useBatch ) {
						session.getTransactionCoordinator()
								.getJdbcCoordinator()
								.getBatch( removeBatchKey )
								.addToBatch();
					}
					else {
						expectation.verifyOutcome( st.executeUpdate(), st, -1 );
					}
				}
				catch ( SQLException sqle ) {
					if ( useBatch ) {
						session.getTransactionCoordinator().getJdbcCoordinator().abortBatch();
					}
					throw sqle;
				}
				finally {
					if ( !useBatch ) {
						st.close();
					}
				}

				LOG.debug( "Done deleting collection" );
			}
			catch ( SQLException sqle ) {
				throw sqlExceptionHelper.convert(
						sqle,
						"could not delete collection: " +
								MessageHelper.collectionInfoString( this, id, getFactory() ),
						getSQLDeleteString()
						);
			}

		}

	}

	private BasicBatchKey recreateBatchKey;

	public void recreate(PersistentCollection collection, Serializable id, SessionImplementor session)
			throws HibernateException {

		if ( !isInverse && isRowInsertEnabled() ) {

			if ( LOG.isDebugEnabled() ) {
				LOG.debugf( "Inserting collection: %s",
						MessageHelper.collectionInfoString( this, id, getFactory() ) );
			}

			try {
				// create all the new entries
				Iterator entries = collection.entries( this );
				if ( entries.hasNext() ) {
					Expectation expectation = Expectations.appropriateExpectation( getInsertCheckStyle() );
					collection.preInsert( this );
					int i = 0;
					int count = 0;
					while ( entries.hasNext() ) {

						final Object entry = entries.next();
						if ( collection.entryExists( entry, i ) ) {
							int offset = 1;
							PreparedStatement st = null;
							boolean callable = isInsertCallable();
							boolean useBatch = expectation.canBeBatched();
							String sql = getSQLInsertRowString();

							if ( useBatch ) {
								if ( recreateBatchKey == null ) {
									recreateBatchKey = new BasicBatchKey(
											getRole() + "#RECREATE",
											expectation
											);
								}
								st = session.getTransactionCoordinator()
										.getJdbcCoordinator()
										.getBatch( recreateBatchKey )
										.getBatchStatement( sql, callable );
							}
							else {
								st = session.getTransactionCoordinator()
										.getJdbcCoordinator()
										.getStatementPreparer()
										.prepareStatement( sql, callable );
							}

							try {
								offset += expectation.prepare( st );

								// TODO: copy/paste from insertRows()
								int loc = writeKey( st, id, offset, session );
								if ( hasIdentifier ) {
									loc = writeIdentifier( st, collection.getIdentifier( entry, i ), loc, session );
								}
								if ( hasIndex /* && !indexIsFormula */) {
									loc = writeIndex( st, collection.getIndex( entry, i, this ), loc, session );
								}
								loc = writeElement( st, collection.getElement( entry ), loc, session );

								if ( useBatch ) {
									session.getTransactionCoordinator()
											.getJdbcCoordinator()
											.getBatch( recreateBatchKey )
											.addToBatch();
								}
								else {
									expectation.verifyOutcome( st.executeUpdate(), st, -1 );
								}

								collection.afterRowInsert( this, entry, i );
								count++;
							}
							catch ( SQLException sqle ) {
								if ( useBatch ) {
									session.getTransactionCoordinator().getJdbcCoordinator().abortBatch();
								}
								throw sqle;
							}
							finally {
								if ( !useBatch ) {
									st.close();
								}
							}

						}
						i++;
					}

					LOG.debugf( "Done inserting collection: %s rows inserted", count );

				}
				else {
					LOG.debug( "Collection was empty" );
				}
			}
			catch ( SQLException sqle ) {
				throw sqlExceptionHelper.convert(
						sqle,
						"could not insert collection: " +
								MessageHelper.collectionInfoString( this, id, getFactory() ),
						getSQLInsertRowString()
						);
			}
		}
	}

	protected boolean isRowDeleteEnabled() {
		return true;
	}

	private BasicBatchKey deleteBatchKey;

	public void deleteRows(PersistentCollection collection, Serializable id, SessionImplementor session)
			throws HibernateException {

		if ( !isInverse && isRowDeleteEnabled() ) {

			if ( LOG.isDebugEnabled() ) {
				LOG.debugf( "Deleting rows of collection: %s",
						MessageHelper.collectionInfoString( this, id, getFactory() ) );
			}

			boolean deleteByIndex = !isOneToMany() && hasIndex && !indexContainsFormula;
			final Expectation expectation = Expectations.appropriateExpectation( getDeleteCheckStyle() );
			try {
				// delete all the deleted entries
				Iterator deletes = collection.getDeletes( this, !deleteByIndex );
				if ( deletes.hasNext() ) {
					int offset = 1;
					int count = 0;
					while ( deletes.hasNext() ) {
						PreparedStatement st = null;
						boolean callable = isDeleteCallable();
						boolean useBatch = expectation.canBeBatched();
						String sql = getSQLDeleteRowString();

						if ( useBatch ) {
							if ( deleteBatchKey == null ) {
								deleteBatchKey = new BasicBatchKey(
										getRole() + "#DELETE",
										expectation
										);
							}
							st = session.getTransactionCoordinator()
									.getJdbcCoordinator()
									.getBatch( deleteBatchKey )
									.getBatchStatement( sql, callable );
						}
						else {
							st = session.getTransactionCoordinator()
									.getJdbcCoordinator()
									.getStatementPreparer()
									.prepareStatement( sql, callable );
						}

						try {
							expectation.prepare( st );

							Object entry = deletes.next();
							int loc = offset;
							if ( hasIdentifier ) {
								writeIdentifier( st, entry, loc, session );
							}
							else {
								loc = writeKey( st, id, loc, session );
								if ( deleteByIndex ) {
									writeIndexToWhere( st, entry, loc, session );
								}
								else {
									writeElementToWhere( st, entry, loc, session );
								}
							}

							if ( useBatch ) {
								session.getTransactionCoordinator()
										.getJdbcCoordinator()
										.getBatch( deleteBatchKey )
										.addToBatch();
							}
							else {
								expectation.verifyOutcome( st.executeUpdate(), st, -1 );
							}
							count++;
						}
						catch ( SQLException sqle ) {
							if ( useBatch ) {
								session.getTransactionCoordinator().getJdbcCoordinator().abortBatch();
							}
							throw sqle;
						}
						finally {
							if ( !useBatch ) {
								st.close();
							}
						}

						LOG.debugf( "Done deleting collection rows: %s deleted", count );
					}
				}
				else {
					LOG.debug( "No rows to delete" );
				}
			}
			catch ( SQLException sqle ) {
				throw sqlExceptionHelper.convert(
						sqle,
						"could not delete collection rows: " +
								MessageHelper.collectionInfoString( this, id, getFactory() ),
						getSQLDeleteRowString()
						);
			}
		}
	}

	protected boolean isRowInsertEnabled() {
		return true;
	}

	private BasicBatchKey insertBatchKey;

	public void insertRows(PersistentCollection collection, Serializable id, SessionImplementor session)
			throws HibernateException {

		if ( !isInverse && isRowInsertEnabled() ) {

			if ( LOG.isDebugEnabled() ) LOG.debugf( "Inserting rows of collection: %s",
					MessageHelper.collectionInfoString( this, id, getFactory() ) );

			try {
				// insert all the new entries
				collection.preInsert( this );
				Iterator entries = collection.entries( this );
				Expectation expectation = Expectations.appropriateExpectation( getInsertCheckStyle() );
				boolean callable = isInsertCallable();
				boolean useBatch = expectation.canBeBatched();
				String sql = getSQLInsertRowString();
				int i = 0;
				int count = 0;
				while ( entries.hasNext() ) {
					int offset = 1;
					Object entry = entries.next();
					PreparedStatement st = null;
					if ( collection.needsInserting( entry, i, elementType ) ) {

						if ( useBatch ) {
							if ( insertBatchKey == null ) {
								insertBatchKey = new BasicBatchKey(
										getRole() + "#INSERT",
										expectation
										);
							}
							if ( st == null ) {
								st = session.getTransactionCoordinator()
										.getJdbcCoordinator()
										.getBatch( insertBatchKey )
										.getBatchStatement( sql, callable );
							}
						}
						else {
							st = session.getTransactionCoordinator()
									.getJdbcCoordinator()
									.getStatementPreparer()
									.prepareStatement( sql, callable );
						}

						try {
							offset += expectation.prepare( st );
							// TODO: copy/paste from recreate()
							offset = writeKey( st, id, offset, session );
							if ( hasIdentifier ) {
								offset = writeIdentifier( st, collection.getIdentifier( entry, i ), offset, session );
							}
							if ( hasIndex /* && !indexIsFormula */) {
								offset = writeIndex( st, collection.getIndex( entry, i, this ), offset, session );
							}
							writeElement( st, collection.getElement( entry ), offset, session );

							if ( useBatch ) {
								session.getTransactionCoordinator().getJdbcCoordinator().getBatch( insertBatchKey ).addToBatch();
							}
							else {
								expectation.verifyOutcome( st.executeUpdate(), st, -1 );
							}
							collection.afterRowInsert( this, entry, i );
							count++;
						}
						catch ( SQLException sqle ) {
							if ( useBatch ) {
								session.getTransactionCoordinator().getJdbcCoordinator().abortBatch();
							}
							throw sqle;
						}
						finally {
							if ( !useBatch ) {
								st.close();
							}
						}
					}
					i++;
				}
				LOG.debugf( "Done inserting rows: %s inserted", count );
			}
			catch ( SQLException sqle ) {
				throw sqlExceptionHelper.convert(
						sqle,
						"could not insert collection rows: " +
								MessageHelper.collectionInfoString( this, id, getFactory() ),
						getSQLInsertRowString()
						);
			}

		}
	}

	public String getRole() {
		return role;
	}

	public String getOwnerEntityName() {
		return entityName;
	}

	public EntityPersister getOwnerEntityPersister() {
		return ownerPersister;
	}

	public IdentifierGenerator getIdentifierGenerator() {
		return identifierGenerator;
	}

	public Type getIdentifierType() {
		return identifierType;
	}

	public boolean hasOrphanDelete() {
		return hasOrphanDelete;
	}

	public Type toType(String propertyName) throws QueryException {
		if ( "index".equals( propertyName ) ) {
			return indexType;
		}
		return elementPropertyMapping.toType( propertyName );
	}

	public abstract boolean isManyToMany();

	public String getManyToManyFilterFragment(String alias, Map enabledFilters) {
		StringBuilder buffer = new StringBuilder();
		manyToManyFilterHelper.render( buffer, elementPersister.getFilterAliasGenerator(alias), enabledFilters );

		if ( manyToManyWhereString != null ) {
			buffer.append( " and " )
					.append( StringHelper.replace( manyToManyWhereTemplate, Template.TEMPLATE, alias ) );
		}

		return buffer.toString();
	}

	/**
	 * {@inheritDoc}
	 */
	public String[] toColumns(String alias, String propertyName) throws QueryException {
		if ( "index".equals( propertyName ) ) {
			return qualify( alias, indexColumnNames, indexFormulaTemplates );
		}
		return elementPropertyMapping.toColumns( alias, propertyName );
	}

	private String[] indexFragments;

	/**
	 * {@inheritDoc}
	 */
	public String[] toColumns(String propertyName) throws QueryException {
		if ( "index".equals( propertyName ) ) {
			if ( indexFragments == null ) {
				String[] tmp = new String[indexColumnNames.length];
				for ( int i = 0; i < indexColumnNames.length; i++ ) {
					tmp[i] = indexColumnNames[i] == null
							? indexFormulas[i]
							: indexColumnNames[i];
					indexFragments = tmp;
				}
			}
			return indexFragments;
		}

		return elementPropertyMapping.toColumns( propertyName );
	}

	public Type getType() {
		return elementPropertyMapping.getType(); // ==elementType ??
	}

	public String getName() {
		return getRole();
	}

	public EntityPersister getElementPersister() {
		if ( elementPersister == null ) {
			throw new AssertionFailure( "not an association" );
		}
		return elementPersister;
	}

	public boolean isCollection() {
		return true;
	}

	public Serializable[] getCollectionSpaces() {
		return spaces;
	}

	protected abstract String generateDeleteString();

	protected abstract String generateDeleteRowString();

	protected abstract String generateUpdateRowString();

	protected abstract String generateInsertRowString();

	public void updateRows(PersistentCollection collection, Serializable id, SessionImplementor session)
			throws HibernateException {

		if ( !isInverse && collection.isRowUpdatePossible() ) {

			LOG.debugf( "Updating rows of collection: %s#%s", role, id );

			// update all the modified entries
			int count = doUpdateRows( id, collection, session );

			LOG.debugf( "Done updating rows: %s updated", count );
		}
	}

	protected abstract int doUpdateRows(Serializable key, PersistentCollection collection, SessionImplementor session)
			throws HibernateException;

	public CollectionMetadata getCollectionMetadata() {
		return this;
	}

	public SessionFactoryImplementor getFactory() {
		return factory;
	}

	protected String filterFragment(String alias) throws MappingException {
		return hasWhere() ? " and " + getSQLWhereString( alias ) : "";
	}

	public String filterFragment(String alias, Map enabledFilters) throws MappingException {

		StringBuilder sessionFilterFragment = new StringBuilder();
		filterHelper.render( sessionFilterFragment, getFilterAliasGenerator(alias), enabledFilters );

		return sessionFilterFragment.append( filterFragment( alias ) ).toString();
	}

	public String oneToManyFilterFragment(String alias) throws MappingException {
		return "";
	}

	protected boolean isInsertCallable() {
		return insertCallable;
	}

	protected ExecuteUpdateResultCheckStyle getInsertCheckStyle() {
		return insertCheckStyle;
	}

	protected boolean isUpdateCallable() {
		return updateCallable;
	}

	protected ExecuteUpdateResultCheckStyle getUpdateCheckStyle() {
		return updateCheckStyle;
	}

	protected boolean isDeleteCallable() {
		return deleteCallable;
	}

	protected ExecuteUpdateResultCheckStyle getDeleteCheckStyle() {
		return deleteCheckStyle;
	}

	protected boolean isDeleteAllCallable() {
		return deleteAllCallable;
	}

	protected ExecuteUpdateResultCheckStyle getDeleteAllCheckStyle() {
		return deleteAllCheckStyle;
	}

	public String toString() {
		return StringHelper.unqualify( getClass().getName() ) + '(' + role + ')';
	}

	public boolean isVersioned() {
		return isVersioned && getOwnerEntityPersister().isVersioned();
	}

	public String getNodeName() {
		return nodeName;
	}

	public String getElementNodeName() {
		return elementNodeName;
	}

	public String getIndexNodeName() {
		return indexNodeName;
	}

	// TODO: deprecate???
	protected SQLExceptionConverter getSQLExceptionConverter() {
		return getSQLExceptionHelper().getSqlExceptionConverter();
	}

	// TODO: needed???
	protected SqlExceptionHelper getSQLExceptionHelper() {
		return sqlExceptionHelper;
	}

	public CacheEntryStructure getCacheEntryStructure() {
		return cacheEntryStructure;
	}

	public boolean isAffectedByEnabledFilters(SessionImplementor session) {
		return filterHelper.isAffectedBy( session.getEnabledFilters() ) ||
				( isManyToMany() && manyToManyFilterHelper.isAffectedBy( session.getEnabledFilters() ) );
	}

	public boolean isSubselectLoadable() {
		return subselectLoadable;
	}

	public boolean isMutable() {
		return isMutable;
	}

	public String[] getCollectionPropertyColumnAliases(String propertyName, String suffix) {
		String rawAliases[] = (String[]) collectionPropertyColumnAliases.get( propertyName );

		if ( rawAliases == null ) {
			return null;
		}

		String result[] = new String[rawAliases.length];
		for ( int i = 0; i < rawAliases.length; i++ ) {
			result[i] = new Alias( suffix ).toUnquotedAliasString( rawAliases[i] );
		}
		return result;
	}

	// TODO: formulas ?
	public void initCollectionPropertyMap() {

		initCollectionPropertyMap( "key", keyType, keyColumnAliases, keyColumnNames );
		initCollectionPropertyMap( "element", elementType, elementColumnAliases, elementColumnNames );
		if ( hasIndex ) {
			initCollectionPropertyMap( "index", indexType, indexColumnAliases, indexColumnNames );
		}
		if ( hasIdentifier ) {
			initCollectionPropertyMap(
					"id",
					identifierType,
					new String[] { identifierColumnAlias },
					new String[] { identifierColumnName } );
		}
	}

	private void initCollectionPropertyMap(String aliasName, Type type, String[] columnAliases, String[] columnNames) {

		collectionPropertyColumnAliases.put( aliasName, columnAliases );
		collectionPropertyColumnNames.put( aliasName, columnNames );

		if ( type.isComponentType() ) {
			CompositeType ct = (CompositeType) type;
			String[] propertyNames = ct.getPropertyNames();
			for ( int i = 0; i < propertyNames.length; i++ ) {
				String name = propertyNames[i];
				collectionPropertyColumnAliases.put( aliasName + "." + name, columnAliases[i] );
				collectionPropertyColumnNames.put( aliasName + "." + name, columnNames[i] );
			}
		}

	}

	public int getSize(Serializable key, SessionImplementor session) {
		try {
			PreparedStatement st = session.getTransactionCoordinator()
					.getJdbcCoordinator()
					.getStatementPreparer()
					.prepareStatement( sqlSelectSizeString );
			try {
				getKeyType().nullSafeSet( st, key, 1, session );
				ResultSet rs = st.executeQuery();
				try {
					return rs.next() ? rs.getInt( 1 ) - baseIndex : 0;
				}
				finally {
					rs.close();
				}
			}
			finally {
				st.close();
			}
		}
		catch ( SQLException sqle ) {
			throw getFactory().getSQLExceptionHelper().convert(
					sqle,
					"could not retrieve collection size: " +
							MessageHelper.collectionInfoString( this, key, getFactory() ),
					sqlSelectSizeString
					);
		}
	}

	public boolean indexExists(Serializable key, Object index, SessionImplementor session) {
		return exists( key, incrementIndexByBase( index ), getIndexType(), sqlDetectRowByIndexString, session );
	}

	public boolean elementExists(Serializable key, Object element, SessionImplementor session) {
		return exists( key, element, getElementType(), sqlDetectRowByElementString, session );
	}

	private boolean exists(Serializable key, Object indexOrElement, Type indexOrElementType, String sql, SessionImplementor session) {
		try {
			PreparedStatement st = session.getTransactionCoordinator()
					.getJdbcCoordinator()
					.getStatementPreparer()
					.prepareStatement( sql );
			try {
				getKeyType().nullSafeSet( st, key, 1, session );
				indexOrElementType.nullSafeSet( st, indexOrElement, keyColumnNames.length + 1, session );
				ResultSet rs = st.executeQuery();
				try {
					return rs.next();
				}
				finally {
					rs.close();
				}
			}
			catch ( TransientObjectException e ) {
				return false;
			}
			finally {
				st.close();
			}
		}
		catch ( SQLException sqle ) {
			throw getFactory().getSQLExceptionHelper().convert(
					sqle,
					"could not check row existence: " +
							MessageHelper.collectionInfoString( this, key, getFactory() ),
					sqlSelectSizeString
					);
		}
	}

	public Object getElementByIndex(Serializable key, Object index, SessionImplementor session, Object owner) {
		try {
			PreparedStatement st = session.getTransactionCoordinator()
					.getJdbcCoordinator()
					.getStatementPreparer()
					.prepareStatement( sqlSelectRowByIndexString );
			try {
				getKeyType().nullSafeSet( st, key, 1, session );
				getIndexType().nullSafeSet( st, incrementIndexByBase( index ), keyColumnNames.length + 1, session );
				ResultSet rs = st.executeQuery();
				try {
					if ( rs.next() ) {
						return getElementType().nullSafeGet( rs, elementColumnAliases, session, owner );
					}
					else {
						return null;
					}
				}
				finally {
					rs.close();
				}
			}
			finally {
				st.close();
			}
		}
		catch ( SQLException sqle ) {
			throw getFactory().getSQLExceptionHelper().convert(
					sqle,
					"could not read row: " +
							MessageHelper.collectionInfoString( this, key, getFactory() ),
					sqlSelectSizeString
					);
		}
	}

	public boolean isExtraLazy() {
		return isExtraLazy;
	}

	protected Dialect getDialect() {
		return dialect;
	}

	/**
	 * Intended for internal use only. In fact really only currently used from
	 * test suite for assertion purposes.
	 * 
	 * @return The default collection initializer for this persister/collection.
	 */
	public CollectionInitializer getInitializer() {
		return initializer;
	}
<<<<<<< HEAD
	
	public abstract FilterAliasGenerator getFilterAliasGenerator(final String rootAlias);
=======

	private class StandardOrderByAliasResolver implements OrderByAliasResolver {
		private final String rootAlias;

		private StandardOrderByAliasResolver(String rootAlias) {
			this.rootAlias = rootAlias;
		}

		@Override
		public String resolveTableAlias(String columnReference) {
			if ( elementPersister == null ) {
				// we have collection of non-entity elements...
				return rootAlias;
			}
			else {
				return ( (Loadable) elementPersister ).getTableAliasForColumn( columnReference, rootAlias );
			}
		}
	}
>>>>>>> ffa9cf57
}<|MERGE_RESOLUTION|>--- conflicted
+++ resolved
@@ -1912,10 +1912,8 @@
 	public CollectionInitializer getInitializer() {
 		return initializer;
 	}
-<<<<<<< HEAD
 	
 	public abstract FilterAliasGenerator getFilterAliasGenerator(final String rootAlias);
-=======
 
 	private class StandardOrderByAliasResolver implements OrderByAliasResolver {
 		private final String rootAlias;
@@ -1935,5 +1933,4 @@
 			}
 		}
 	}
->>>>>>> ffa9cf57
 }