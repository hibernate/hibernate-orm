--- conflicted
+++ resolved
@@ -23,15 +23,11 @@
  *
  */
 package org.hibernate.persister.collection;
-<<<<<<< HEAD
+
 import java.io.Serializable;
 import java.sql.PreparedStatement;
 import java.sql.SQLException;
 import java.util.Iterator;
-import org.hibernate.HibernateException;
-=======
-
->>>>>>> 0b10334e
 import org.hibernate.MappingException;
 import org.hibernate.cache.CacheException;
 import org.hibernate.cache.access.CollectionRegionAccessStrategy;
@@ -41,11 +37,8 @@
 import org.hibernate.engine.SessionFactoryImplementor;
 import org.hibernate.engine.SessionImplementor;
 import org.hibernate.engine.SubselectFetch;
-<<<<<<< HEAD
-=======
 import org.hibernate.engine.jdbc.batch.internal.BasicBatchKey;
 import org.hibernate.internal.util.collections.ArrayHelper;
->>>>>>> 0b10334e
 import org.hibernate.jdbc.Expectation;
 import org.hibernate.jdbc.Expectations;
 import org.hibernate.loader.collection.BatchingCollectionInitializer;
@@ -58,11 +51,6 @@
 import org.hibernate.pretty.MessageHelper;
 import org.hibernate.sql.Update;
 
-import java.io.Serializable;
-import java.sql.PreparedStatement;
-import java.sql.SQLException;
-import java.util.Iterator;
-
 /**
  * Collection persister for one-to-many associations.
  *
@@ -74,11 +62,13 @@
 	private final boolean keyIsNullable;
 	private final boolean keyIsUpdateable;
 
-	protected boolean isRowDeleteEnabled() {
+	@Override
+    protected boolean isRowDeleteEnabled() {
 		return keyIsUpdateable && keyIsNullable;
 	}
 
-	protected boolean isRowInsertEnabled() {
+	@Override
+    protected boolean isRowInsertEnabled() {
 		return keyIsUpdateable;
 	}
 
@@ -101,7 +91,8 @@
 	/**
 	 * Generate the SQL UPDATE that updates all the foreign keys to null
 	 */
-	protected String generateDeleteString() {
+	@Override
+    protected String generateDeleteString() {
 		
 		Update update = new Update( getDialect() )
 				.setTableName( qualifiedTableName )
@@ -122,7 +113,8 @@
 	/**
 	 * Generate the SQL UPDATE that updates a foreign key to a value
 	 */
-	protected String generateInsertRowString() {
+	@Override
+    protected String generateInsertRowString() {
 		
 		Update update = new Update( getDialect() )
 				.setTableName( qualifiedTableName )
@@ -142,7 +134,8 @@
 	/**
 	 * Not needed for one-to-many association
 	 */
-	protected String generateUpdateRowString() {
+	@Override
+    protected String generateUpdateRowString() {
 		return null;
 	}
 
@@ -150,7 +143,8 @@
 	 * Generate the SQL UPDATE that updates a particular row's foreign
 	 * key to null
 	 */
-	protected String generateDeleteRowString() {
+	@Override
+    protected String generateDeleteRowString() {
 		
 		Update update = new Update( getDialect() )
 				.setTableName( qualifiedTableName )
@@ -181,14 +175,16 @@
 		return true;
 	}
 
-	public boolean isManyToMany() {
+	@Override
+    public boolean isManyToMany() {
 		return false;
 	}
 
 	private BasicBatchKey deleteRowBatchKey;
 	private BasicBatchKey insertRowBatchKey;
 
-	protected int doUpdateRows(Serializable id, PersistentCollection collection, SessionImplementor session) {
+	@Override
+    protected int doUpdateRows(Serializable id, PersistentCollection collection, SessionImplementor session) {
 
 		// we finish all the "removes" first to take care of possible unique
 		// constraints and so that we can take better advantage of batching
@@ -358,7 +354,8 @@
 	 *
 	 * @see org.hibernate.loader.collection.OneToManyLoader
 	 */
-	protected CollectionInitializer createCollectionInitializer(LoadQueryInfluencers loadQueryInfluencers) 
+	@Override
+    protected CollectionInitializer createCollectionInitializer(LoadQueryInfluencers loadQueryInfluencers) 
 			throws MappingException {
 		return BatchingCollectionInitializer.createBatchingOneToManyInitializer( this, batchSize, getFactory(), loadQueryInfluencers );
 	}
@@ -375,11 +372,13 @@
 		return ( ( Joinable ) getElementPersister() ).whereJoinFragment( alias, innerJoin, includeSubclasses );
 	}
 
-	public String getTableName() {
+	@Override
+    public String getTableName() {
 		return ( ( Joinable ) getElementPersister() ).getTableName();
 	}
 
-	public String filterFragment(String alias) throws MappingException {
+	@Override
+    public String filterFragment(String alias) throws MappingException {
 		String result = super.filterFragment( alias );
 		if ( getElementPersister() instanceof Joinable ) {
 			result += ( ( Joinable ) getElementPersister() ).oneToManyFilterFragment( alias );
@@ -388,7 +387,8 @@
 
 	}
 
-	protected CollectionInitializer createSubselectInitializer(SubselectFetch subselect, SessionImplementor session) {
+	@Override
+    protected CollectionInitializer createSubselectInitializer(SubselectFetch subselect, SessionImplementor session) {
 		return new SubselectOneToManyLoader( 
 				this,
 				subselect.toSubselectString( getCollectionType().getLHSPropertyName() ),
@@ -400,7 +400,8 @@
 			);
 	}
 
-	public Object getElementByIndex(Serializable key, Object index, SessionImplementor session, Object owner) {
+	@Override
+    public Object getElementByIndex(Serializable key, Object index, SessionImplementor session, Object owner) {
 		return new CollectionElementLoader( this, getFactory(), session.getLoadQueryInfluencers() )
 				.loadElement( session, key, incrementIndexByBase(index) );
 	}
