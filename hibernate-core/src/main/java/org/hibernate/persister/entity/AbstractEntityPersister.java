/*
 * Hibernate, Relational Persistence for Idiomatic Java
 *
 * License: GNU Lesser General Public License (LGPL), version 2.1 or later.
 * See the lgpl.txt file in the root directory or <http://www.gnu.org/licenses/lgpl-2.1.html>.
 */
package org.hibernate.persister.entity;

import java.io.Serializable;
import java.sql.PreparedStatement;
import java.sql.ResultSet;
import java.sql.SQLException;
import java.util.ArrayList;
import java.util.Arrays;
import java.util.Collection;
import java.util.Collections;
import java.util.Comparator;
import java.util.HashMap;
import java.util.HashSet;
import java.util.IdentityHashMap;
import java.util.Iterator;
import java.util.LinkedHashMap;
import java.util.List;
import java.util.Map;
import java.util.Set;
<<<<<<< HEAD
import java.util.SortedMap;
import java.util.SortedSet;
import java.util.TreeMap;
import java.util.TreeSet;
import java.util.function.Consumer;
import java.util.function.Supplier;
=======
>>>>>>> 67fd24ec

import org.hibernate.AssertionFailure;
import org.hibernate.EntityMode;
import org.hibernate.FetchMode;
import org.hibernate.Filter;
import org.hibernate.HibernateException;
import org.hibernate.JDBCException;
import org.hibernate.LockMode;
import org.hibernate.LockOptions;
import org.hibernate.MappingException;
import org.hibernate.NotYetImplementedFor6Exception;
import org.hibernate.QueryException;
import org.hibernate.Session;
import org.hibernate.StaleObjectStateException;
import org.hibernate.StaleStateException;
import org.hibernate.boot.spi.SessionFactoryOptions;
import org.hibernate.bytecode.enhance.spi.LazyPropertyInitializer;
import org.hibernate.bytecode.enhance.spi.interceptor.BytecodeLazyAttributeInterceptor;
import org.hibernate.bytecode.enhance.spi.interceptor.EnhancementAsProxyLazinessInterceptor;
import org.hibernate.bytecode.enhance.spi.interceptor.EnhancementHelper;
import org.hibernate.bytecode.enhance.spi.interceptor.LazyAttributeDescriptor;
import org.hibernate.bytecode.enhance.spi.interceptor.LazyAttributeLoadingInterceptor;
import org.hibernate.bytecode.enhance.spi.interceptor.LazyAttributesMetadata;
import org.hibernate.bytecode.spi.BytecodeEnhancementMetadata;
import org.hibernate.bytecode.spi.ReflectionOptimizer;
import org.hibernate.cache.spi.access.EntityDataAccess;
import org.hibernate.cache.spi.access.NaturalIdDataAccess;
import org.hibernate.cache.spi.entry.CacheEntry;
import org.hibernate.cache.spi.entry.CacheEntryStructure;
import org.hibernate.cache.spi.entry.ReferenceCacheEntryImpl;
import org.hibernate.cache.spi.entry.StandardCacheEntryImpl;
import org.hibernate.cache.spi.entry.StructuredCacheEntry;
import org.hibernate.cache.spi.entry.UnstructuredCacheEntry;
import org.hibernate.classic.Lifecycle;
import org.hibernate.collection.spi.PersistentCollection;
import org.hibernate.dialect.Dialect;
import org.hibernate.dialect.lock.LockingStrategy;
import org.hibernate.engine.FetchTiming;
import org.hibernate.engine.OptimisticLockStyle;
import org.hibernate.engine.internal.CacheHelper;
import org.hibernate.engine.internal.ImmutableEntityEntryFactory;
import org.hibernate.engine.internal.MutableEntityEntryFactory;
import org.hibernate.engine.internal.StatefulPersistenceContext;
import org.hibernate.engine.internal.Versioning;
import org.hibernate.engine.jdbc.batch.internal.BasicBatchKey;
import org.hibernate.engine.jdbc.env.spi.JdbcEnvironment;
import org.hibernate.engine.jdbc.spi.JdbcServices;
import org.hibernate.engine.spi.CachedNaturalIdValueSource;
import org.hibernate.engine.spi.CascadeStyle;
<<<<<<< HEAD
=======
import org.hibernate.engine.spi.CascadingAction;
import org.hibernate.engine.spi.CascadingActions;
>>>>>>> 67fd24ec
import org.hibernate.engine.spi.CollectionKey;
import org.hibernate.engine.spi.EntityEntry;
import org.hibernate.engine.spi.EntityEntryFactory;
import org.hibernate.engine.spi.EntityKey;
import org.hibernate.engine.spi.ExecuteUpdateResultCheckStyle;
import org.hibernate.engine.spi.LoadQueryInfluencers;
import org.hibernate.engine.spi.Mapping;
import org.hibernate.engine.spi.PersistenceContext;
import org.hibernate.engine.spi.PersistenceContext.NaturalIdHelper;
import org.hibernate.engine.spi.PersistentAttributeInterceptable;
import org.hibernate.engine.spi.PersistentAttributeInterceptor;
import org.hibernate.engine.spi.SelfDirtinessTracker;
import org.hibernate.engine.spi.SessionFactoryImplementor;
import org.hibernate.engine.spi.SharedSessionContractImplementor;
import org.hibernate.engine.spi.ValueInclusion;
import org.hibernate.event.spi.EventSource;
import org.hibernate.event.spi.LoadEvent;
import org.hibernate.id.IdentifierGenerator;
import org.hibernate.id.PostInsertIdentifierGenerator;
import org.hibernate.id.PostInsertIdentityPersister;
import org.hibernate.id.insert.Binder;
import org.hibernate.id.insert.InsertGeneratedIdentifierDelegate;
import org.hibernate.internal.CoreLogging;
import org.hibernate.internal.CoreMessageLogger;
import org.hibernate.internal.FilterHelper;
import org.hibernate.internal.util.StringHelper;
import org.hibernate.internal.util.collections.ArrayHelper;
import org.hibernate.internal.util.collections.CollectionHelper;
import org.hibernate.internal.util.collections.LockModeEnumMap;
import org.hibernate.jdbc.Expectation;
import org.hibernate.jdbc.Expectations;
import org.hibernate.jdbc.TooManyRowsAffectedException;
import org.hibernate.loader.ast.internal.MultiIdEntityLoaderStandardImpl;
import org.hibernate.loader.ast.internal.NaturalIdLoaderStandardImpl;
import org.hibernate.loader.ast.internal.Preparable;
import org.hibernate.loader.ast.internal.SingleIdEntityLoaderDynamicBatch;
import org.hibernate.loader.ast.internal.SingleIdEntityLoaderProvidedQueryImpl;
import org.hibernate.loader.ast.internal.SingleIdEntityLoaderStandardImpl;
import org.hibernate.loader.ast.internal.SingleUniqueKeyEntityLoaderStandard;
import org.hibernate.loader.ast.spi.Loader;
import org.hibernate.loader.ast.spi.MultiIdEntityLoader;
import org.hibernate.loader.ast.spi.NaturalIdLoader;
import org.hibernate.loader.ast.spi.SingleIdEntityLoader;
import org.hibernate.loader.ast.spi.SingleUniqueKeyEntityLoader;
import org.hibernate.loader.entity.CacheEntityLoaderHelper;
import org.hibernate.mapping.Any;
import org.hibernate.mapping.BasicValue;
import org.hibernate.mapping.Column;
import org.hibernate.mapping.Component;
import org.hibernate.mapping.DependantValue;
import org.hibernate.mapping.PersistentClass;
import org.hibernate.mapping.Property;
import org.hibernate.mapping.RootClass;
import org.hibernate.mapping.Selectable;
import org.hibernate.mapping.Subclass;
import org.hibernate.mapping.Table;
import org.hibernate.mapping.Value;
import org.hibernate.metadata.ClassMetadata;
import org.hibernate.metamodel.RepresentationMode;
import org.hibernate.metamodel.mapping.AttributeMapping;
import org.hibernate.metamodel.mapping.AttributeMetadata;
import org.hibernate.metamodel.mapping.AttributeMetadataAccess;
import org.hibernate.metamodel.mapping.ColumnConsumer;
import org.hibernate.metamodel.mapping.EntityDiscriminatorMapping;
import org.hibernate.metamodel.mapping.EntityIdentifierMapping;
import org.hibernate.metamodel.mapping.EntityMappingType;
import org.hibernate.metamodel.mapping.EntityRowIdMapping;
import org.hibernate.metamodel.mapping.EntityVersionMapping;
import org.hibernate.metamodel.mapping.JdbcMapping;
import org.hibernate.metamodel.mapping.ModelPart;
import org.hibernate.metamodel.mapping.NaturalIdMapping;
import org.hibernate.metamodel.mapping.Queryable;
import org.hibernate.metamodel.mapping.SingularAttributeMapping;
import org.hibernate.metamodel.mapping.StateArrayContributorMapping;
import org.hibernate.metamodel.mapping.StateArrayContributorMetadata;
import org.hibernate.metamodel.mapping.internal.DiscriminatedAssociationAttributeMapping;
import org.hibernate.metamodel.mapping.internal.BasicEntityIdentifierMappingImpl;
import org.hibernate.metamodel.mapping.internal.EntityDiscriminatorMappingImpl;
import org.hibernate.metamodel.mapping.internal.EntityRowIdMappingImpl;
import org.hibernate.metamodel.mapping.internal.EntityVersionMappingImpl;
import org.hibernate.metamodel.mapping.internal.InFlightEntityMappingType;
import org.hibernate.metamodel.mapping.internal.MappingModelCreationHelper;
import org.hibernate.metamodel.mapping.internal.MappingModelCreationProcess;
import org.hibernate.metamodel.model.domain.NavigableRole;
import org.hibernate.metamodel.spi.EntityRepresentationStrategy;
import org.hibernate.metamodel.spi.RuntimeModelCreationContext;
import org.hibernate.persister.collection.CollectionPersister;
import org.hibernate.persister.collection.QueryableCollection;
import org.hibernate.persister.spi.PersisterCreationContext;
import org.hibernate.persister.walking.internal.EntityIdentifierDefinitionHelper;
import org.hibernate.persister.walking.spi.AttributeDefinition;
import org.hibernate.persister.walking.spi.EntityIdentifierDefinition;
import org.hibernate.pretty.MessageHelper;
import org.hibernate.property.access.internal.PropertyAccessStrategyBackRefImpl;
import org.hibernate.property.access.spi.PropertyAccess;
import org.hibernate.property.access.spi.Setter;
import org.hibernate.query.ComparisonOperator;
import org.hibernate.query.NavigablePath;
import org.hibernate.query.sqm.mutation.internal.SqmMutationStrategyHelper;
import org.hibernate.query.sqm.mutation.spi.SqmMultiTableMutationStrategy;
import org.hibernate.sql.Alias;
import org.hibernate.sql.Delete;
import org.hibernate.sql.Insert;
import org.hibernate.sql.JoinFragment;
import org.hibernate.sql.JoinType;
import org.hibernate.sql.Select;
import org.hibernate.sql.SelectFragment;
import org.hibernate.sql.SimpleSelect;
import org.hibernate.sql.Template;
import org.hibernate.sql.Update;
import org.hibernate.sql.ast.Clause;
import org.hibernate.sql.ast.SqlAstJoinType;
import org.hibernate.sql.ast.spi.SqlAliasBase;
import org.hibernate.sql.ast.spi.SqlAliasBaseGenerator;
import org.hibernate.sql.ast.spi.SqlAliasStemHelper;
import org.hibernate.sql.ast.spi.SqlAstCreationContext;
import org.hibernate.sql.ast.spi.SqlExpressionResolver;
import org.hibernate.sql.ast.tree.expression.ColumnReference;
import org.hibernate.sql.ast.tree.expression.Expression;
import org.hibernate.sql.ast.tree.from.StandardTableGroup;
import org.hibernate.sql.ast.tree.from.TableGroup;
import org.hibernate.sql.ast.tree.from.TableReference;
import org.hibernate.sql.ast.tree.from.TableReferenceJoin;
import org.hibernate.sql.ast.tree.predicate.ComparisonPredicate;
import org.hibernate.sql.ast.tree.predicate.Junction;
import org.hibernate.sql.ast.tree.predicate.Predicate;
import org.hibernate.sql.results.graph.DomainResult;
import org.hibernate.sql.results.graph.DomainResultCreationState;
import org.hibernate.sql.results.graph.Fetchable;
import org.hibernate.sql.results.graph.entity.internal.EntityResultImpl;
import org.hibernate.stat.spi.StatisticsImplementor;
import org.hibernate.tuple.GenerationTiming;
import org.hibernate.tuple.InDatabaseValueGenerationStrategy;
import org.hibernate.tuple.InMemoryValueGenerationStrategy;
import org.hibernate.tuple.NonIdentifierAttribute;
import org.hibernate.tuple.ValueGeneration;
import org.hibernate.tuple.entity.EntityBasedAssociationAttribute;
import org.hibernate.tuple.entity.EntityMetamodel;
import org.hibernate.tuple.entity.EntityTuplizer;
import org.hibernate.type.AnyType;
import org.hibernate.type.AssociationType;
import org.hibernate.type.BasicType;
import org.hibernate.type.CollectionType;
import org.hibernate.type.ComponentType;
import org.hibernate.type.CompositeType;
import org.hibernate.type.EntityType;
import org.hibernate.type.Type;
import org.hibernate.type.TypeHelper;
import org.hibernate.type.VersionType;
import org.hibernate.type.descriptor.java.JavaTypeDescriptor;
import org.hibernate.type.descriptor.java.MutabilityPlan;

/**
 * Basic functionality for persisting an entity via JDBC
 * through either generated or custom SQL
 *
 * @author Gavin King
 */
public abstract class AbstractEntityPersister
		implements OuterJoinLoadable, Queryable, ClassMetadata, UniqueKeyLoadable,
				SQLLoadable, LazyPropertyInitializer, PostInsertIdentityPersister, Lockable,
				org.hibernate.persister.entity.Queryable, InFlightEntityMappingType {

	private static final CoreMessageLogger LOG = CoreLogging.messageLogger( AbstractEntityPersister.class );

	public static final String ENTITY_CLASS = "class";

	private final String sqlAliasStem;

	private final SingleIdEntityLoader singleIdEntityLoader;
	private final MultiIdEntityLoader multiIdEntityLoader;
	private final NaturalIdLoader naturalIdLoader;

	private SqmMultiTableMutationStrategy sqmMultiTableMutationStrategy;

	private final NavigableRole navigableRole;

	// moved up from AbstractEntityPersister ~~~~~~~~~~~~~~~~~~~~~~~~~~~~~~~~~~
	private final SessionFactoryImplementor factory;
	private final boolean canReadFromCache;
	private final boolean canWriteToCache;
	private final boolean invalidateCache;
	private final EntityDataAccess cacheAccessStrategy;
	private final NaturalIdDataAccess naturalIdRegionAccessStrategy;
	private final boolean isLazyPropertiesCacheable;
	private final CacheEntryHelper cacheEntryHelper;
	private final EntityMetamodel entityMetamodel;
	private final EntityEntryFactory entityEntryFactory;
	// ~~~~~~~~~~~~~~~~~~~~~~~~~~~~~~~~~~~~~~~~~~~~~~~~~~~~~~~~~~~~~~~~~~~~~~~~

	private final String[] rootTableKeyColumnNames;
	private final String[] rootTableKeyColumnReaders;
	private final String[] rootTableKeyColumnReaderTemplates;
	private final String[] identifierAliases;
	private final int identifierColumnSpan;
	private final String versionColumnName;
	private final boolean hasFormulaProperties;
	protected final int batchSize;
	private final boolean hasSubselectLoadableCollections;
	protected final String rowIdName;

	// The optional SQL string defined in the where attribute
	private final String sqlWhereString;
	private final String sqlWhereStringTemplate;

	//information about properties of this class,
	//including inherited properties
	//(only really needed for updatable/insertable properties)
	private final int[] propertyColumnSpans;
	private final String[] propertySubclassNames;
	private final String[][] propertyColumnAliases;
	private final String[][] propertyColumnNames;
	private final String[][] propertyColumnFormulaTemplates;
	private final String[][] propertyColumnReaderTemplates;
	private final String[][] propertyColumnWriters;
	private final boolean[][] propertyColumnUpdateable;
	private final boolean[][] propertyColumnInsertable;
	private final boolean[] propertyUniqueness;
	private final boolean[] propertySelectable;

	private final List<Integer> lobProperties;

	//information about lazy properties of this class
	private final String[] lazyPropertyNames;
	private final int[] lazyPropertyNumbers;
	private final Type[] lazyPropertyTypes;
	private final String[][] lazyPropertyColumnAliases;

	//information about all properties in class hierarchy
	private final String[] subclassPropertyNameClosure;
	private final String[] subclassPropertySubclassNameClosure;
	private final Type[] subclassPropertyTypeClosure;
	private final String[][] subclassPropertyFormulaTemplateClosure;
	private final String[][] subclassPropertyColumnNameClosure;
	private final String[][] subclassPropertyColumnReaderClosure;
	private final String[][] subclassPropertyColumnReaderTemplateClosure;
	private final FetchMode[] subclassPropertyFetchModeClosure;
	private final boolean[] subclassPropertyNullabilityClosure;
	private final boolean[] propertyDefinedOnSubclass;
	private final int[][] subclassPropertyColumnNumberClosure;
	private final int[][] subclassPropertyFormulaNumberClosure;
	private final CascadeStyle[] subclassPropertyCascadeStyleClosure;

	//information about all columns/formulas in class hierarchy
	private final String[] subclassColumnClosure;
	private final boolean[] subclassColumnLazyClosure;
	private final String[] subclassColumnAliasClosure;
	private final boolean[] subclassColumnSelectableClosure;
	private final String[] subclassColumnReaderTemplateClosure;
	private final String[] subclassFormulaClosure;
	private final String[] subclassFormulaTemplateClosure;
	private final String[] subclassFormulaAliasClosure;
	private final boolean[] subclassFormulaLazyClosure;

	// dynamic filters attached to the class-level
	private final FilterHelper filterHelper;

	private volatile Set<String> affectingFetchProfileNames;

<<<<<<< HEAD
	private final Map uniqueKeyLoaders = new HashMap();
	private final Map lockers = new HashMap();
=======
	private final LockModeEnumMap<LockingStrategy> lockers = new LockModeEnumMap<>();

	private final EntityLoaderLazyCollection loaders = new EntityLoaderLazyCollection();

	private volatile Map<String,EntityLoader> uniqueKeyLoaders;
>>>>>>> 67fd24ec

	// SQL strings
	private String sqlVersionSelectString;
	private String sqlSnapshotSelectString;
	private Map<String,String> sqlLazySelectStringsByFetchGroup;

	private String sqlIdentityInsertString;
	private String sqlUpdateByRowIdString;
	private String sqlLazyUpdateByRowIdString;

	private String[] sqlDeleteStrings;
	private String[] sqlInsertStrings;
	private String[] sqlUpdateStrings;
	private String[] sqlLazyUpdateStrings;

	private String sqlInsertGeneratedValuesSelectString;
	private String sqlUpdateGeneratedValuesSelectString;

	//Custom SQL (would be better if these were private)
	protected boolean[] insertCallable;
	protected boolean[] updateCallable;
	protected boolean[] deleteCallable;
	protected String[] customSQLInsert;
	protected String[] customSQLUpdate;
	protected String[] customSQLDelete;
	protected ExecuteUpdateResultCheckStyle[] insertResultCheckStyles;
	protected ExecuteUpdateResultCheckStyle[] updateResultCheckStyles;
	protected ExecuteUpdateResultCheckStyle[] deleteResultCheckStyles;

	private InsertGeneratedIdentifierDelegate identityDelegate;

	private boolean[] tableHasColumns;

	private final Map subclassPropertyAliases = new HashMap();
	private final Map subclassPropertyColumnNames = new HashMap();

	/**
	 * Warning:
	 * When there are duplicated property names in the subclasses
	 * then propertyMapping will only contain one of those properties.
	 * To ensure correct results, propertyMapping should only be used
	 * for the concrete EntityPersister (since the concrete EntityPersister
	 * cannot have duplicated property names).
	 */
	protected final BasicEntityPropertyMapping propertyMapping;

	private final boolean useReferenceCacheEntries;

	protected void addDiscriminatorToInsert(Insert insert) {
	}

	protected void addDiscriminatorToSelect(SelectFragment select, String name, String suffix) {
	}

	protected abstract int[] getSubclassColumnTableNumberClosure();

	protected abstract int[] getSubclassFormulaTableNumberClosure();

	public abstract String getSubclassTableName(int j);

	protected abstract String[] getSubclassTableNames();

	protected abstract String[] getSubclassTableKeyColumns(int j);

	protected abstract boolean isClassOrSuperclassTable(int j);

	protected boolean isClassOrSuperclassJoin(int j) {
		/*
		 * TODO:
		 *  SingleTableEntityPersister incorrectly used isClassOrSuperclassJoin == isClassOrSuperclassTable,
		 *  this caused HHH-12895, as this resulted in the subclass tables always being joined, even if no
		 *  property on these tables was accessed.
		 *
		 *  JoinedTableEntityPersister does not use isClassOrSuperclassJoin at all, probably incorrectly so.
		 *  I however haven't been able to reproduce any quirks regarding <join>s, secondary tables or
		 *  @JoinTable's.
		 *
		 *  Probably this method needs to be properly implemented for the various entity persisters,
		 *  but this at least fixes the SingleTableEntityPersister, while maintaining the the
		 *  previous behaviour for other persisters.
		 */
		return isClassOrSuperclassTable( j );
	}

	public abstract int getSubclassTableSpan();

	public abstract int getTableSpan();

	public abstract boolean isTableCascadeDeleteEnabled(int j);

	public abstract String getTableName(int j);

	public abstract String[] getKeyColumns(int j);

	public abstract boolean isPropertyOfTable(int property, int j);

	protected abstract int[] getPropertyTableNumbersInSelect();

	protected abstract int[] getPropertyTableNumbers();

	protected abstract int getSubclassPropertyTableNumber(int i);

	protected String filterFragment(String alias) throws MappingException {
		return filterFragment( alias, Collections.emptySet() );
	}

	protected abstract String filterFragment(String alias, Set<String> treatAsDeclarations);

	private static final String DISCRIMINATOR_ALIAS = "clazz_";

	public String getDiscriminatorColumnName() {
		return DISCRIMINATOR_ALIAS;
	}

	public String getDiscriminatorColumnReaders() {
		return DISCRIMINATOR_ALIAS;
	}

	public String getDiscriminatorColumnReaderTemplate() {
		if ( getEntityMetamodel().getSubclassEntityNames().size() == 1 ) {
			return getDiscriminatorSQLValue();
		}
		else {
			return Template.TEMPLATE + "." + DISCRIMINATOR_ALIAS;
		}
	}

	public String getDiscriminatorAlias() {
		return DISCRIMINATOR_ALIAS;
	}

	public String getDiscriminatorFormulaTemplate() {
		return null;
	}

	public boolean isInverseTable(int j) {
		return false;
	}

	public boolean isNullableTable(int j) {
		return false;
	}

	protected boolean isNullableSubclassTable(int j) {
		return false;
	}

	protected boolean isInverseSubclassTable(int j) {
		return false;
	}

	public boolean isSubclassEntityName(String entityName) {
		return entityMetamodel.getSubclassEntityNames().contains( entityName );
	}

	private boolean[] getTableHasColumns() {
		return tableHasColumns;
	}

	public String[] getRootTableKeyColumnNames() {
		return rootTableKeyColumnNames;
	}

	public String[] getSQLUpdateByRowIdStrings() {
		if ( sqlUpdateByRowIdString == null ) {
			throw new AssertionFailure( "no update by row id" );
		}
		String[] result = new String[getTableSpan() + 1];
		result[0] = sqlUpdateByRowIdString;
		System.arraycopy( sqlUpdateStrings, 0, result, 1, getTableSpan() );
		return result;
	}

	public String[] getSQLLazyUpdateByRowIdStrings() {
		if ( sqlLazyUpdateByRowIdString == null ) {
			throw new AssertionFailure( "no update by row id" );
		}
		String[] result = new String[getTableSpan()];
		result[0] = sqlLazyUpdateByRowIdString;
		System.arraycopy( sqlLazyUpdateStrings, 1, result, 1, getTableSpan() - 1 );
		return result;
	}

	public String getSQLSnapshotSelectString() {
		return sqlSnapshotSelectString;
	}

	public String getSQLLazySelectString(String fetchGroup) {
		return sqlLazySelectStringsByFetchGroup.get( fetchGroup );
	}

	public String[] getSQLDeleteStrings() {
		return sqlDeleteStrings;
	}

	public String[] getSQLInsertStrings() {
		return sqlInsertStrings;
	}

	public String[] getSQLUpdateStrings() {
		return sqlUpdateStrings;
	}

	public String[] getSQLLazyUpdateStrings() {
		return sqlLazyUpdateStrings;
	}

	public ExecuteUpdateResultCheckStyle[] getInsertResultCheckStyles() {
		return insertResultCheckStyles;
	}

	public ExecuteUpdateResultCheckStyle[] getUpdateResultCheckStyles() {
		return updateResultCheckStyles;
	}

	public ExecuteUpdateResultCheckStyle[] getDeleteResultCheckStyles() {
		return deleteResultCheckStyles;
	}

	/**
	 * The query that inserts a row, letting the database generate an id
	 *
	 * @return The IDENTITY-based insertion query.
	 */
	public String getSQLIdentityInsertString() {
		return sqlIdentityInsertString;
	}

	public String getVersionSelectString() {
		return sqlVersionSelectString;
	}

	public boolean isInsertCallable(int j) {
		return insertCallable[j];
	}

	public boolean isUpdateCallable(int j) {
		return updateCallable[j];
	}

	public boolean isDeleteCallable(int j) {
		return deleteCallable[j];
	}

	protected boolean isSubclassPropertyDeferred(String propertyName, String entityName) {
		return false;
	}

	protected boolean isSubclassTableSequentialSelect(int j) {
		return false;
	}

	public boolean hasSequentialSelect() {
		return false;
	}

	/**
	 * Decide which tables need to be updated.
	 * <p/>
	 * The return here is an array of boolean values with each index corresponding
	 * to a given table in the scope of this persister.
	 *
	 * @param dirtyProperties The indices of all the entity properties considered dirty.
	 * @param hasDirtyCollection Whether any collections owned by the entity which were considered dirty.
	 *
	 * @return Array of booleans indicating which table require updating.
	 */
	public boolean[] getTableUpdateNeeded(final int[] dirtyProperties, boolean hasDirtyCollection) {

		if ( dirtyProperties == null ) {
			return getTableHasColumns(); // for objects that came in via update()
		}
		else {
			boolean[] updateability = getPropertyUpdateability();
			int[] propertyTableNumbers = getPropertyTableNumbers();
			boolean[] tableUpdateNeeded = new boolean[getTableSpan()];
			for ( int property : dirtyProperties ) {
				int table = propertyTableNumbers[property];
				tableUpdateNeeded[table] = tableUpdateNeeded[table] ||
						( getPropertyColumnSpan( property ) > 0 && updateability[property] );

				if ( getPropertyColumnSpan( property ) > 0 && !updateability[property] ) {
					LOG.ignoreImmutablePropertyModification( getPropertyNames()[property], getEntityName() );
				}
			}
			if ( isVersioned() ) {
				tableUpdateNeeded[0] = tableUpdateNeeded[0] ||
						Versioning.isVersionIncrementRequired(
								dirtyProperties,
								hasDirtyCollection,
								getPropertyVersionability()
						);
			}
			return tableUpdateNeeded;
		}
	}

	public boolean hasRowId() {
		return rowIdName != null;
	}

	public boolean[][] getPropertyColumnUpdateable() {
		return propertyColumnUpdateable;
	}

	public boolean[][] getPropertyColumnInsertable() {
		return propertyColumnInsertable;
	}

	public boolean[] getPropertySelectable() {
		return propertySelectable;
	}

	public String[] getTableNames() {
		String[] tableNames = new String[getTableSpan()];
		for ( int i = 0; i < tableNames.length; i++ ) {
			tableNames[i] = getTableName( i );
		}
		return tableNames;
	}

	@SuppressWarnings("UnnecessaryBoxing")
	public AbstractEntityPersister(
			final PersistentClass bootDescriptor,
			final EntityDataAccess cacheAccessStrategy,
			final NaturalIdDataAccess naturalIdRegionAccessStrategy,
			final PersisterCreationContext pcc) throws HibernateException {

		final RuntimeModelCreationContext creationContext = (RuntimeModelCreationContext) pcc;

		this.factory = creationContext.getSessionFactory();
		this.sqlAliasStem = SqlAliasStemHelper.INSTANCE.generateStemFromEntityName( bootDescriptor.getEntityName() );

		this.navigableRole = new NavigableRole( bootDescriptor.getEntityName() );

		SessionFactoryOptions sessionFactoryOptions = creationContext.getSessionFactory().getSessionFactoryOptions();

		if ( sessionFactoryOptions.isSecondLevelCacheEnabled() ) {
			this.canWriteToCache = determineCanWriteToCache( bootDescriptor, cacheAccessStrategy );
			this.canReadFromCache = determineCanReadFromCache( bootDescriptor, cacheAccessStrategy );
			this.cacheAccessStrategy = cacheAccessStrategy;
			this.isLazyPropertiesCacheable = bootDescriptor.getRootClass().isLazyPropertiesCacheable();
			this.naturalIdRegionAccessStrategy = naturalIdRegionAccessStrategy;
		}
		else {
			this.canWriteToCache = false;
			this.canReadFromCache = false;
			this.cacheAccessStrategy = null;
			this.isLazyPropertiesCacheable = true;
			this.naturalIdRegionAccessStrategy = null;
		}

		this.entityMetamodel = new EntityMetamodel( bootDescriptor, this, factory );

		if ( entityMetamodel.isMutable() ) {
			this.entityEntryFactory = MutableEntityEntryFactory.INSTANCE;
		}
		else {
			this.entityEntryFactory = ImmutableEntityEntryFactory.INSTANCE;
		}
		// ~~~~~~~~~~~~~~~~~~~~~~~~~~~~~~~~~~~~~~~~~~~~~~~~~~~~~~~~~~~~~~~~~~~~

		this.representationStrategy = creationContext.getBootstrapContext().getRepresentationStrategySelector()
				.resolveStrategy( bootDescriptor, this, creationContext );

		this.javaTypeDescriptor = representationStrategy.getLoadJavaTypeDescriptor();
		assert javaTypeDescriptor != null;


		final JdbcServices jdbcServices = factory.getServiceRegistry().getService( JdbcServices.class );
		final Dialect dialect = jdbcServices.getJdbcEnvironment().getDialect();

		int batch = bootDescriptor.getBatchSize();
		if ( batch == -1 ) {
			batch = factory.getSessionFactoryOptions().getDefaultBatchFetchSize();
		}
		batchSize = batch;
		hasSubselectLoadableCollections = bootDescriptor.hasSubselectLoadableCollections();

		propertyMapping = new BasicEntityPropertyMapping( this );

		// IDENTIFIER

		identifierColumnSpan = bootDescriptor.getIdentifier().getColumnSpan();
		rootTableKeyColumnNames = new String[identifierColumnSpan];
		rootTableKeyColumnReaders = new String[identifierColumnSpan];
		rootTableKeyColumnReaderTemplates = new String[identifierColumnSpan];
		identifierAliases = new String[identifierColumnSpan];

		rowIdName = bootDescriptor.getRootTable().getRowId();

		if ( bootDescriptor.getLoaderName() != null ) {
			singleIdEntityLoader = new SingleIdEntityLoaderProvidedQueryImpl(
					this,
					bootDescriptor.getLoaderName(),
					factory
			);
		}
		else if ( batchSize > 1 ) {
			singleIdEntityLoader = createBatchingIdEntityLoader( this, batchSize, factory );
		}
		else {
			singleIdEntityLoader = new SingleIdEntityLoaderStandardImpl( this, factory );
		}

		// todo (6.0) : allow a "max entities" to be passed (or determine based on Dialect?) indicating how many entities
		//  		to load at once.  i.e. it limits the number of the generated IN-list JDBC-parameters in a given
		//  		PreparedStatement, opting to split the load into multiple JDBC operations to work around database
		//			limits on number of parameters, number of IN-list values, etc
		multiIdEntityLoader = new MultiIdEntityLoaderStandardImpl( this, factory );

		naturalIdLoader = bootDescriptor.hasNaturalId()
				? new NaturalIdLoaderStandardImpl( this )
				: null;

		Iterator iter = bootDescriptor.getIdentifier().getColumnIterator();
		int i = 0;
		while ( iter.hasNext() ) {
			Column col = (Column) iter.next();
			rootTableKeyColumnNames[i] = col.getQuotedName( dialect );
			rootTableKeyColumnReaders[i] = col.getReadExpr( dialect );
			rootTableKeyColumnReaderTemplates[i] = col.getTemplate(
					dialect,
					factory.getQueryEngine().getSqmFunctionRegistry()
			);
			identifierAliases[i] = col.getAlias( dialect, bootDescriptor.getRootTable() );
			i++;
		}

		// VERSION

		if ( bootDescriptor.isVersioned() ) {
			versionColumnName = ( (Column) bootDescriptor.getVersion().getColumnIterator().next() ).getQuotedName( dialect );
		}
		else {
			versionColumnName = null;
		}

		//WHERE STRING

		sqlWhereString = StringHelper.isNotEmpty( bootDescriptor.getWhere() ) ?
				"( " + bootDescriptor.getWhere() + ") " :
				null;
		sqlWhereStringTemplate = sqlWhereString == null ?
				null :
				Template.renderWhereStringTemplate(
						sqlWhereString,
						dialect,
						factory.getQueryEngine().getSqmFunctionRegistry()
				);

		// PROPERTIES

		final boolean lazyAvailable = isInstrumented();

		int hydrateSpan = entityMetamodel.getPropertySpan();
		propertyColumnSpans = new int[hydrateSpan];
		propertySubclassNames = new String[hydrateSpan];
		propertyColumnAliases = new String[hydrateSpan][];
		propertyColumnNames = new String[hydrateSpan][];
		propertyColumnFormulaTemplates = new String[hydrateSpan][];
		propertyColumnReaderTemplates = new String[hydrateSpan][];
		propertyColumnWriters = new String[hydrateSpan][];
		propertyUniqueness = new boolean[hydrateSpan];
		propertySelectable = new boolean[hydrateSpan];
		propertyColumnUpdateable = new boolean[hydrateSpan][];
		propertyColumnInsertable = new boolean[hydrateSpan][];
		HashSet thisClassProperties = new HashSet();

		ArrayList lazyNames = new ArrayList();
		ArrayList lazyNumbers = new ArrayList();
		ArrayList lazyTypes = new ArrayList();
		ArrayList lazyColAliases = new ArrayList();

<<<<<<< HEAD
		iter = bootDescriptor.getPropertyClosureIterator();
=======
		final ArrayList<Integer> lobPropertiesLocalCollector = new ArrayList<>();
		iter = persistentClass.getPropertyClosureIterator();
>>>>>>> 67fd24ec
		i = 0;
		boolean foundFormula = false;
		while ( iter.hasNext() ) {
			Property prop = (Property) iter.next();
			thisClassProperties.add( prop );

			int span = prop.getColumnSpan();
			propertyColumnSpans[i] = span;
			propertySubclassNames[i] = prop.getPersistentClass().getEntityName();
			String[] colNames = new String[span];
			String[] colAliases = new String[span];
			String[] colReaderTemplates = new String[span];
			String[] colWriters = new String[span];
			String[] formulaTemplates = new String[span];
			Iterator colIter = prop.getColumnIterator();
			int k = 0;
			while ( colIter.hasNext() ) {
				Selectable thing = (Selectable) colIter.next();
				colAliases[k] = thing.getAlias( dialect, prop.getValue().getTable() );
				if ( thing.isFormula() ) {
					foundFormula = true;
					// ( (Formula) thing ).setFormula( substituteBrackets( ( (Formula) thing ).getFormula() ) );
					// TODO: uncomment the above statement when this#substituteBrackets(String) is implemented
					formulaTemplates[k] = thing.getTemplate( dialect, factory.getQueryEngine().getSqmFunctionRegistry() );
				}
				else {
					Column col = (Column) thing;
					colNames[k] = col.getQuotedName( dialect );
					colReaderTemplates[k] = col.getTemplate( dialect, factory.getQueryEngine().getSqmFunctionRegistry() );
					colWriters[k] = col.getWriteExpr();
				}
				k++;
			}
			propertyColumnNames[i] = colNames;
			propertyColumnFormulaTemplates[i] = formulaTemplates;
			propertyColumnReaderTemplates[i] = colReaderTemplates;
			propertyColumnWriters[i] = colWriters;
			propertyColumnAliases[i] = colAliases;

			final boolean lazy = ! EnhancementHelper.includeInBaseFetchGroup(
					prop,
					entityMetamodel.isInstrumented(),
					sessionFactoryOptions.isEnhancementAsProxyEnabled(),
					sessionFactoryOptions.isCollectionsInDefaultFetchGroupEnabled()
			);

			if ( lazy ) {
				lazyNames.add( prop.getName() );
				lazyNumbers.add( i );
				lazyTypes.add( prop.getValue().getType() );
				lazyColAliases.add( colAliases );
			}

			propertyColumnUpdateable[i] = prop.getValue().getColumnUpdateability();
			propertyColumnInsertable[i] = prop.getValue().getColumnInsertability();

			propertySelectable[i] = prop.isSelectable();

			propertyUniqueness[i] = prop.getValue().isAlternateUniqueKey();

			if ( prop.isLob() && dialect.forceLobAsLastValue() ) {
				lobPropertiesLocalCollector.add( i );
			}

			i++;

		}
		this.lobProperties = CollectionHelper.toSmallList( lobPropertiesLocalCollector );
		hasFormulaProperties = foundFormula;
		lazyPropertyColumnAliases = ArrayHelper.to2DStringArray( lazyColAliases );
		lazyPropertyNames = ArrayHelper.toStringArray( lazyNames );
		lazyPropertyNumbers = ArrayHelper.toIntArray( lazyNumbers );
		lazyPropertyTypes = ArrayHelper.toTypeArray( lazyTypes );

		// SUBCLASS PROPERTY CLOSURE

		ArrayList columns = new ArrayList();
		ArrayList columnsLazy = new ArrayList();
		ArrayList columnReaderTemplates = new ArrayList();
		ArrayList aliases = new ArrayList();
		ArrayList formulas = new ArrayList();
		ArrayList formulaAliases = new ArrayList();
		ArrayList formulaTemplates = new ArrayList();
		ArrayList formulasLazy = new ArrayList();
		ArrayList types = new ArrayList();
		ArrayList names = new ArrayList();
		ArrayList classes = new ArrayList();
		ArrayList templates = new ArrayList();
		ArrayList propColumns = new ArrayList();
		ArrayList propColumnReaders = new ArrayList();
		ArrayList propColumnReaderTemplates = new ArrayList();
		ArrayList joinedFetchesList = new ArrayList();
		ArrayList cascades = new ArrayList();
		ArrayList definedBySubclass = new ArrayList();
		ArrayList propColumnNumbers = new ArrayList();
		ArrayList propFormulaNumbers = new ArrayList();
		ArrayList columnSelectables = new ArrayList();
		ArrayList propNullables = new ArrayList();

		iter = bootDescriptor.getSubclassPropertyClosureIterator();
		while ( iter.hasNext() ) {
			final Property prop = (Property) iter.next();
			names.add( prop.getName() );
			classes.add( prop.getPersistentClass().getEntityName() );
			types.add( prop.getType() );

			final boolean isDefinedBySubclass = !thisClassProperties.contains( prop );
			definedBySubclass.add( Boolean.valueOf( isDefinedBySubclass ) );
			propNullables.add( Boolean.valueOf( prop.isOptional() || isDefinedBySubclass ) ); //TODO: is this completely correct?

			final Iterator colIter = prop.getColumnIterator();
			String[] cols = new String[ prop.getColumnSpan() ];
			String[] readers = new String[ prop.getColumnSpan() ];
			String[] readerTemplates = new String[ prop.getColumnSpan() ];
			String[] forms = new String[ prop.getColumnSpan() ];
			int[] colnos = new int[ prop.getColumnSpan() ];
			int[] formnos = new int[ prop.getColumnSpan() ];

			int l = 0;
			final boolean lazy = ! EnhancementHelper.includeInBaseFetchGroup(
					prop,
					entityMetamodel.isInstrumented(),
					sessionFactoryOptions.isEnhancementAsProxyEnabled(),
					sessionFactoryOptions.isCollectionsInDefaultFetchGroupEnabled()
			);
			while ( colIter.hasNext() ) {
				final Selectable thing = (Selectable) colIter.next();
				if ( thing.isFormula() ) {
					String template = thing.getTemplate( dialect, factory.getQueryEngine().getSqmFunctionRegistry() );
					formnos[l] = formulaTemplates.size();
					colnos[l] = -1;
					formulaTemplates.add( template );
					forms[l] = template;
					formulas.add( thing.getText( dialect ) );
					formulaAliases.add( thing.getAlias( dialect ) );
					formulasLazy.add( lazy );
				}
				else {
					Column col = (Column) thing;
					String colName = col.getQuotedName( dialect );
					colnos[l] = columns.size(); //before add :-)
					formnos[l] = -1;
					columns.add( colName );
					cols[l] = colName;
					aliases.add( thing.getAlias( dialect, prop.getValue().getTable() ) );
					columnsLazy.add( lazy );
					columnSelectables.add( Boolean.valueOf( prop.isSelectable() ) );

					readers[l] = col.getReadExpr( dialect );
					String readerTemplate = col.getTemplate( dialect, factory.getQueryEngine().getSqmFunctionRegistry() );
					readerTemplates[l] = readerTemplate;
					columnReaderTemplates.add( readerTemplate );
				}
				l++;
			}
			propColumns.add( cols );
			propColumnReaders.add( readers );
			propColumnReaderTemplates.add( readerTemplates );
			templates.add( forms );
			propColumnNumbers.add( colnos );
			propFormulaNumbers.add( formnos );

			joinedFetchesList.add( prop.getValue().getFetchMode() );
			cascades.add( prop.getCascadeStyle() );
		}
		subclassColumnClosure = ArrayHelper.toStringArray( columns );
		subclassColumnAliasClosure = ArrayHelper.toStringArray( aliases );
		subclassColumnLazyClosure = ArrayHelper.toBooleanArray( columnsLazy );
		subclassColumnSelectableClosure = ArrayHelper.toBooleanArray( columnSelectables );
		subclassColumnReaderTemplateClosure = ArrayHelper.toStringArray( columnReaderTemplates );

		subclassFormulaClosure = ArrayHelper.toStringArray( formulas );
		subclassFormulaTemplateClosure = ArrayHelper.toStringArray( formulaTemplates );
		subclassFormulaAliasClosure = ArrayHelper.toStringArray( formulaAliases );
		subclassFormulaLazyClosure = ArrayHelper.toBooleanArray( formulasLazy );

		subclassPropertyNameClosure = ArrayHelper.toStringArray( names );
		subclassPropertySubclassNameClosure = ArrayHelper.toStringArray( classes );
		subclassPropertyTypeClosure = ArrayHelper.toTypeArray( types );
		subclassPropertyNullabilityClosure = ArrayHelper.toBooleanArray( propNullables );
		subclassPropertyFormulaTemplateClosure = ArrayHelper.to2DStringArray( templates );
		subclassPropertyColumnNameClosure = ArrayHelper.to2DStringArray( propColumns );
		subclassPropertyColumnReaderClosure = ArrayHelper.to2DStringArray( propColumnReaders );
		subclassPropertyColumnReaderTemplateClosure = ArrayHelper.to2DStringArray( propColumnReaderTemplates );
		subclassPropertyColumnNumberClosure = ArrayHelper.to2DIntArray( propColumnNumbers );
		subclassPropertyFormulaNumberClosure = ArrayHelper.to2DIntArray( propFormulaNumbers );

		subclassPropertyCascadeStyleClosure = new CascadeStyle[cascades.size()];
		iter = cascades.iterator();
		int j = 0;
		while ( iter.hasNext() ) {
			subclassPropertyCascadeStyleClosure[j++] = (CascadeStyle) iter.next();
		}
		subclassPropertyFetchModeClosure = new FetchMode[joinedFetchesList.size()];
		iter = joinedFetchesList.iterator();
		j = 0;
		while ( iter.hasNext() ) {
			subclassPropertyFetchModeClosure[j++] = (FetchMode) iter.next();
		}

		propertyDefinedOnSubclass = new boolean[definedBySubclass.size()];
		iter = definedBySubclass.iterator();
		j = 0;
		while ( iter.hasNext() ) {
			propertyDefinedOnSubclass[j++] = (Boolean) iter.next();
		}

		// Handle any filters applied to the class level
		filterHelper = new FilterHelper( bootDescriptor.getFilters(), factory );

		// Check if we can use Reference Cached entities in 2lc
		// todo : should really validate that the cache access type is read-only
		boolean refCacheEntries = true;
		if ( !factory.getSessionFactoryOptions().isDirectReferenceCacheEntriesEnabled() ) {
			refCacheEntries = false;
		}

		// for now, limit this to just entities that:
		// 		1) are immutable
		if ( entityMetamodel.isMutable() ) {
			refCacheEntries = false;
		}

		//		2)  have no associations.  Eventually we want to be a little more lenient with associations.
		for ( Type type : getSubclassPropertyTypeClosure() ) {
			if ( type.isAssociationType() ) {
				refCacheEntries = false;
			}
		}

		useReferenceCacheEntries = refCacheEntries;

		this.cacheEntryHelper = buildCacheEntryHelper();

		if ( sessionFactoryOptions.isSecondLevelCacheEnabled() ) {
			this.invalidateCache = canWriteToCache && determineWhetherToInvalidateCache( bootDescriptor, creationContext );
		}
		else {
			this.invalidateCache = false;
		}

	}

	private static SingleIdEntityLoader createBatchingIdEntityLoader(
			EntityMappingType entityDescriptor,
			int batchSize,
			SessionFactoryImplementor factory) {
		return new SingleIdEntityLoaderDynamicBatch( entityDescriptor, batchSize, factory );
	}

	@SuppressWarnings("RedundantIfStatement")
	private boolean determineWhetherToInvalidateCache(
			PersistentClass persistentClass,
			PersisterCreationContext creationContext) {
		if ( hasFormulaProperties() ) {
			return true;
		}

		if ( isVersioned() ) {
			return false;
		}

		if ( entityMetamodel.isDynamicUpdate() ) {
			return false;
		}

		// We need to check whether the user may have circumvented this logic (JPA TCK)
		final boolean complianceEnabled = creationContext.getSessionFactory()
				.getSessionFactoryOptions()
				.getJpaCompliance()
				.isJpaCacheComplianceEnabled();
		if ( complianceEnabled ) {
			// The JPA TCK (inadvertently, but still...) requires that we cache
			// entities with secondary tables even though Hibernate historically
			// invalidated them
			return false;
		}

		if ( persistentClass.getJoinClosureSpan() >= 1 ) {
			// todo : this should really consider optionality of the secondary tables in count
			//		non-optional tables do not cause this bypass
			return true;
		}

		return false;
	}

	private boolean determineCanWriteToCache(PersistentClass persistentClass, EntityDataAccess cacheAccessStrategy) {
		if ( cacheAccessStrategy == null ) {
			return false;
		}

		return persistentClass.isCached();
	}

	@SuppressWarnings("unchecked")
	private boolean determineCanReadFromCache(PersistentClass persistentClass, EntityDataAccess cacheAccessStrategy) {
		if ( cacheAccessStrategy == null ) {
			return false;
		}

		if ( persistentClass.isCached() ) {
			return true;
		}

		final Iterator<Subclass> subclassIterator = persistentClass.getSubclassIterator();
		while ( subclassIterator.hasNext() ) {
			final Subclass subclass = subclassIterator.next();
			if ( subclass.isCached() ) {
				return true;
			}
		}
		return false;
	}

	protected CacheEntryHelper buildCacheEntryHelper() {
		if ( cacheAccessStrategy == null ) {
			// the entity defined no caching...
			return NoopCacheEntryHelper.INSTANCE;
		}

		if ( canUseReferenceCacheEntries() ) {
			entityMetamodel.setLazy( false );
			// todo : do we also need to unset proxy factory?
			return new ReferenceCacheEntryHelper( this );
		}

		return factory.getSessionFactoryOptions().isStructuredCacheEntriesEnabled()
				? new StructuredCacheEntryHelper( this )
				: new StandardCacheEntryHelper( this );
	}

	public boolean canUseReferenceCacheEntries() {
		return useReferenceCacheEntries;
	}

	protected static String getTemplateFromString(String string, SessionFactoryImplementor factory) {
		return string == null ?
				null :
				Template.renderWhereStringTemplate( string, factory.getDialect(), factory.getQueryEngine().getSqmFunctionRegistry() );
	}

	protected Map<String,String> generateLazySelectStringsByFetchGroup() {
		final BytecodeEnhancementMetadata enhancementMetadata = entityMetamodel.getBytecodeEnhancementMetadata();
		if ( !enhancementMetadata.isEnhancedForLazyLoading()
				|| !enhancementMetadata.getLazyAttributesMetadata().hasLazyAttributes() ) {
			return Collections.emptyMap();
		}

		Map<String,String> result = new HashMap<>();

		final LazyAttributesMetadata lazyAttributesMetadata = enhancementMetadata.getLazyAttributesMetadata();
		for ( String groupName : lazyAttributesMetadata.getFetchGroupNames() ) {
			HashSet tableNumbers = new HashSet();
			ArrayList columnNumbers = new ArrayList();
			ArrayList formulaNumbers = new ArrayList();

			for ( LazyAttributeDescriptor lazyAttributeDescriptor :
					lazyAttributesMetadata.getFetchGroupAttributeDescriptors( groupName ) ) {
				// all this only really needs to consider properties
				// of this class, not its subclasses, but since we
				// are reusing code used for sequential selects, we
				// use the subclass closure
				int propertyNumber = getSubclassPropertyIndex( lazyAttributeDescriptor.getName() );

				int tableNumber = getSubclassPropertyTableNumber( propertyNumber );
				tableNumbers.add( tableNumber );

				int[] colNumbers = subclassPropertyColumnNumberClosure[propertyNumber];
				for ( int colNumber : colNumbers ) {
					if ( colNumber != -1 ) {
						columnNumbers.add( colNumber );
					}
				}
				int[] formNumbers = subclassPropertyFormulaNumberClosure[propertyNumber];
				for ( int formNumber : formNumbers ) {
					if ( formNumber != -1 ) {
						formulaNumbers.add( formNumber );
					}
				}
			}

			if ( columnNumbers.size() == 0 && formulaNumbers.size() == 0 ) {
				// only one-to-one is lazily fetched
				continue;
			}

			result.put(
					groupName,
					renderSelect(
							ArrayHelper.toIntArray( tableNumbers ),
							ArrayHelper.toIntArray( columnNumbers ),
							ArrayHelper.toIntArray( formulaNumbers )
					)
			);
		}

		return result;
	}

	@Override
	public String getSqlAliasStem() {
		return sqlAliasStem;
	}

	@Override
	public boolean containsTableReference(String tableExpression) {
		if ( getTableName().equals( tableExpression ) ) {
			return true;
		}

		for ( int i = 0; i < getSubclassTableSpan(); i++ ) {
			if ( getSubclassTableName( i ).equals( tableExpression ) ) {
				return true;
			}
		}

		return false;
	}

	@Override
	public String getPartName() {
		return getEntityName();
	}

	@Override
	public <T> DomainResult<T> createDomainResult(
			NavigablePath navigablePath,
			TableGroup tableGroup,
			String resultVariable,
			DomainResultCreationState creationState) {
		//noinspection unchecked
		return new EntityResultImpl( navigablePath, this, resultVariable, creationState );
	}

	@Override
	public NaturalIdMapping getNaturalIdMapping() {
		return naturalIdMapping;
	}

	@Override
	public EntityMappingType getEntityMappingType() {
		return this;
	}

	@Override
	public TableGroup createRootTableGroup(
			NavigablePath navigablePath,
			String explicitSourceAlias,
			boolean canUseInnerJoins,
			LockMode lockMode,
			SqlAliasBaseGenerator aliasBaseGenerator,
			SqlExpressionResolver sqlExpressionResolver,
			Supplier<Consumer<Predicate>> additionalPredicateCollectorAccess,
			SqlAstCreationContext creationContext) {
		final SqlAliasBase sqlAliasBase = aliasBaseGenerator.createSqlAliasBase( getSqlAliasStem() );

		final TableReference primaryTableReference = createPrimaryTableReference(
				sqlAliasBase,
				sqlExpressionResolver,
				creationContext
		);

		return new StandardTableGroup(
				navigablePath,
				this,
				lockMode,
				primaryTableReference,
				sqlAliasBase,
				(tableExpression) -> ArrayHelper.contains( getSubclassTableNames(), tableExpression ),
				(tableExpression, tableGroup) -> {
					for ( int i = 0; i < getSubclassTableSpan(); i++ ) {
						final String subclassTableName = getSubclassTableName( i );
						if ( subclassTableName.equals( tableExpression ) ) {
							final boolean isNullableTable = isNullableSubclassTable( i );
							final TableReference joinedTableReference = new TableReference(
									tableExpression,
									sqlAliasBase.generateNewAlias(),
									isNullableTable,
									getFactory()
							);

							return new TableReferenceJoin(
									determineSubclassTableJoinType(
											i,
											canUseInnerJoins,
											true,
											Collections.emptySet()
									),
									joinedTableReference,
									generateJoinPredicate(
											primaryTableReference,
											joinedTableReference,
											i,
											sqlExpressionResolver
									)
							);
						}
					}

					return null;
				},
				getFactory()
		);
	}

	@Override
	public TableReference createPrimaryTableReference(
			SqlAliasBase sqlAliasBase,
			SqlExpressionResolver sqlExpressionResolver,
			SqlAstCreationContext creationContext) {
		return resolvePrimaryTableReference( sqlAliasBase );
	}

	@Override
	public TableReferenceJoin createTableReferenceJoin(
			String joinTableExpression,
			SqlAliasBase sqlAliasBase,
			TableReference lhs,
			boolean canUseInnerJoin,
			SqlExpressionResolver sqlExpressionResolver,
			SqlAstCreationContext creationContext) {
		for ( int i = 1; i < getSubclassTableSpan(); i++ ) {
			final String subclassTableName = getSubclassTableName( i );
			if ( subclassTableName.equals( joinTableExpression ) ) {
				final TableReference joinedTableReference = new TableReference(
						joinTableExpression,
						sqlAliasBase.generateNewAlias(),
						isNullableSubclassTable( i ),
						getFactory()
				);

				return new TableReferenceJoin(
						determineSubclassTableJoinType( i, canUseInnerJoin, true, Collections.emptySet() ),
						joinedTableReference,
						generateJoinPredicate(
								lhs,
								joinedTableReference,
								i,
								sqlExpressionResolver
						)
				);
			}
		}

		return null;
	}

	protected TableReference resolvePrimaryTableReference(SqlAliasBase sqlAliasBase) {
		return new TableReference(
				getTableName(),
				sqlAliasBase.generateNewAlias(),
				false,
				getFactory()
		);
	}

	protected Predicate generateJoinPredicate(
			TableReference rootTableReference,
			TableReference joinedTableReference,
			int subClassTablePosition,
			SqlExpressionResolver sqlExpressionResolver) {
		final EntityIdentifierMapping identifierMapping = getIdentifierMapping();

		final Junction conjunction = new Junction( Junction.Nature.CONJUNCTION );

		final String[] rootPkColumnNames = getKeyColumnNames();
		final String[] fkColumnNames = getSubclassTableKeyColumns( subClassTablePosition );

		assert rootPkColumnNames.length == fkColumnNames.length;
		assert rootPkColumnNames.length == identifierMapping.getJdbcTypeCount( factory.getTypeConfiguration() );

		identifierMapping.visitJdbcTypes(
				new Consumer<JdbcMapping>() {
					private int columnIndex;

					@Override
					public void accept(JdbcMapping jdbcMapping) {
						final String rootPkColumnName = rootPkColumnNames[ columnIndex ];
						final Expression pkColumnExpression = sqlExpressionResolver.resolveSqlExpression(
								SqlExpressionResolver.createColumnReferenceKey(
										rootTableReference,
										rootPkColumnName
								),
								sqlAstProcessingState -> new ColumnReference(
										rootTableReference.getIdentificationVariable(),
										rootPkColumnName,
										false,
										null,
										null,
										jdbcMapping,
										getFactory()
								)
						);

						final String fkColumnName = fkColumnNames[ columnIndex ];
						final Expression fkColumnExpression = sqlExpressionResolver.resolveSqlExpression(
								SqlExpressionResolver.createColumnReferenceKey(
										joinedTableReference,
										fkColumnName
								),
								sqlAstProcessingState -> new ColumnReference(
										joinedTableReference.getIdentificationVariable(),
										fkColumnName,
										false,
										null,
										null,
										jdbcMapping,
										getFactory()
								)
						);

						conjunction.add( new ComparisonPredicate( pkColumnExpression, ComparisonOperator.EQUAL, fkColumnExpression ) );

						columnIndex++;
					}
				},
				Clause.IRRELEVANT,
				getFactory().getTypeConfiguration()
		);

		return conjunction;
	}

	public Object initializeLazyProperty(String fieldName, Object entity, SharedSessionContractImplementor session) {
		final PersistenceContext persistenceContext = session.getPersistenceContextInternal();
		final EntityEntry entry = persistenceContext.getEntry( entity );
		final PersistentAttributeInterceptor interceptor = ( (PersistentAttributeInterceptable) entity ).$$_hibernate_getInterceptor();
		assert interceptor != null : "Expecting bytecode interceptor to be non-null";

		if ( hasCollections() ) {
			final Type type = getPropertyType( fieldName );
			if ( type.isCollectionType() ) {
				// we have a condition where a collection attribute is being access via enhancement:
				// 		we can circumvent all the rest and just return the PersistentCollection
				final CollectionType collectionType = (CollectionType) type;
				final CollectionPersister persister = factory.getMetamodel().collectionPersister( collectionType.getRole() );

				// Get/create the collection, and make sure it is initialized!  This initialized part is
				// different from proxy-based scenarios where we have to create the PersistentCollection
				// reference "ahead of time" to add as a reference to the proxy.  For bytecode solutions
				// we are not creating the PersistentCollection ahead of time, but instead we are creating
				// it on first request through the enhanced entity.

				// see if there is already a collection instance associated with the session
				// 		NOTE : can this ever happen?
				final Object key = getCollectionKey( persister, entity, entry, session );
				PersistentCollection collection = persistenceContext.getCollection( new CollectionKey( persister, key ) );
				if ( collection == null ) {
					collection = collectionType.instantiate( session, persister, key );
					collection.setOwner( entity );
					persistenceContext.addUninitializedCollection( persister, collection, key );
				}

//				// HHH-11161 Initialize, if the collection is not extra lazy
//				if ( !persister.isExtraLazy() ) {
//					session.initializeCollection( collection, false );
//				}
				interceptor.attributeInitialized( fieldName );

				if ( collectionType.isArrayType() ) {
					persistenceContext.addCollectionHolder( collection );
				}

				// update the "state" of the entity's EntityEntry to over-write UNFETCHED_PROPERTY reference
				// for the collection to the just loaded collection
				final EntityEntry ownerEntry = persistenceContext.getEntry( entity );
				if ( ownerEntry == null ) {
					// not good
					throw new AssertionFailure(
							"Could not locate EntityEntry for the collection owner in the PersistenceContext"
					);
				}
				ownerEntry.overwriteLoadedStateCollectionValue( fieldName, collection );

				// EARLY EXIT!!!
				return collection;
			}
		}

		final Object id = session.getContextEntityIdentifier( entity );
		if ( entry == null ) {
			throw new HibernateException( "entity is not associated with the session: " + id );
		}

		if ( LOG.isTraceEnabled() ) {
			LOG.tracev(
					"Initializing lazy properties of: {0}, field access: {1}", MessageHelper.infoString(
							this,
							id,
							getFactory()
					), fieldName
			);
		}

		if ( session.getCacheMode().isGetEnabled() && canReadFromCache() && isLazyPropertiesCacheable() ) {
			final EntityDataAccess cacheAccess = getCacheAccessStrategy();
			final Object cacheKey = cacheAccess.generateCacheKey(id, this, session.getFactory(), session.getTenantIdentifier() );
			final Object ce = CacheHelper.fromSharedCache( session, cacheKey, cacheAccess );
			if ( ce != null ) {
				final CacheEntry cacheEntry = (CacheEntry) getCacheEntryStructure().destructure( ce, factory );
				final Object initializedValue = initializeLazyPropertiesFromCache( fieldName, entity, session, entry, cacheEntry );
				if (initializedValue != LazyPropertyInitializer.UNFETCHED_PROPERTY) {
					// The following should be redundant, since the setter should have set this already.
					// interceptor.attributeInitialized(fieldName);

					// NOTE EARLY EXIT!!!
					return initializedValue;
				}
			}
		}

		return initializeLazyPropertiesFromDatastore( entity, id, entry, fieldName, session );

	}

	protected Object getCollectionKey(
			CollectionPersister persister,
			Object owner,
			EntityEntry ownerEntry,
			SharedSessionContractImplementor session) {
		final CollectionType collectionType = persister.getCollectionType();

		if ( ownerEntry != null ) {
			// this call only works when the owner is associated with the Session, which is not always the case
			return collectionType.getKeyOfOwner( owner, session );
		}

		if ( collectionType.getLHSPropertyName() == null ) {
			// collection key is defined by the owning entity identifier
			return persister.getOwnerEntityPersister().getIdentifier( owner, session );
		}
		else {
			return persister.getOwnerEntityPersister().getPropertyValue( owner, collectionType.getLHSPropertyName() );
		}
	}

	protected Object initializeLazyPropertiesFromDatastore(
			final Object entity,
			final Object id,
			final EntityEntry entry,
			final String fieldName,
			final SharedSessionContractImplementor session) {

		if ( !hasLazyProperties() ) {
			throw new AssertionFailure( "no lazy properties" );
		}

		final PersistentAttributeInterceptor interceptor = ( (PersistentAttributeInterceptable) entity ).$$_hibernate_getInterceptor();
		assert interceptor != null : "Expecting bytecode interceptor to be non-null";

		LOG.tracef( "Initializing lazy properties from datastore (triggered for `%s`)", fieldName );

		final String fetchGroup = getEntityMetamodel().getBytecodeEnhancementMetadata()
				.getLazyAttributesMetadata()
				.getFetchGroupName( fieldName );
		final List<LazyAttributeDescriptor> fetchGroupAttributeDescriptors = getEntityMetamodel().getBytecodeEnhancementMetadata()
				.getLazyAttributesMetadata()
				.getFetchGroupAttributeDescriptors( fetchGroup );

		final Set<String> initializedLazyAttributeNames = interceptor.getInitializedLazyAttributeNames();

		final String lazySelect = getSQLLazySelectString( fetchGroup );

		try {
			Object result = null;
			PreparedStatement ps = null;
			try {
				ResultSet rs = null;
				try {
					if ( lazySelect != null ) {
						// null sql means that the only lazy properties
						// are shared PK one-to-one associations which are
						// handled differently in the Type#nullSafeGet code...
						ps = session.getJdbcCoordinator()
								.getStatementPreparer()
								.prepareStatement( lazySelect );
						getIdentifierType().nullSafeSet( ps, id, 1, session );
						rs = session.getJdbcCoordinator().getResultSetReturn().extract( ps );
						rs.next();
					}
					for ( LazyAttributeDescriptor fetchGroupAttributeDescriptor : fetchGroupAttributeDescriptors ) {
						final boolean previousInitialized = initializedLazyAttributeNames.contains( fetchGroupAttributeDescriptor.getName() );

						if ( previousInitialized ) {
							// todo : one thing we should consider here is potentially un-marking an attribute as dirty based on the selected value
							// 		we know the current value - getPropertyValue( entity, fetchGroupAttributeDescriptor.getAttributeIndex() );
							// 		we know the selected value (see selectedValue below)
							//		we can use the attribute Type to tell us if they are the same
							//
							//		assuming entity is a SelfDirtinessTracker we can also know if the attribute is
							//			currently considered dirty, and if really not dirty we would do the un-marking
							//
							//		of course that would mean a new method on SelfDirtinessTracker to allow un-marking

							// its already been initialized (e.g. by a write) so we don't want to overwrite
							continue;
						}


						final Object selectedValue = fetchGroupAttributeDescriptor.getType().nullSafeGet(
								rs,
								lazyPropertyColumnAliases[fetchGroupAttributeDescriptor.getLazyIndex()],
								session,
								entity
						);

						final boolean set = initializeLazyProperty(
								fieldName,
								entity,
								session,
								entry,
								fetchGroupAttributeDescriptor.getLazyIndex(),
								selectedValue
						);
						if ( set ) {
							result = selectedValue;
							interceptor.attributeInitialized( fetchGroupAttributeDescriptor.getName() );
						}

					}
				}
				finally {
					if ( rs != null ) {
						session.getJdbcCoordinator().getLogicalConnection().getResourceRegistry().release( rs, ps );
					}
				}
			}
			finally {
				if ( ps != null ) {
					session.getJdbcCoordinator().getLogicalConnection().getResourceRegistry().release( ps );
					session.getJdbcCoordinator().afterStatementExecution();
				}
			}

			LOG.trace( "Done initializing lazy properties" );

			return result;

		}
		catch (SQLException sqle) {
			throw session.getJdbcServices().getSqlExceptionHelper().convert(
					sqle,
					"could not initialize lazy properties: " + MessageHelper.infoString( this, id, getFactory() ),
					lazySelect
			);
		}
	}

	protected Object initializeLazyPropertiesFromCache(
			final String fieldName,
			final Object entity,
			final SharedSessionContractImplementor session,
			final EntityEntry entry,
			final CacheEntry cacheEntry) {

		LOG.trace( "Initializing lazy properties from second-level cache" );

		Object result = null;
		Serializable[] disassembledValues = cacheEntry.getDisassembledState();
		for ( int j = 0; j < lazyPropertyNames.length; j++ ) {
			final Serializable cachedValue = disassembledValues[lazyPropertyNumbers[j]];
			final Type lazyPropertyType = lazyPropertyTypes[j];
			final String propertyName = lazyPropertyNames[j];
			if (cachedValue == LazyPropertyInitializer.UNFETCHED_PROPERTY) {
				if (fieldName.equals(propertyName)) {
					result = LazyPropertyInitializer.UNFETCHED_PROPERTY;
				}
				// don't try to initialize the unfetched property
			}
			else {
				final Object propValue = lazyPropertyType.assemble(
						cachedValue,
						session,
						entity
				);
				if ( initializeLazyProperty( fieldName, entity, session, entry, j, propValue ) ) {
					result = propValue;
				}
			}
		}

		LOG.trace( "Done initializing lazy properties" );

		return result;
	}

	protected boolean initializeLazyProperty(
			final String fieldName,
			final Object entity,
			final SharedSessionContractImplementor session,
			final EntityEntry entry,
			final int j,
			final Object propValue) {
		setPropertyValue( entity, lazyPropertyNumbers[j], propValue );
		if ( entry.getLoadedState() != null ) {
			// object have been loaded with setReadOnly(true); HHH-2236
			entry.getLoadedState()[lazyPropertyNumbers[j]] = lazyPropertyTypes[j].deepCopy( propValue, factory );
		}
		// If the entity has deleted state, then update that as well
		if ( entry.getDeletedState() != null ) {
			entry.getDeletedState()[lazyPropertyNumbers[j]] = lazyPropertyTypes[j].deepCopy( propValue, factory );
		}
		return fieldName.equals( lazyPropertyNames[j] );
	}

	public boolean isBatchable() {
		return optimisticLockStyle() == OptimisticLockStyle.NONE
				|| ( !isVersioned() && optimisticLockStyle() == OptimisticLockStyle.VERSION )
				|| getFactory().getSessionFactoryOptions().isJdbcBatchVersionedData();
	}

	@Override
	public NavigableRole getNavigableRole() {
		return navigableRole;
	}

	public Serializable[] getQuerySpaces() {
		return getPropertySpaces();
	}

	public boolean isBatchLoadable() {
		return batchSize > 1;
	}

	public String[] getIdentifierColumnNames() {
		return rootTableKeyColumnNames;
	}

	public String[] getIdentifierColumnReaders() {
		return rootTableKeyColumnReaders;
	}

	public String[] getIdentifierColumnReaderTemplates() {
		return rootTableKeyColumnReaderTemplates;
	}

	public int getIdentifierColumnSpan() {
		return identifierColumnSpan;
	}

	public String[] getIdentifierAliases() {
		return identifierAliases;
	}

	public String getVersionColumnName() {
		return versionColumnName;
	}

	public String getVersionedTableName() {
		return getTableName( 0 );
	}

	protected boolean[] getSubclassColumnLazyiness() {
		return subclassColumnLazyClosure;
	}

	protected boolean[] getSubclassFormulaLazyiness() {
		return subclassFormulaLazyClosure;
	}

	/**
	 * We can't immediately add to the cache if we have formulas
	 * which must be evaluated, or if we have the possibility of
	 * two concurrent updates to the same item being merged on
	 * the database. This can happen if (a) the item is not
	 * versioned and either (b) we have dynamic update enabled
	 * or (c) we have multiple tables holding the state of the
	 * item.
	 */
	public boolean isCacheInvalidationRequired() {
		return invalidateCache;
	}

	public boolean isLazyPropertiesCacheable() {
		return isLazyPropertiesCacheable;
	}

	public String selectFragment(String alias, String suffix) {
		return identifierSelectFragment( alias, suffix ) +
				propertySelectFragment( alias, suffix, false );
	}

	public String[] getIdentifierAliases(String suffix) {
		// NOTE: this assumes something about how propertySelectFragment is implemented by the subclass!
		// was toUnquotedAliasStrings( getIdentifierColumnNames() ) before - now tried
		// to remove that unquoting and missing aliases..
		return new Alias( suffix ).toAliasStrings( getIdentifierAliases() );
	}

	public String[] getPropertyAliases(String suffix, int i) {
		// NOTE: this assumes something about how propertySelectFragment is implemented by the subclass!
		return new Alias( suffix ).toUnquotedAliasStrings( propertyColumnAliases[i] );
	}

	public String getDiscriminatorAlias(String suffix) {
		// NOTE: this assumes something about how propertySelectFragment is implemented by the subclass!
		// toUnquotedAliasStrings( getDiscriminatorColumnName() ) before - now tried
		// to remove that unquoting and missing aliases..
		return entityMetamodel.hasSubclasses() ?
				new Alias( suffix ).toAliasString( getDiscriminatorAlias() ) :
				null;
	}

	public String identifierSelectFragment(String name, String suffix) {
		return new SelectFragment()
				.setSuffix( suffix )
				.addColumns( name, getIdentifierColumnNames(), getIdentifierAliases() )
				.toFragmentString()
				.substring( 2 ); //strip leading ", "
	}


	public String propertySelectFragment(String tableAlias, String suffix, boolean allProperties) {
		return propertySelectFragmentFragment( tableAlias, suffix, allProperties ).toFragmentString();
	}

	public SelectFragment propertySelectFragmentFragment(
			String tableAlias,
			String suffix,
			boolean allProperties) {
		SelectFragment select = new SelectFragment()
				.setSuffix( suffix )
				.setUsedAliases( getIdentifierAliases() );

		int[] columnTableNumbers = getSubclassColumnTableNumberClosure();
		String[] columnAliases = getSubclassColumnAliasClosure();
		String[] columnReaderTemplates = getSubclassColumnReaderTemplateClosure();
		for ( int i = 0; i < getSubclassColumnClosure().length; i++ ) {
			boolean selectable = ( allProperties || !subclassColumnLazyClosure[i] ) &&
					!isSubclassTableSequentialSelect( columnTableNumbers[i] ) &&
					subclassColumnSelectableClosure[i];
			if ( selectable ) {
				String subalias = generateTableAlias( tableAlias, columnTableNumbers[i] );
				select.addColumnTemplate( subalias, columnReaderTemplates[i], columnAliases[i] );
			}
		}

		int[] formulaTableNumbers = getSubclassFormulaTableNumberClosure();
		String[] formulaTemplates = getSubclassFormulaTemplateClosure();
		String[] formulaAliases = getSubclassFormulaAliasClosure();
		for ( int i = 0; i < getSubclassFormulaTemplateClosure().length; i++ ) {
			boolean selectable = ( allProperties || !subclassFormulaLazyClosure[i] )
					&& !isSubclassTableSequentialSelect( formulaTableNumbers[i] );
			if ( selectable ) {
				String subalias = generateTableAlias( tableAlias, formulaTableNumbers[i] );
				select.addFormula( subalias, formulaTemplates[i], formulaAliases[i] );
			}
		}

		if ( entityMetamodel.hasSubclasses() ) {
			addDiscriminatorToSelect( select, tableAlias, suffix );
		}

		if ( hasRowId() ) {
			select.addColumn( tableAlias, rowIdName, ROWID_ALIAS );
		}

		return select;
	}

	public Object[] getDatabaseSnapshot(Object id, SharedSessionContractImplementor session) throws HibernateException {
		return singleIdEntityLoader.loadDatabaseSnapshot( id, session );
	}

	@Override
	public Object getIdByUniqueKey(Object key, String uniquePropertyName, SharedSessionContractImplementor session) {
		if ( LOG.isTraceEnabled() ) {
			LOG.tracef(
					"resolving unique key [%s] to identifier for entity [%s]",
					key,
					getEntityName()
			);
		}

		return getUniqueKeyLoader( uniquePropertyName ).resolveId( key, session );
	}


	/**
	 * Generate the SQL that selects the version number by id
	 */
	public String generateSelectVersionString() {
		SimpleSelect select = new SimpleSelect( getFactory().getDialect() )
				.setTableName( getVersionedTableName() );
		if ( isVersioned() ) {
			select.addColumn( versionColumnName );
		}
		else {
			select.addColumns( rootTableKeyColumnNames );
		}
		if ( getFactory().getSessionFactoryOptions().isCommentsEnabled() ) {
			select.setComment( "get version " + getEntityName() );
		}
		return select.addCondition( rootTableKeyColumnNames, "=?" ).toStatementString();
	}

	public boolean[] getPropertyUniqueness() {
		return propertyUniqueness;
	}

	public String generateInsertGeneratedValuesSelectString() {
		return generateGeneratedValuesSelectString( GenerationTiming.INSERT );
	}

	public String generateUpdateGeneratedValuesSelectString() {
		return generateGeneratedValuesSelectString( GenerationTiming.ALWAYS );
	}

	private String generateGeneratedValuesSelectString(final GenerationTiming generationTimingToMatch) {
		Select select = new Select( getFactory().getDialect() );

		if ( getFactory().getSessionFactoryOptions().isCommentsEnabled() ) {
			select.setComment( "get generated state " + getEntityName() );
		}

		String[] aliasedIdColumns = StringHelper.qualify( getRootAlias(), getIdentifierColumnNames() );

		// Here we render the select column list based on the properties defined as being generated.
		// For partial component generation, we currently just re-select the whole component
		// rather than trying to handle the individual generated portions.
		String selectClause = concretePropertySelectFragment(
				getRootAlias(),
				new InclusionChecker() {
					@Override
					public boolean includeProperty(int propertyNumber) {
						final InDatabaseValueGenerationStrategy generationStrategy
								= entityMetamodel.getInDatabaseValueGenerationStrategies()[propertyNumber];
						return generationStrategy != null
								&& timingsMatch( generationStrategy.getGenerationTiming(), generationTimingToMatch );
					}
				}
		);
		selectClause = selectClause.substring( 2 );

		String fromClause = fromTableFragment( getRootAlias() ) +
				fromJoinFragment( getRootAlias(), true, false );

		String whereClause = new StringBuilder()
				.append( String.join( "=? and ", aliasedIdColumns ) )
				.append( "=?" )
				.append( whereJoinFragment( getRootAlias(), true, false ) )
				.toString();

		return select.setSelectClause( selectClause )
				.setFromClause( fromClause )
				.setOuterJoins( "", "" )
				.setWhereClause( whereClause )
				.toStatementString();
	}

	protected interface InclusionChecker {
		boolean includeProperty(int propertyNumber);
	}

	protected String concretePropertySelectFragment(String alias, final boolean[] includeProperty) {
		return concretePropertySelectFragment(
				alias,
				new InclusionChecker() {
					public boolean includeProperty(int propertyNumber) {
						return includeProperty[propertyNumber];
					}
				}
		);
	}

	protected String concretePropertySelectFragment(String alias, InclusionChecker inclusionChecker) {
		int propertyCount = getPropertyNames().length;
		int[] propertyTableNumbers = getPropertyTableNumbersInSelect();
		SelectFragment frag = new SelectFragment();
		for ( int i = 0; i < propertyCount; i++ ) {
			if ( inclusionChecker.includeProperty( i ) ) {
				frag.addColumnTemplates(
						generateTableAlias( alias, propertyTableNumbers[i] ),
						propertyColumnReaderTemplates[i],
						propertyColumnAliases[i]
				);
				frag.addFormulas(
						generateTableAlias( alias, propertyTableNumbers[i] ),
						propertyColumnFormulaTemplates[i],
						propertyColumnAliases[i]
				);
			}
		}
		return frag.toFragmentString();
	}

	public String generateSnapshotSelectString() {

		//TODO: should we use SELECT .. FOR UPDATE?

		Select select = new Select( getFactory().getDialect() );

		if ( getFactory().getSessionFactoryOptions().isCommentsEnabled() ) {
			select.setComment( "get current state " + getEntityName() );
		}

		String[] aliasedIdColumns = StringHelper.qualify( getRootAlias(), getIdentifierColumnNames() );
		String selectClause = String.join( ", ", aliasedIdColumns ) +
				concretePropertySelectFragment( getRootAlias(), getPropertyUpdateability() );

		String fromClause = fromTableFragment( getRootAlias() ) +
				fromJoinFragment( getRootAlias(), true, false );

		String whereClause = new StringBuilder()
				.append(
						String.join(
								"=? and ",
								aliasedIdColumns
						)
				)
				.append( "=?" )
				.append( whereJoinFragment( getRootAlias(), true, false ) )
				.toString();

		/*if ( isVersioned() ) {
			where.append(" and ")
				.append( getVersionColumnName() )
				.append("=?");
		}*/

		return select.setSelectClause( selectClause )
				.setFromClause( fromClause )
				.setOuterJoins( "", "" )
				.setWhereClause( whereClause )
				.toStatementString();
	}

	public Object forceVersionIncrement(Object id, Object currentVersion, SharedSessionContractImplementor session) {
		if ( !isVersioned() ) {
			throw new AssertionFailure( "cannot force version increment on non-versioned entity" );
		}

		if ( isVersionPropertyGenerated() ) {
			// the difficulty here is exactly what we update in order to
			// force the version to be incremented in the db...
			throw new HibernateException( "LockMode.FORCE is currently not supported for generated version properties" );
		}

		Object nextVersion = getVersionType().next( currentVersion, session );
		if ( LOG.isTraceEnabled() ) {
			LOG.trace(
					"Forcing version increment [" + MessageHelper.infoString( this, id, getFactory() ) + "; "
							+ getVersionType().toLoggableString( currentVersion, getFactory() ) + " -> "
							+ getVersionType().toLoggableString( nextVersion, getFactory() ) + "]"
			);
		}

		// todo : cache this sql...
		String versionIncrementString = generateVersionIncrementUpdateString();
		PreparedStatement st;
		try {
			st = session
					.getJdbcCoordinator()
					.getStatementPreparer()
					.prepareStatement( versionIncrementString, false );
			try {
				getVersionType().nullSafeSet( st, nextVersion, 1, session );
				getIdentifierType().nullSafeSet( st, id, 2, session );
				getVersionType().nullSafeSet( st, currentVersion, 2 + getIdentifierColumnSpan(), session );
				int rows = session.getJdbcCoordinator().getResultSetReturn().executeUpdate( st );
				if ( rows != 1 ) {
					throw new StaleObjectStateException( getEntityName(), id );
				}
			}
			finally {
				session.getJdbcCoordinator().getLogicalConnection().getResourceRegistry().release( st );
				session.getJdbcCoordinator().afterStatementExecution();
			}
		}
		catch (SQLException sqle) {
			throw session.getJdbcServices().getSqlExceptionHelper().convert(
					sqle,
					"could not retrieve version: " +
							MessageHelper.infoString( this, id, getFactory() ),
					getVersionSelectString()
			);
		}

		return nextVersion;
	}

	private String generateVersionIncrementUpdateString() {
		Update update = createUpdate().setTableName( getTableName( 0 ) );
		if ( getFactory().getSessionFactoryOptions().isCommentsEnabled() ) {
			update.setComment( "forced version increment" );
		}
		update.addColumn( getVersionColumnName() );
		update.addPrimaryKeyColumns( rootTableKeyColumnNames );
		update.setVersionColumnName( getVersionColumnName() );
		return update.toStatementString();
	}

	/**
	 * Retrieve the version number
	 */
	public Object getCurrentVersion(Object id, SharedSessionContractImplementor session) throws HibernateException {

		if ( LOG.isTraceEnabled() ) {
			LOG.tracev( "Getting version: {0}", MessageHelper.infoString( this, id, getFactory() ) );
		}

		try {
			PreparedStatement st = session
					.getJdbcCoordinator()
					.getStatementPreparer()
					.prepareStatement( getVersionSelectString() );
			try {
				getIdentifierType().nullSafeSet( st, id, 1, session );
				ResultSet rs = session.getJdbcCoordinator().getResultSetReturn().extract( st );
				try {
					if ( !rs.next() ) {
						return null;
					}
					if ( !isVersioned() ) {
						return this;
					}
					return getVersionType().nullSafeGet( rs, getVersionColumnName(), session, null );
				}
				finally {
					session.getJdbcCoordinator().getLogicalConnection().getResourceRegistry().release( rs, st );
				}
			}
			finally {
				session.getJdbcCoordinator().getLogicalConnection().getResourceRegistry().release( st );
				session.getJdbcCoordinator().afterStatementExecution();
			}
		}
		catch (SQLException e) {
			throw session.getJdbcServices().getSqlExceptionHelper().convert(
					e,
					"could not retrieve version: " + MessageHelper.infoString( this, id, getFactory() ),
					getVersionSelectString()
			);
		}
	}

	protected LockingStrategy generateLocker(LockMode lockMode) {
		return factory.getDialect().getLockingStrategy( this, lockMode );
	}

	private LockingStrategy getLocker(LockMode lockMode) {
		return lockers.computeIfAbsent( lockMode, this::generateLocker );
	}

	public void lock(
			Object id,
			Object version,
			Object object,
			LockMode lockMode,
			SharedSessionContractImplementor session) throws HibernateException {
		getLocker( lockMode ).lock( id, version, object, LockOptions.WAIT_FOREVER, session );
	}

	public void lock(
			Object id,
			Object version,
			Object object,
			LockOptions lockOptions,
			SharedSessionContractImplementor session) throws HibernateException {
		getLocker( lockOptions.getLockMode() ).lock( id, version, object, lockOptions.getTimeOut(), session );
	}

	public String getRootTableName() {
		return getSubclassTableName( 0 );
	}

	public String getRootTableAlias(String drivingAlias) {
		return drivingAlias;
	}

	public String[] getRootTableIdentifierColumnNames() {
		return getRootTableKeyColumnNames();
	}

	/**
	 * {@inheritDoc}
	 *
	 * Warning:
	 * When there are duplicated property names in the subclasses
	 * then this method may return the wrong results.
	 * To ensure correct results, this method should only be used when
	 * {@literal this} is the concrete EntityPersister (since the
	 * concrete EntityPersister cannot have duplicated property names).
	 */
	@Override
	public String[] toColumns(String alias, String propertyName) throws QueryException {
		return propertyMapping.toColumns( alias, propertyName );
	}

	/**
	 * {@inheritDoc}
	 *
	 * Warning:
	 * When there are duplicated property names in the subclasses
	 * then this method may return the wrong results.
	 * To ensure correct results, this method should only be used when
	 * {@literal this} is the concrete EntityPersister (since the
	 * concrete EntityPersister cannot have duplicated property names).
	 */
	@Override
	public String[] toColumns(String propertyName) throws QueryException {
		return propertyMapping.getColumnNames( propertyName );
	}

	/**
	 * {@inheritDoc}
	 *
	 * Warning:
	 * When there are duplicated property names in the subclasses
	 * then this method may return the wrong results.
	 * To ensure correct results, this method should only be used when
	 * {@literal this} is the concrete EntityPersister (since the
	 * concrete EntityPersister cannot have duplicated property names).
	 */
	@Override
	public Type toType(String propertyName) throws QueryException {
		return propertyMapping.toType( propertyName );
	}

	/**
	 * {@inheritDoc}
	 *
	 * Warning:
	 * When there are duplicated property names in the subclasses
	 * then this method may return the wrong results.
	 * To ensure correct results, this method should only be used when
	 * {@literal this} is the concrete EntityPersister (since the
	 * concrete EntityPersister cannot have duplicated property names).
	 */
	@Override
	public String[] getPropertyColumnNames(String propertyName) {
		return propertyMapping.getColumnNames( propertyName );
	}

	/**
	 * Warning:
	 * When there are duplicated property names in the subclasses
	 * of the class, this method may return the wrong table
	 * number for the duplicated subclass property (note that
	 * SingleTableEntityPersister defines an overloaded form
	 * which takes the entity name.
	 */
	public int getSubclassPropertyTableNumber(String propertyPath) {
		String rootPropertyName = StringHelper.root( propertyPath );
		Type type = propertyMapping.toType( rootPropertyName );
		if ( type.isAssociationType() ) {
			AssociationType assocType = (AssociationType) type;
			if ( assocType.useLHSPrimaryKey() ) {
				// performance op to avoid the array search
				return 0;
			}
			else if ( type.isCollectionType() ) {
				// properly handle property-ref-based associations
				rootPropertyName = assocType.getLHSPropertyName();
			}
		}
		//Enable for HHH-440, which we don't like:
		/*if ( type.isComponentType() && !propertyName.equals(rootPropertyName) ) {
			String unrooted = StringHelper.unroot(propertyName);
			int idx = ArrayHelper.indexOf( getSubclassColumnClosure(), unrooted );
			if ( idx != -1 ) {
				return getSubclassColumnTableNumberClosure()[idx];
			}
		}*/
		int index = ArrayHelper.indexOf(
				getSubclassPropertyNameClosure(),
				rootPropertyName
		); //TODO: optimize this better!
		return index == -1 ? 0 : getSubclassPropertyTableNumber( index );
	}

	public Declarer getSubclassPropertyDeclarer(String propertyPath) {
		int tableIndex = getSubclassPropertyTableNumber( propertyPath );
		if ( tableIndex == 0 ) {
			return Declarer.CLASS;
		}
		else if ( isClassOrSuperclassTable( tableIndex ) ) {
			return Declarer.SUPERCLASS;
		}
		else {
			return Declarer.SUBCLASS;
		}
	}

	private DiscriminatorMetadata discriminatorMetadata;

	public DiscriminatorMetadata getTypeDiscriminatorMetadata() {
		if ( discriminatorMetadata == null ) {
			discriminatorMetadata = buildTypeDiscriminatorMetadata();
		}
		return discriminatorMetadata;
	}

	private DiscriminatorMetadata buildTypeDiscriminatorMetadata() {
		return new DiscriminatorMetadata() {
			public String getSqlFragment(String sqlQualificationAlias) {
				return toColumns( sqlQualificationAlias, ENTITY_CLASS )[0];
			}

			public Type getResolutionType() {
				return new DiscriminatorType( getDiscriminatorType(), AbstractEntityPersister.this );
			}
		};
	}

	public static String generateTableAlias(String rootAlias, int tableNumber) {
		if ( tableNumber == 0 ) {
			return rootAlias;
		}
		StringBuilder buf = new StringBuilder().append( rootAlias );
		if ( !rootAlias.endsWith( "_" ) ) {
			buf.append( '_' );
		}
		return buf.append( tableNumber ).append( '_' ).toString();
	}

	public String[] toColumns(String name, final int i) {
		final String alias = generateTableAlias( name, getSubclassPropertyTableNumber( i ) );
		String[] cols = getSubclassPropertyColumnNames( i );
		String[] templates = getSubclassPropertyFormulaTemplateClosure()[i];
		String[] result = new String[cols.length];
		for ( int j = 0; j < cols.length; j++ ) {
			if ( cols[j] == null ) {
				result[j] = StringHelper.replace( templates[j], Template.TEMPLATE, alias );
			}
			else {
				result[j] = StringHelper.qualify( alias, cols[j] );
			}
		}
		return result;
	}

	private int getSubclassPropertyIndex(String propertyName) {
		return ArrayHelper.indexOf( subclassPropertyNameClosure, propertyName );
	}

	protected String[] getPropertySubclassNames() {
		return propertySubclassNames;
	}

	public String[] getPropertyColumnNames(int i) {
		return propertyColumnNames[i];
	}

	public String[] getPropertyColumnWriters(int i) {
		return propertyColumnWriters[i];
	}

	public int getPropertyColumnSpan(int i) {
		return propertyColumnSpans[i];
	}

	public boolean hasFormulaProperties() {
		return hasFormulaProperties;
	}

	public FetchMode getFetchMode(int i) {
		return subclassPropertyFetchModeClosure[i];
	}

	public CascadeStyle getCascadeStyle(int i) {
		return subclassPropertyCascadeStyleClosure[i];
	}

	public Type getSubclassPropertyType(int i) {
		return subclassPropertyTypeClosure[i];
	}

	public String getSubclassPropertyName(int i) {
		return subclassPropertyNameClosure[i];
	}

	public int countSubclassProperties() {
		return subclassPropertyTypeClosure.length;
	}

	public String[] getSubclassPropertyColumnNames(int i) {
		return subclassPropertyColumnNameClosure[i];
	}

	public boolean isDefinedOnSubclass(int i) {
		return propertyDefinedOnSubclass[i];
	}

	@Override
	public String[][] getSubclassPropertyFormulaTemplateClosure() {
		return subclassPropertyFormulaTemplateClosure;
	}

	protected Type[] getSubclassPropertyTypeClosure() {
		return subclassPropertyTypeClosure;
	}

	protected String[][] getSubclassPropertyColumnNameClosure() {
		return subclassPropertyColumnNameClosure;
	}

	public String[][] getSubclassPropertyColumnReaderClosure() {
		return subclassPropertyColumnReaderClosure;
	}

	public String[][] getSubclassPropertyColumnReaderTemplateClosure() {
		return subclassPropertyColumnReaderTemplateClosure;
	}

	protected String[] getSubclassPropertyNameClosure() {
		return subclassPropertyNameClosure;
	}

	@Override
	public int[] resolveAttributeIndexes(String[] attributeNames) {
		if ( attributeNames == null || attributeNames.length == 0 ) {
			return new int[0];
		}
		int[] fields = new int[attributeNames.length];
		int counter = 0;

		// We sort to get rid of duplicates
		Arrays.sort( attributeNames );

		Integer index0 = entityMetamodel.getPropertyIndexOrNull( attributeNames[0] );
		if ( index0 != null ) {
			fields[counter++] = index0;
		}

		for ( int i = 0, j = 1; j < attributeNames.length; ++i, ++j ) {
			if ( !attributeNames[i].equals( attributeNames[j] ) ) {
				Integer index = entityMetamodel.getPropertyIndexOrNull( attributeNames[j] );
				if ( index != null ) {
					fields[counter++] = index;
				}
			}
		}

		return Arrays.copyOf( fields, counter );
	}

	protected String[] getSubclassPropertySubclassNameClosure() {
		return subclassPropertySubclassNameClosure;
	}

	protected String[] getSubclassColumnClosure() {
		return subclassColumnClosure;
	}

	protected String[] getSubclassColumnAliasClosure() {
		return subclassColumnAliasClosure;
	}

	public String[] getSubclassColumnReaderTemplateClosure() {
		return subclassColumnReaderTemplateClosure;
	}

	protected String[] getSubclassFormulaClosure() {
		return subclassFormulaClosure;
	}

	protected String[] getSubclassFormulaTemplateClosure() {
		return subclassFormulaTemplateClosure;
	}

	protected String[] getSubclassFormulaAliasClosure() {
		return subclassFormulaAliasClosure;
	}

	public String[] getSubclassPropertyColumnAliases(String propertyName, String suffix) {
		String[] rawAliases = (String[]) subclassPropertyAliases.get( propertyName );

		if ( rawAliases == null ) {
			return null;
		}

		String[] result = new String[rawAliases.length];
		for ( int i = 0; i < rawAliases.length; i++ ) {
			result[i] = new Alias( suffix ).toUnquotedAliasString( rawAliases[i] );
		}
		return result;
	}

	public String[] getSubclassPropertyColumnNames(String propertyName) {
		//TODO: should we allow suffixes on these ?
		return (String[]) subclassPropertyColumnNames.get( propertyName );
	}


	//This is really ugly, but necessary:

	/**
	 * Must be called by subclasses, at the end of their constructors
	 */
	protected void initSubclassPropertyAliasesMap(PersistentClass model) throws MappingException {

		// ALIASES
		internalInitSubclassPropertyAliasesMap( null, model.getSubclassPropertyClosureIterator() );

		// aliases for identifier ( alias.id ); skip if the entity defines a non-id property named 'id'
		if ( !entityMetamodel.hasNonIdentifierPropertyNamedId() ) {
			subclassPropertyAliases.put( ENTITY_ID, getIdentifierAliases() );
			subclassPropertyColumnNames.put( ENTITY_ID, getIdentifierColumnNames() );
		}

		// aliases named identifier ( alias.idname )
		if ( hasIdentifierProperty() ) {
			subclassPropertyAliases.put( getIdentifierPropertyName(), getIdentifierAliases() );
			subclassPropertyColumnNames.put( getIdentifierPropertyName(), getIdentifierColumnNames() );
		}

		// aliases for composite-id's
		if ( getIdentifierType().isComponentType() ) {
			// Fetch embedded identifiers property names from the "virtual" identifier component
			CompositeType componentId = (CompositeType) getIdentifierType();
			String[] idPropertyNames = componentId.getPropertyNames();
			String[] idAliases = getIdentifierAliases();
			String[] idColumnNames = getIdentifierColumnNames();

			for ( int i = 0; i < idPropertyNames.length; i++ ) {
				if ( entityMetamodel.hasNonIdentifierPropertyNamedId() ) {
					subclassPropertyAliases.put(
							ENTITY_ID + "." + idPropertyNames[i],
							new String[] {idAliases[i]}
					);
					subclassPropertyColumnNames.put(
							ENTITY_ID + "." + getIdentifierPropertyName() + "." + idPropertyNames[i],
							new String[] {idColumnNames[i]}
					);
				}
//				if (hasIdentifierProperty() && !ENTITY_ID.equals( getIdentifierPropertyNames() ) ) {
				if ( hasIdentifierProperty() ) {
					subclassPropertyAliases.put(
							getIdentifierPropertyName() + "." + idPropertyNames[i],
							new String[] {idAliases[i]}
					);
					subclassPropertyColumnNames.put(
							getIdentifierPropertyName() + "." + idPropertyNames[i],
							new String[] {idColumnNames[i]}
					);
				}
				else {
					// embedded composite ids ( alias.idName1, alias.idName2 )
					subclassPropertyAliases.put( idPropertyNames[i], new String[] {idAliases[i]} );
					subclassPropertyColumnNames.put( idPropertyNames[i], new String[] {idColumnNames[i]} );
				}
			}
		}

		if ( entityMetamodel.isPolymorphic() ) {
			subclassPropertyAliases.put( ENTITY_CLASS, new String[] {getDiscriminatorAlias()} );
			subclassPropertyColumnNames.put( ENTITY_CLASS, new String[] {getDiscriminatorColumnName()} );
		}

	}

	private void internalInitSubclassPropertyAliasesMap(String path, Iterator propertyIterator) {
		while ( propertyIterator.hasNext() ) {

			Property prop = (Property) propertyIterator.next();
			String propname = path == null ? prop.getName() : path + "." + prop.getName();
			if ( prop.isComposite() ) {
				Component component = (Component) prop.getValue();
				Iterator compProps = component.getPropertyIterator();
				internalInitSubclassPropertyAliasesMap( propname, compProps );
			}
			else {
				String[] aliases = new String[prop.getColumnSpan()];
				String[] cols = new String[prop.getColumnSpan()];
				Iterator colIter = prop.getColumnIterator();
				int l = 0;
				while ( colIter.hasNext() ) {
					Selectable thing = (Selectable) colIter.next();
					aliases[l] = thing.getAlias( getFactory().getDialect(), prop.getValue().getTable() );
					cols[l] = thing.getText( getFactory().getDialect() ); // TODO: skip formulas?
					l++;
				}

				subclassPropertyAliases.put( propname, aliases );
				subclassPropertyColumnNames.put( propname, cols );
			}
		}

	}

	protected int[] getLazyPropertyNumbers() {
		return lazyPropertyNumbers;
	}

	protected String[] getLazyPropertyNames() {
		return lazyPropertyNames;
	}

	protected Type[] getLazyPropertyTypes() {
		return lazyPropertyTypes;
	}

	protected String[][] getLazyPropertyColumnAliases() {
		return lazyPropertyColumnAliases;
	}

	public Object loadByUniqueKey(
			String propertyName,
			Object uniqueKey,
			SharedSessionContractImplementor session) throws HibernateException {
		return loadByUniqueKey( propertyName, uniqueKey, null, session );
	}

	public Object loadByUniqueKey(
			String propertyName,
			Object uniqueKey,
			Boolean readOnly,
			SharedSessionContractImplementor session) throws HibernateException {
		return getUniqueKeyLoader( propertyName ).load( uniqueKey, LockOptions.READ, readOnly, session );
	}

	private Map<SingularAttributeMapping, SingleUniqueKeyEntityLoader<?>> uniqueKeyLoadersNew;

<<<<<<< HEAD
	protected SingleUniqueKeyEntityLoader getUniqueKeyLoader(String attributeName) {
		final SingularAttributeMapping attribute = (SingularAttributeMapping) findSubPart( attributeName );
		final SingleUniqueKeyEntityLoader<?> existing;
		if ( uniqueKeyLoadersNew == null ) {
			uniqueKeyLoadersNew = new IdentityHashMap<>();
			existing = null;
=======
		if ( useStaticLoader ) {
			final Map<String, EntityLoader> uniqueKeyLoaders = this.uniqueKeyLoaders;
			return uniqueKeyLoaders == null ? null : uniqueKeyLoaders.get( propertyName );
>>>>>>> 67fd24ec
		}
		else {
			existing = uniqueKeyLoadersNew.get( attribute );
		}

<<<<<<< HEAD
		if ( existing != null ) {
			return existing;
=======
	protected void createUniqueKeyLoaders() throws MappingException {
		Type[] propertyTypes = getPropertyTypes();
		String[] propertyNames = getPropertyNames();
		for ( int i = 0; i < entityMetamodel.getPropertySpan(); i++ ) {
			if ( propertyUniqueness[i] ) {
				if ( uniqueKeyLoaders == null ) {
					this.uniqueKeyLoaders = new HashMap<>();
				}
				//don't need filters for the static loaders
				uniqueKeyLoaders.put(
						propertyNames[i],
						createUniqueKeyLoader(
								propertyTypes[i],
								getPropertyColumnNames( i ),
								LoadQueryInfluencers.NONE
						)
				);
				//TODO: create uk loaders for component properties
			}
>>>>>>> 67fd24ec
		}

		final SingleUniqueKeyEntityLoader loader = new SingleUniqueKeyEntityLoaderStandard( this, attribute );
		uniqueKeyLoadersNew.put( attribute, loader );

		return loader;
	}

	public int getPropertyIndex(String propertyName) {
		return entityMetamodel.getPropertyIndex( propertyName );
	}

	protected String getSQLWhereString(String alias) {
		return StringHelper.replace( sqlWhereStringTemplate, Template.TEMPLATE, alias );
	}

	protected boolean hasWhere() {
		return sqlWhereString != null;
	}

	private void initOrdinaryPropertyPaths(Mapping mapping) throws MappingException {
		for ( int i = 0; i < getSubclassPropertyNameClosure().length; i++ ) {
			propertyMapping.initPropertyPaths(
					getSubclassPropertyNameClosure()[i],
					getSubclassPropertyTypeClosure()[i],
					getSubclassPropertyColumnNameClosure()[i],
					getSubclassPropertyColumnReaderClosure()[i],
					getSubclassPropertyColumnReaderTemplateClosure()[i],
					getSubclassPropertyFormulaTemplateClosure()[i],
					mapping
			);
		}
	}

	private void initIdentifierPropertyPaths(Mapping mapping) throws MappingException {
		String idProp = getIdentifierPropertyName();
		if ( idProp != null ) {
			propertyMapping.initPropertyPaths(
					idProp, getIdentifierType(), getIdentifierColumnNames(),
					getIdentifierColumnReaders(), getIdentifierColumnReaderTemplates(), null, mapping
			);
		}
		if ( entityMetamodel.getIdentifierProperty().isEmbedded() ) {
			propertyMapping.initPropertyPaths(
					null, getIdentifierType(), getIdentifierColumnNames(),
					getIdentifierColumnReaders(), getIdentifierColumnReaderTemplates(), null, mapping
			);
		}
		if ( !entityMetamodel.hasNonIdentifierPropertyNamedId() ) {
			propertyMapping.initPropertyPaths(
					ENTITY_ID, getIdentifierType(), getIdentifierColumnNames(),
					getIdentifierColumnReaders(), getIdentifierColumnReaderTemplates(), null, mapping
			);
		}
	}

	private void initDiscriminatorPropertyPath(Mapping mapping) throws MappingException {
		propertyMapping.initPropertyPaths(
				ENTITY_CLASS,
				getDiscriminatorType(),
				new String[] {getDiscriminatorColumnName()},
				new String[] {getDiscriminatorColumnReaders()},
				new String[] {getDiscriminatorColumnReaderTemplate()},
				new String[] {getDiscriminatorFormulaTemplate()},
				getFactory()
		);
	}

	protected void initPropertyPaths(Mapping mapping) throws MappingException {
		initOrdinaryPropertyPaths( mapping );
		initOrdinaryPropertyPaths( mapping ); //do two passes, for collection property-ref!
		initIdentifierPropertyPaths( mapping );
		if ( entityMetamodel.isPolymorphic() ) {
			initDiscriminatorPropertyPath( mapping );
		}
	}

	protected boolean check(
			int rows,
			Object id,
			int tableNumber,
			Expectation expectation,
			PreparedStatement statement,
			String statementSQL) throws HibernateException {
		try {
			expectation.verifyOutcome( rows, statement, -1, statementSQL );
		}
		catch (StaleStateException e) {
			if ( !isNullableTable( tableNumber ) ) {
				final StatisticsImplementor statistics = getFactory().getStatistics();
				if ( statistics.isStatisticsEnabled() ) {
					statistics.optimisticFailure( getEntityName() );
				}
				throw new StaleObjectStateException( getEntityName(), id );
			}
			return false;
		}
		catch (TooManyRowsAffectedException e) {
			throw new HibernateException(
					"Duplicate identifier in table for: " +
							MessageHelper.infoString( this, id, getFactory() )
			);
		}
		catch (Throwable t) {
			return false;
		}
		return true;
	}

	public String generateUpdateString(boolean[] includeProperty, int j, boolean useRowId) {
		return generateUpdateString( includeProperty, j, null, useRowId );
	}

	/**
	 * Generate the SQL that updates a row by id (and version)
	 */
	public String generateUpdateString(
			final boolean[] includeProperty,
			final int j,
			final Object[] oldFields,
			final boolean useRowId) {

		Update update = createUpdate().setTableName( getTableName( j ) );

		boolean hasColumns = false;
		for ( int i = 0; i < entityMetamodel.getPropertySpan(); i++ ) {
			if ( includeProperty[i] && isPropertyOfTable( i, j )
					&& !lobProperties.contains( i ) ) {
				// this is a property of the table, which we are updating
				update.addColumns(
						getPropertyColumnNames( i ),
						propertyColumnUpdateable[i], propertyColumnWriters[i]
				);
				hasColumns = hasColumns || getPropertyColumnSpan( i ) > 0;
			}
		}

		// HHH-4635
		// Oracle expects all Lob properties to be last in inserts
		// and updates.  Insert them at the end.
		for ( int i : lobProperties ) {
			if ( includeProperty[i] && isPropertyOfTable( i, j ) ) {
				// this property belongs on the table and is to be inserted
				update.addColumns(
						getPropertyColumnNames( i ),
						propertyColumnUpdateable[i], propertyColumnWriters[i]
				);
				hasColumns = true;
			}
		}

		// select the correct row by either pk or row id
		if ( useRowId ) {
			update.addPrimaryKeyColumns( new String[] {rowIdName} ); //TODO: eventually, rowIdName[j]
		}
		else {
			update.addPrimaryKeyColumns( getKeyColumns( j ) );
		}

		if ( j == 0 && isVersioned() && entityMetamodel.getOptimisticLockStyle() == OptimisticLockStyle.VERSION ) {
			// this is the root (versioned) table, and we are using version-based
			// optimistic locking;  if we are not updating the version, also don't
			// check it (unless this is a "generated" version column)!
			if ( checkVersion( includeProperty ) ) {
				update.setVersionColumnName( getVersionColumnName() );
				hasColumns = true;
			}
		}
		else if ( isAllOrDirtyOptLocking() && oldFields != null ) {
			// we are using "all" or "dirty" property-based optimistic locking

			boolean[] includeInWhere = entityMetamodel.getOptimisticLockStyle() == OptimisticLockStyle.ALL
					?
					getPropertyUpdateability()
					//optimistic-lock="all", include all updatable properties
					:
					includeProperty;             //optimistic-lock="dirty", include all properties we are updating this time

			boolean[] versionability = getPropertyVersionability();
			Type[] types = getPropertyTypes();
			for ( int i = 0; i < entityMetamodel.getPropertySpan(); i++ ) {
				boolean include = includeInWhere[i] &&
						isPropertyOfTable( i, j ) &&
						versionability[i];
				if ( include ) {
					// this property belongs to the table, and it is not specifically
					// excluded from optimistic locking by optimistic-lock="false"
					String[] propertyColumnNames = getPropertyColumnNames( i );
					String[] propertyColumnWriters = getPropertyColumnWriters( i );
					boolean[] propertyNullness = types[i].toColumnNullness( oldFields[i], getFactory() );
					for ( int k = 0; k < propertyNullness.length; k++ ) {
						if ( propertyNullness[k] ) {
							update.addWhereColumn( propertyColumnNames[k], "=" + propertyColumnWriters[k] );
						}
						else {
							update.addWhereColumn( propertyColumnNames[k], " is null" );
						}
					}
				}
			}

		}

		if ( getFactory().getSessionFactoryOptions().isCommentsEnabled() ) {
			update.setComment( "update " + getEntityName() );
		}

		return hasColumns ? update.toStatementString() : null;
	}

	public final boolean checkVersion(final boolean[] includeProperty) {
		return includeProperty[getVersionProperty()]
				|| entityMetamodel.isVersionGenerated();
	}

	public String generateInsertString(boolean[] includeProperty, int j) {
		return generateInsertString( false, includeProperty, j );
	}

	public String generateInsertString(boolean identityInsert, boolean[] includeProperty) {
		return generateInsertString( identityInsert, includeProperty, 0 );
	}

	/**
	 * Generate the SQL that inserts a row
	 */
	public String generateInsertString(boolean identityInsert, boolean[] includeProperty, int j) {

		// todo : remove the identityInsert param and variations;
		//   identity-insert strings are now generated from generateIdentityInsertString()

		Insert insert = createInsert().setTableName( getTableName( j ) );

		// add normal properties
		for ( int i = 0; i < entityMetamodel.getPropertySpan(); i++ ) {
			// the incoming 'includeProperty' array only accounts for insertable defined at the root level, it
			// does not account for partially generated composites etc.  We also need to account for generation
			// values
			if ( isPropertyOfTable( i, j ) ) {
				if ( !lobProperties.contains( i ) ) {
					final InDatabaseValueGenerationStrategy generationStrategy = entityMetamodel.getInDatabaseValueGenerationStrategies()[i];
					if ( generationStrategy != null && generationStrategy.getGenerationTiming().includesInsert() ) {
						if ( generationStrategy.referenceColumnsInSql() ) {
							final String[] values;
							if ( generationStrategy.getReferencedColumnValues() == null ) {
								values = propertyColumnWriters[i];
							}
							else {
								final int numberOfColumns = propertyColumnWriters[i].length;
								values = new String[numberOfColumns];
								for ( int x = 0; x < numberOfColumns; x++ ) {
									if ( generationStrategy.getReferencedColumnValues()[x] != null ) {
										values[x] = generationStrategy.getReferencedColumnValues()[x];
									}
									else {
										values[x] = propertyColumnWriters[i][x];
									}
								}
							}
							insert.addColumns( getPropertyColumnNames( i ), propertyColumnInsertable[i], values );
						}
					}
					else if ( includeProperty[i] ) {
						insert.addColumns(
								getPropertyColumnNames( i ),
								propertyColumnInsertable[i],
								propertyColumnWriters[i]
						);
					}
				}
			}
		}

		// add the discriminator
		if ( j == 0 ) {
			addDiscriminatorToInsert( insert );
		}

		// add the primary key
		if ( j == 0 && identityInsert ) {
			insert.addIdentityColumn( getKeyColumns( 0 )[0] );
		}
		else {
			insert.addColumns( getKeyColumns( j ) );
		}

		if ( getFactory().getSessionFactoryOptions().isCommentsEnabled() ) {
			insert.setComment( "insert " + getEntityName() );
		}

		// HHH-4635
		// Oracle expects all Lob properties to be last in inserts
		// and updates.  Insert them at the end.
		for ( int i : lobProperties ) {
			if ( includeProperty[i] && isPropertyOfTable( i, j ) ) {
				// this property belongs on the table and is to be inserted
				insert.addColumns(
						getPropertyColumnNames( i ),
						propertyColumnInsertable[i],
						propertyColumnWriters[i]
				);
			}
		}

		String result = insert.toStatementString();

		// append the SQL to return the generated identifier
		if ( j == 0 && identityInsert && useInsertSelectIdentity() ) { //TODO: suck into Insert
			result = getFactory().getDialect().getIdentityColumnSupport().appendIdentitySelectToInsert( result );
		}

		return result;
	}

	/**
	 * Used to generate an insert statement against the root table in the
	 * case of identifier generation strategies where the insert statement
	 * executions actually generates the identifier value.
	 *
	 * @param includeProperty indices of the properties to include in the
	 * insert statement.
	 *
	 * @return The insert SQL statement string
	 */
	public String generateIdentityInsertString(boolean[] includeProperty) {
		Insert insert = identityDelegate.prepareIdentifierGeneratingInsert();
		insert.setTableName( getTableName( 0 ) );

		// add normal properties except lobs
		for ( int i = 0; i < entityMetamodel.getPropertySpan(); i++ ) {
			if ( isPropertyOfTable( i, 0 ) && !lobProperties.contains( i ) ) {
				final InDatabaseValueGenerationStrategy generationStrategy = entityMetamodel.getInDatabaseValueGenerationStrategies()[i];

				if ( includeProperty[i] ) {
					insert.addColumns(
							getPropertyColumnNames( i ),
							propertyColumnInsertable[i],
							propertyColumnWriters[i]
					);
				}
				else if ( generationStrategy != null &&
						generationStrategy.getGenerationTiming().includesInsert() &&
						generationStrategy.referenceColumnsInSql() ) {

					final String[] values;

					if ( generationStrategy.getReferencedColumnValues() == null ) {
						values = propertyColumnWriters[i];
					}
					else {
						values = new String[propertyColumnWriters[i].length];

						for ( int j = 0; j < values.length; j++ ) {
							values[j] = ( generationStrategy.getReferencedColumnValues()[j] != null ) ?
									generationStrategy.getReferencedColumnValues()[j] :
									propertyColumnWriters[i][j];
						}
					}
					insert.addColumns(
							getPropertyColumnNames( i ),
							propertyColumnInsertable[i],
							values
					);
				}
			}
		}

		// HHH-4635 & HHH-8103
		// Oracle expects all Lob properties to be last in inserts
		// and updates.  Insert them at the end.
		for ( int i : lobProperties ) {
			if ( includeProperty[i] && isPropertyOfTable( i, 0 ) ) {
				insert.addColumns( getPropertyColumnNames( i ), propertyColumnInsertable[i], propertyColumnWriters[i] );
			}
		}

		// add the discriminator
		addDiscriminatorToInsert( insert );

		// delegate already handles PK columns

		if ( getFactory().getSessionFactoryOptions().isCommentsEnabled() ) {
			insert.setComment( "insert " + getEntityName() );
		}

		return insert.toStatementString();
	}

	/**
	 * Generate the SQL that deletes a row by id (and version)
	 */
	public String generateDeleteString(int j) {
		final Delete delete = createDelete().setTableName( getTableName( j ) )
				.addPrimaryKeyColumns( getKeyColumns( j ) );
		if ( j == 0 ) {
			delete.setVersionColumnName( getVersionColumnName() );
		}
		if ( getFactory().getSessionFactoryOptions().isCommentsEnabled() ) {
			delete.setComment( "delete " + getEntityName() );
		}
		return delete.toStatementString();
	}

	public int dehydrate(
			Serializable id,
			Object[] fields,
			boolean[] includeProperty,
			boolean[][] includeColumns,
			int j,
			PreparedStatement st,
			SharedSessionContractImplementor session,
			boolean isUpdate) throws HibernateException, SQLException {
		return dehydrate( id, fields, null, includeProperty, includeColumns, j, st, session, 1, isUpdate );
	}

	/**
	 * Marshall the fields of a persistent instance to a prepared statement
	 */
	public int dehydrate(
			final Object id,
			final Object[] fields,
			final Object rowId,
			final boolean[] includeProperty,
			final boolean[][] includeColumns,
			final int j,
			final PreparedStatement ps,
			final SharedSessionContractImplementor session,
			int index,
			boolean isUpdate) throws SQLException, HibernateException {

		if ( LOG.isTraceEnabled() ) {
			LOG.tracev( "Dehydrating entity: {0}", MessageHelper.infoString( this, id, getFactory() ) );
		}

		for ( int i = 0; i < entityMetamodel.getPropertySpan(); i++ ) {
			if ( includeProperty[i] && isPropertyOfTable( i, j )
					&& !lobProperties.contains( i ) ) {
				getPropertyTypes()[i].nullSafeSet( ps, fields[i], index, includeColumns[i], session );
				index += ArrayHelper.countTrue( includeColumns[i] ); //TODO:  this is kinda slow...
			}
		}

		if ( !isUpdate ) {
			index += dehydrateId( id, rowId, ps, session, index );
		}

		// HHH-4635
		// Oracle expects all Lob properties to be last in inserts
		// and updates.  Insert them at the end.
		for ( int i : lobProperties ) {
			if ( includeProperty[i] && isPropertyOfTable( i, j ) ) {
				getPropertyTypes()[i].nullSafeSet( ps, fields[i], index, includeColumns[i], session );
				index += ArrayHelper.countTrue( includeColumns[i] ); //TODO:  this is kinda slow...
			}
		}

		if ( isUpdate ) {
			index += dehydrateId( id, rowId, ps, session, index );
		}

		return index;

	}

	private int dehydrateId(
			final Object id,
			final Object rowId,
			final PreparedStatement ps,
			final SharedSessionContractImplementor session,
			int index) throws SQLException {
		if ( rowId != null ) {
			if ( LOG.isTraceEnabled() ) {
				LOG.tracev(
					String.format(
						"binding parameter [%s] as ROWID - [%s]",
						index,
						rowId
					)
				);
			}

			ps.setObject( index, rowId );
			return 1;
		}
		else if ( id != null ) {
			getIdentifierType().nullSafeSet( ps, id, index, session );
			return getIdentifierColumnSpan();
		}
		return 0;
	}

	/**
	 * Unmarshal the fields of a persistent instance from a result set,
	 * without resolving associations or collections. Question: should
	 * this really be here, or should it be sent back to Loader?
	 */
	public Object[] hydrate(
			final ResultSet rs,
			final Serializable id,
			final Object object,
			final Loadable rootLoadable,
			final String[][] suffixedPropertyColumns,
			final boolean allProperties,
			final SharedSessionContractImplementor session) throws SQLException, HibernateException {

		if ( LOG.isTraceEnabled() ) {
			LOG.tracev( "Hydrating entity: {0}", MessageHelper.infoString( this, id, getFactory() ) );
		}

		final AbstractEntityPersister rootPersister = (AbstractEntityPersister) rootLoadable;

		final boolean hasDeferred = rootPersister.hasSequentialSelect();
		PreparedStatement sequentialSelect = null;
		ResultSet sequentialResultSet = null;
		boolean sequentialSelectEmpty = false;
		try {

			if ( hasDeferred ) {
				final String sql = rootPersister.getSequentialSelect( getEntityName() );
				if ( sql != null ) {
					//TODO: I am not so sure about the exception handling in this bit!
					sequentialSelect = session
							.getJdbcCoordinator()
							.getStatementPreparer()
							.prepareStatement( sql );
					rootPersister.getIdentifierType().nullSafeSet( sequentialSelect, id, 1, session );
					sequentialResultSet = session.getJdbcCoordinator().getResultSetReturn().extract( sequentialSelect );
					if ( !sequentialResultSet.next() ) {
						// TODO: Deal with the "optional" attribute in the <join> mapping;
						// this code assumes that optional defaults to "true" because it
						// doesn't actually seem to work in the fetch="join" code
						//
						// Note that actual proper handling of optional-ality here is actually
						// more involved than this patch assumes.  Remember that we might have
						// multiple <join/> mappings associated with a single entity.  Really
						// a couple of things need to happen to properly handle optional here:
						//  1) First and foremost, when handling multiple <join/>s, we really
						//      should be using the entity root table as the driving table;
						//      another option here would be to choose some non-optional joined
						//      table to use as the driving table.  In all likelihood, just using
						//      the root table is much simpler
						//  2) Need to add the FK columns corresponding to each joined table
						//      to the generated select list; these would then be used when
						//      iterating the result set to determine whether all non-optional
						//      data is present
						// My initial thoughts on the best way to deal with this would be
						// to introduce a new SequentialSelect abstraction that actually gets
						// generated in the persisters (ok, SingleTable...) and utilized here.
						// It would encapsulated all this required optional-ality checking...
						sequentialSelectEmpty = true;
					}
				}
			}

			final String[] propNames = getPropertyNames();
			final Type[] types = getPropertyTypes();
			final Object[] values = new Object[types.length];
			final boolean[] laziness = getPropertyLaziness();
			final String[] propSubclassNames = getSubclassPropertySubclassNameClosure();

			for ( int i = 0; i < types.length; i++ ) {
				if ( !propertySelectable[i] ) {
					values[i] = PropertyAccessStrategyBackRefImpl.UNKNOWN;
				}
				else if ( allProperties || !laziness[i] ) {
					//decide which ResultSet to get the property value from:
					final boolean propertyIsDeferred = hasDeferred &&
							rootPersister.isSubclassPropertyDeferred( propNames[i], propSubclassNames[i] );
					if ( propertyIsDeferred && sequentialSelectEmpty ) {
						values[i] = null;
					}
					else {
						final ResultSet propertyResultSet = propertyIsDeferred ? sequentialResultSet : rs;
						final String[] cols = propertyIsDeferred ?
								propertyColumnAliases[i] :
								suffixedPropertyColumns[i];
						values[i] = types[i].hydrate( propertyResultSet, cols, session, object );
					}
				}
				else {
					values[i] = LazyPropertyInitializer.UNFETCHED_PROPERTY;
				}
			}

			if ( sequentialResultSet != null ) {
				session.getJdbcCoordinator().getResourceRegistry().release( sequentialResultSet, sequentialSelect );
			}

			return values;

		}
		finally {
			if ( sequentialSelect != null ) {
				session.getJdbcCoordinator().getResourceRegistry().release( sequentialSelect );
				session.getJdbcCoordinator().afterStatementExecution();
			}
		}
	}

	public boolean useInsertSelectIdentity() {
		return !useGetGeneratedKeys() && getFactory().getDialect().getIdentityColumnSupport().supportsInsertSelectIdentity();
	}

	public boolean useGetGeneratedKeys() {
		return getFactory().getSessionFactoryOptions().isGetGeneratedKeysEnabled();
	}

	protected String getSequentialSelect(String entityName) {
		throw new UnsupportedOperationException( "no sequential selects" );
	}

	/**
	 * Perform an SQL INSERT, and then retrieve a generated identifier.
	 * <p/>
	 * This form is used for PostInsertIdentifierGenerator-style ids (IDENTITY,
	 * select, etc).
	 */
	public Serializable insert(
			final Object[] fields,
			final boolean[] notNull,
			String sql,
			final Object object,
			final SharedSessionContractImplementor session) throws HibernateException {

		if ( LOG.isTraceEnabled() ) {
			LOG.tracev( "Inserting entity: {0} (native id)", getEntityName() );
			if ( isVersioned() ) {
				LOG.tracev( "Version: {0}", Versioning.getVersion( fields, this ) );
			}
		}

		Binder binder = new Binder() {
			public void bindValues(PreparedStatement ps) throws SQLException {
				dehydrate( null, fields, notNull, propertyColumnInsertable, 0, ps, session, false );
			}

			public Object getEntity() {
				return object;
			}
		};

		return identityDelegate.performInsert( sql, session, binder );
	}

	public String getIdentitySelectString() {
		//TODO: cache this in an instvar
		return getFactory().getDialect().getIdentityColumnSupport()
				.getIdentitySelectString(
						getTableName( 0 ),
						getKeyColumns( 0 )[0],
						getIdentifierType().sqlTypes( getFactory() )[0]
				);
	}

	public String getSelectByUniqueKeyString(String propertyName) {
		return new SimpleSelect( getFactory().getDialect() )
				.setTableName( getTableName( 0 ) )
				.addColumns( getKeyColumns( 0 ) )
				.addCondition( getPropertyColumnNames( propertyName ), "=?" )
				.toStatementString();
	}

	private BasicBatchKey inserBatchKey;

	/**
	 * Perform an SQL INSERT.
	 * <p/>
	 * This for is used for all non-root tables as well as the root table
	 * in cases where the identifier value is known before the insert occurs.
	 */
	public void insert(
			final Object id,
			final Object[] fields,
			final boolean[] notNull,
			final int j,
			final String sql,
			final Object object,
			final SharedSessionContractImplementor session) throws HibernateException {

		if ( isInverseTable( j ) ) {
			return;
		}

		//note: it is conceptually possible that a UserType could map null to
		//	  a non-null value, so the following is arguable:
		if ( isNullableTable( j ) && isAllNull( fields, j ) ) {
			return;
		}

		if ( LOG.isTraceEnabled() ) {
			LOG.tracev( "Inserting entity: {0}", MessageHelper.infoString( this, id, getFactory() ) );
			if ( j == 0 && isVersioned() ) {
				LOG.tracev( "Version: {0}", Versioning.getVersion( fields, this ) );
			}
		}

		// TODO : shouldn't inserts be Expectations.NONE?
		final Expectation expectation = Expectations.appropriateExpectation( insertResultCheckStyles[j] );
		final int jdbcBatchSizeToUse = session.getConfiguredJdbcBatchSize();
		final boolean useBatch = expectation.canBeBatched() &&
						jdbcBatchSizeToUse > 1 &&
						getIdentifierGenerator().supportsJdbcBatchInserts();

		if ( useBatch && inserBatchKey == null ) {
			inserBatchKey = new BasicBatchKey(
					getEntityName() + "#INSERT",
					expectation
			);
		}
		final boolean callable = isInsertCallable( j );

		try {
			// Render the SQL query
			final PreparedStatement insert;
			if ( useBatch ) {
				insert = session
						.getJdbcCoordinator()
						.getBatch( inserBatchKey )
						.getBatchStatement( sql, callable );
			}
			else {
				insert = session
						.getJdbcCoordinator()
						.getStatementPreparer()
						.prepareStatement( sql, callable );
			}

			try {
				int index = 1;
				index += expectation.prepare( insert );

				// Write the values of fields onto the prepared statement - we MUST use the state at the time the
				// insert was issued (cos of foreign key constraints). Not necessarily the object's current state

				dehydrate( id, fields, null, notNull, propertyColumnInsertable, j, insert, session, index, false );

				if ( useBatch ) {
					session.getJdbcCoordinator().getBatch( inserBatchKey ).addToBatch();
				}
				else {
					expectation.verifyOutcome(
							session.getJdbcCoordinator()
									.getResultSetReturn()
									.executeUpdate( insert ), insert, -1, sql
					);
				}
			}
			catch (SQLException | JDBCException e) {
				if ( useBatch ) {
					session.getJdbcCoordinator().abortBatch();
				}
				throw e;
			}
			finally {
				if ( !useBatch ) {
					session.getJdbcCoordinator().getResourceRegistry().release( insert );
					session.getJdbcCoordinator().afterStatementExecution();
				}
			}
		}
		catch (SQLException e) {
			throw getFactory().getSQLExceptionHelper().convert(
					e,
					"could not insert: " + MessageHelper.infoString( this ),
					sql
			);
		}

	}

	/**
	 * Perform an SQL UPDATE or SQL INSERT
	 */
	public void updateOrInsert(
			final Object id,
			final Object[] fields,
			final Object[] oldFields,
			final Object rowId,
			final boolean[] includeProperty,
			final int j,
			final Object oldVersion,
			final Object object,
			final String sql,
			final SharedSessionContractImplementor session) throws HibernateException {

		if ( !isInverseTable( j ) ) {

			final boolean isRowToUpdate;
			if ( isNullableTable( j ) && oldFields != null && isAllNull( oldFields, j ) ) {
				//don't bother trying to update, we know there is no row there yet
				isRowToUpdate = false;
			}
			else if ( isNullableTable( j ) && isAllNull( fields, j ) ) {
				//if all fields are null, we might need to delete existing row
				isRowToUpdate = true;
				delete( id, oldVersion, j, object, getSQLDeleteStrings()[j], session, null );
			}
			else {
				//there is probably a row there, so try to update
				//if no rows were updated, we will find out
				isRowToUpdate = update(
						id,
						fields,
						oldFields,
						rowId,
						includeProperty,
						j,
						oldVersion,
						object,
						sql,
						session
				);
			}

			if ( !isRowToUpdate && !isAllNull( fields, j ) ) {
				// assume that the row was not there since it previously had only null
				// values, so do an INSERT instead
				//TODO: does not respect dynamic-insert
				insert( id, fields, getPropertyInsertability(), j, getSQLInsertStrings()[j], object, session );
			}

		}

	}

	private BasicBatchKey updateBatchKey;

	public boolean update(
			final Object id,
			final Object[] fields,
			final Object[] oldFields,
			final Object rowId,
			final boolean[] includeProperty,
			final int j,
			final Object oldVersion,
			final Object object,
			final String sql,
			final SharedSessionContractImplementor session) throws HibernateException {

		final Expectation expectation = Expectations.appropriateExpectation( updateResultCheckStyles[j] );
		final int jdbcBatchSizeToUse = session.getConfiguredJdbcBatchSize();
		// IMPLEMENTATION NOTE: If Session#saveOrUpdate or #update is used to update an entity, then
		//                      Hibernate does not have a database snapshot of the existing entity.
		//                      As a result, oldFields will be null.
		// Don't use a batch if oldFields == null and the jth table is optional (isNullableTable( j ),
		// because there is no way to know that there is actually a row to update. If the update
		// was batched in this case, the batch update would fail and there is no way to fallback to
		// an insert.
		final boolean useBatch =
				expectation.canBeBatched() &&
						isBatchable() &&
						jdbcBatchSizeToUse > 1 &&
						( oldFields != null || !isNullableTable( j ) );
		if ( useBatch && updateBatchKey == null ) {
			updateBatchKey = new BasicBatchKey(
					getEntityName() + "#UPDATE",
					expectation
			);
		}
		final boolean callable = isUpdateCallable( j );
		final boolean useVersion = j == 0 && isVersioned();

		if ( LOG.isTraceEnabled() ) {
			LOG.tracev( "Updating entity: {0}", MessageHelper.infoString( this, id, getFactory() ) );
			if ( useVersion ) {
				LOG.tracev( "Existing version: {0} -> New version:{1}", oldVersion, fields[getVersionProperty()] );
			}
		}

		try {
			int index = 1; // starting index
			final PreparedStatement update;
			if ( useBatch ) {
				update = session
						.getJdbcCoordinator()
						.getBatch( updateBatchKey )
						.getBatchStatement( sql, callable );
			}
			else {
				update = session
						.getJdbcCoordinator()
						.getStatementPreparer()
						.prepareStatement( sql, callable );
			}

			try {
				index += expectation.prepare( update );

				//Now write the values of fields onto the prepared statement
				index = dehydrate(
						id,
						fields,
						rowId,
						includeProperty,
						propertyColumnUpdateable,
						j,
						update,
						session,
						index,
						true
				);

				// Write any appropriate versioning conditional parameters
				if ( useVersion && entityMetamodel.getOptimisticLockStyle() == OptimisticLockStyle.VERSION ) {
					if ( checkVersion( includeProperty ) ) {
						getVersionType().nullSafeSet( update, oldVersion, index, session );
					}
				}
				else if ( isAllOrDirtyOptLocking() && oldFields != null ) {
					boolean[] versionability = getPropertyVersionability(); //TODO: is this really necessary????
					boolean[] includeOldField = entityMetamodel.getOptimisticLockStyle() == OptimisticLockStyle.ALL
							? getPropertyUpdateability()
							: includeProperty;
					Type[] types = getPropertyTypes();
					for ( int i = 0; i < entityMetamodel.getPropertySpan(); i++ ) {
						boolean include = includeOldField[i] &&
								isPropertyOfTable( i, j ) &&
								versionability[i]; //TODO: is this really necessary????
						if ( include ) {
							boolean[] settable = types[i].toColumnNullness( oldFields[i], getFactory() );
							types[i].nullSafeSet(
									update,
									oldFields[i],
									index,
									settable,
									session
							);
							index += ArrayHelper.countTrue( settable );
						}
					}
				}

				if ( useBatch ) {
					session.getJdbcCoordinator().getBatch( updateBatchKey ).addToBatch();
					return true;
				}
				else {
					return check(
							session.getJdbcCoordinator().getResultSetReturn().executeUpdate( update ),
							id,
							j,
							expectation,
							update,
							sql
					);
				}

			}
			catch (SQLException e) {
				if ( useBatch ) {
					session.getJdbcCoordinator().abortBatch();
				}
				throw e;
			}
			finally {
				if ( !useBatch ) {
					session.getJdbcCoordinator().getResourceRegistry().release( update );
					session.getJdbcCoordinator().afterStatementExecution();
				}
			}

		}
		catch (SQLException e) {
			throw getFactory().getSQLExceptionHelper().convert(
					e,
					"could not update: " + MessageHelper.infoString( this, id, getFactory() ),
					sql
			);
		}
	}

	private BasicBatchKey deleteBatchKey;

	/**
	 * Perform an SQL DELETE
	 */
	public void delete(
			final Object id,
			final Object version,
			final int j,
			final Object object,
			final String sql,
			final SharedSessionContractImplementor session,
			final Object[] loadedState) throws HibernateException {

		if ( isInverseTable( j ) ) {
			return;
		}

		final boolean useVersion = j == 0 && isVersioned();
		final boolean callable = isDeleteCallable( j );
		final Expectation expectation = Expectations.appropriateExpectation( deleteResultCheckStyles[j] );
		final boolean useBatch = j == 0 && isBatchable() && expectation.canBeBatched();
		if ( useBatch && deleteBatchKey == null ) {
			deleteBatchKey = new BasicBatchKey(
					getEntityName() + "#DELETE",
					expectation
			);
		}

		if ( LOG.isTraceEnabled() ) {
			LOG.tracev( "Deleting entity: {0}", MessageHelper.infoString( this, id, getFactory() ) );
			if ( useVersion ) {
				LOG.tracev( "Version: {0}", version );
			}
		}

		if ( isTableCascadeDeleteEnabled( j ) ) {
			if ( LOG.isTraceEnabled() ) {
				LOG.tracev( "Delete handled by foreign key constraint: {0}", getTableName( j ) );
			}
			return; //EARLY EXIT!
		}

		try {
			//Render the SQL query
			PreparedStatement delete;
			int index = 1;
			if ( useBatch ) {
				delete = session
						.getJdbcCoordinator()
						.getBatch( deleteBatchKey )
						.getBatchStatement( sql, callable );
			}
			else {
				delete = session
						.getJdbcCoordinator()
						.getStatementPreparer()
						.prepareStatement( sql, callable );
			}

			try {

				index += expectation.prepare( delete );

				// Do the key. The key is immutable so we can use the _current_ object state - not necessarily
				// the state at the time the delete was issued
				getIdentifierType().nullSafeSet( delete, id, index, session );
				index += getIdentifierColumnSpan();

				// We should use the _current_ object state (ie. after any updates that occurred during flush)

				if ( useVersion ) {
					getVersionType().nullSafeSet( delete, version, index, session );
				}
				else if ( isAllOrDirtyOptLocking() && loadedState != null ) {
					boolean[] versionability = getPropertyVersionability();
					Type[] types = getPropertyTypes();
					for ( int i = 0; i < entityMetamodel.getPropertySpan(); i++ ) {
						if ( isPropertyOfTable( i, j ) && versionability[i] ) {
							// this property belongs to the table and it is not specifically
							// excluded from optimistic locking by optimistic-lock="false"
							boolean[] settable = types[i].toColumnNullness( loadedState[i], getFactory() );
							types[i].nullSafeSet( delete, loadedState[i], index, settable, session );
							index += ArrayHelper.countTrue( settable );
						}
					}
				}

				if ( useBatch ) {
					session.getJdbcCoordinator().getBatch( deleteBatchKey ).addToBatch();
				}
				else {
					check(
							session.getJdbcCoordinator().getResultSetReturn().executeUpdate( delete ),
							id,
							j,
							expectation,
							delete,
							sql
					);
				}

			}
			catch (SQLException sqle) {
				if ( useBatch ) {
					session.getJdbcCoordinator().abortBatch();
				}
				throw sqle;
			}
			finally {
				if ( !useBatch ) {
					session.getJdbcCoordinator().getResourceRegistry().release( delete );
					session.getJdbcCoordinator().afterStatementExecution();
				}
			}

		}
		catch (SQLException sqle) {
			throw getFactory().getSQLExceptionHelper().convert(
					sqle,
					"could not delete: " +
							MessageHelper.infoString( this, id, getFactory() ),
					sql
			);

		}

	}

	protected String[] getUpdateStrings(boolean byRowId, boolean lazy) {
		if ( byRowId ) {
			return lazy ? getSQLLazyUpdateByRowIdStrings() : getSQLUpdateByRowIdStrings();
		}
		else {
			return lazy ? getSQLLazyUpdateStrings() : getSQLUpdateStrings();
		}
	}

	/**
	 * Update an object
	 */
	public void update(
			final Object id,
			final Object[] fields,
			int[] dirtyFields,
			final boolean hasDirtyCollection,
			final Object[] oldFields,
			final Object oldVersion,
			final Object object,
			final Object rowId,
			final SharedSessionContractImplementor session) throws HibernateException {

		// apply any pre-update in-memory value generation
		if ( getEntityMetamodel().hasPreUpdateGeneratedValues() ) {
			final InMemoryValueGenerationStrategy[] valueGenerationStrategies = getEntityMetamodel().getInMemoryValueGenerationStrategies();
			int valueGenerationStrategiesSize = valueGenerationStrategies.length;
			if ( valueGenerationStrategiesSize != 0 ) {
				int[] fieldsPreUpdateNeeded = new int[valueGenerationStrategiesSize];
				int count = 0;
				for ( int i = 0; i < valueGenerationStrategiesSize; i++ ) {
					if ( valueGenerationStrategies[i] != null && valueGenerationStrategies[i].getGenerationTiming()
							.includesUpdate() ) {
						fields[i] = valueGenerationStrategies[i].getValueGenerator().generateValue(
								(Session) session,
								object
						);
						setPropertyValue( object, i, fields[i] );
						fieldsPreUpdateNeeded[count++] = i;
					}
				}
//				if ( fieldsPreUpdateNeeded.length != 0 ) {
//					if ( dirtyFields != null ) {
//						dirtyFields = ArrayHelper.join( fieldsPreUpdateNeeded, dirtyFields );
//					}
//					else if ( hasDirtyCollection ) {
//						dirtyFields = fieldsPreUpdateNeeded;
//					}
//					// no dirty fields and no dirty collections so no update needed ???
//				}
				if ( dirtyFields != null ) {
					dirtyFields = ArrayHelper.join( dirtyFields, ArrayHelper.trim( fieldsPreUpdateNeeded, count ) );
				}
			}
		}

		//note: dirtyFields==null means we had no snapshot, and we couldn't get one using select-before-update
		//	  oldFields==null just means we had no snapshot to begin with (we might have used select-before-update to get the dirtyFields)

		final boolean[] tableUpdateNeeded = getTableUpdateNeeded( dirtyFields, hasDirtyCollection );
		final int span = getTableSpan();

		final boolean[] propsToUpdate;
		final String[] updateStrings;
		EntityEntry entry = session.getPersistenceContextInternal().getEntry( object );

		// Ensure that an immutable or non-modifiable entity is not being updated unless it is
		// in the process of being deleted.
		if ( entry == null && !isMutable() ) {
			throw new IllegalStateException( "Updating immutable entity that is not in session yet!" );
		}
		if ( ( entityMetamodel.isDynamicUpdate() && dirtyFields != null ) ) {
			// We need to generate the UPDATE SQL when dynamic-update="true"
			propsToUpdate = getPropertiesToUpdate( dirtyFields, hasDirtyCollection );
			// don't need to check laziness (dirty checking algorithm handles that)
			updateStrings = new String[span];
			for ( int j = 0; j < span; j++ ) {
				updateStrings[j] = tableUpdateNeeded[j] ?
						generateUpdateString( propsToUpdate, j, oldFields, j == 0 && rowId != null ) :
						null;
			}
		}
		else if ( !isModifiableEntity( entry ) ) {
			// We need to generate UPDATE SQL when a non-modifiable entity (e.g., read-only or immutable)
			// needs:
			// - to have references to transient entities set to null before being deleted
			// - to have version incremented do to a "dirty" association
			// If dirtyFields == null, then that means that there are no dirty properties to
			// to be updated; an empty array for the dirty fields needs to be passed to
			// getPropertiesToUpdate() instead of null.
			propsToUpdate = getPropertiesToUpdate(
					( dirtyFields == null ? ArrayHelper.EMPTY_INT_ARRAY : dirtyFields ),
					hasDirtyCollection
			);
			// don't need to check laziness (dirty checking algorithm handles that)
			updateStrings = new String[span];
			for ( int j = 0; j < span; j++ ) {
				updateStrings[j] = tableUpdateNeeded[j] ?
						generateUpdateString( propsToUpdate, j, oldFields, j == 0 && rowId != null ) :
						null;
			}
		}
		else {
			// For the case of dynamic-update="false", or no snapshot, we use the static SQL
			updateStrings = getUpdateStrings(
					rowId != null,
					hasUninitializedLazyProperties( object )
			);
			propsToUpdate = getPropertyUpdateability( object );
		}

		for ( int j = 0; j < span; j++ ) {
			// Now update only the tables with dirty properties (and the table with the version number)
			if ( tableUpdateNeeded[j] ) {
				updateOrInsert(
						id,
						fields,
						oldFields,
						j == 0 ? rowId : null,
						propsToUpdate,
						j,
						oldVersion,
						object,
						updateStrings[j],
						session
				);
			}
		}
	}

	public Serializable insert(Object[] fields, Object object, SharedSessionContractImplementor session)
			throws HibernateException {
		// apply any pre-insert in-memory value generation
		preInsertInMemoryValueGeneration( fields, object, session );

		final int span = getTableSpan();
		final Serializable id;
		if ( entityMetamodel.isDynamicInsert() ) {
			// For the case of dynamic-insert="true", we need to generate the INSERT SQL
			boolean[] notNull = getPropertiesToInsert( fields );
			id = insert( fields, notNull, generateInsertString( true, notNull ), object, session );
			for ( int j = 1; j < span; j++ ) {
				insert( id, fields, notNull, j, generateInsertString( notNull, j ), object, session );
			}
		}
		else {
			// For the case of dynamic-insert="false", use the static SQL
			id = insert( fields, getPropertyInsertability(), getSQLIdentityInsertString(), object, session );
			for ( int j = 1; j < span; j++ ) {
				insert( id, fields, getPropertyInsertability(), j, getSQLInsertStrings()[j], object, session );
			}
		}
		return id;
	}

	public void insert(Object id, Object[] fields, Object object, SharedSessionContractImplementor session) {
		// apply any pre-insert in-memory value generation
		preInsertInMemoryValueGeneration( fields, object, session );

		final int span = getTableSpan();
		if ( entityMetamodel.isDynamicInsert() ) {
			// For the case of dynamic-insert="true", we need to generate the INSERT SQL
			boolean[] notNull = getPropertiesToInsert( fields );
			for ( int j = 0; j < span; j++ ) {
				insert( id, fields, notNull, j, generateInsertString( notNull, j ), object, session );
			}
		}
		else {
			// For the case of dynamic-insert="false", use the static SQL
			for ( int j = 0; j < span; j++ ) {
				insert( id, fields, getPropertyInsertability(), j, getSQLInsertStrings()[j], object, session );
			}
		}
	}

	protected void preInsertInMemoryValueGeneration(Object[] fields, Object object, SharedSessionContractImplementor session) {
		if ( getEntityMetamodel().hasPreInsertGeneratedValues() ) {
			final InMemoryValueGenerationStrategy[] strategies = getEntityMetamodel().getInMemoryValueGenerationStrategies();
			for ( int i = 0; i < strategies.length; i++ ) {
				if ( strategies[i] != null && strategies[i].getGenerationTiming().includesInsert() ) {
					fields[i] = strategies[i].getValueGenerator().generateValue( (Session) session, object );
					setPropertyValue( object, i, fields[i] );
				}
			}
		}
	}

	/**
	 * Delete an object
	 */
	public void delete(Object id, Object version, Object object, SharedSessionContractImplementor session)
			throws HibernateException {
		final int span = getTableSpan();
		boolean isImpliedOptimisticLocking = !entityMetamodel.isVersioned() && isAllOrDirtyOptLocking();
		Object[] loadedState = null;
		if ( isImpliedOptimisticLocking ) {
			// need to treat this as if it where optimistic-lock="all" (dirty does *not* make sense);
			// first we need to locate the "loaded" state
			//
			// Note, it potentially could be a proxy, so doAfterTransactionCompletion the location the safe way...
			final EntityKey key = session.generateEntityKey( id, this );
			final PersistenceContext persistenceContext = session.getPersistenceContextInternal();
			Object entity = persistenceContext.getEntity( key );
			if ( entity != null ) {
				EntityEntry entry = persistenceContext.getEntry( entity );
				loadedState = entry.getLoadedState();
			}
		}

		final String[] deleteStrings;
		if ( isImpliedOptimisticLocking && loadedState != null ) {
			// we need to utilize dynamic delete statements
			deleteStrings = generateSQLDeleteStrings( loadedState );
		}
		else {
			// otherwise, utilize the static delete statements
			deleteStrings = getSQLDeleteStrings();
		}

		for ( int j = span - 1; j >= 0; j-- ) {
			delete( id, version, j, object, deleteStrings[j], session, loadedState );
		}

	}

	protected boolean isAllOrDirtyOptLocking() {
		return entityMetamodel.getOptimisticLockStyle() == OptimisticLockStyle.DIRTY
				|| entityMetamodel.getOptimisticLockStyle() == OptimisticLockStyle.ALL;
	}

	private String[] generateSQLDeleteStrings(Object[] loadedState) {
		int span = getTableSpan();
		String[] deleteStrings = new String[span];
		for ( int j = span - 1; j >= 0; j-- ) {
			Delete delete = createDelete().setTableName( getTableName( j ) )
					.addPrimaryKeyColumns( getKeyColumns( j ) );
			if ( getFactory().getSessionFactoryOptions().isCommentsEnabled() ) {
				delete.setComment( "delete " + getEntityName() + " [" + j + "]" );
			}

			boolean[] versionability = getPropertyVersionability();
			Type[] types = getPropertyTypes();
			for ( int i = 0; i < entityMetamodel.getPropertySpan(); i++ ) {
				if ( isPropertyOfTable( i, j ) && versionability[i] ) {
					// this property belongs to the table and it is not specifically
					// excluded from optimistic locking by optimistic-lock="false"
					String[] propertyColumnNames = getPropertyColumnNames( i );
					boolean[] propertyNullness = types[i].toColumnNullness( loadedState[i], getFactory() );
					for ( int k = 0; k < propertyNullness.length; k++ ) {
						if ( propertyNullness[k] ) {
							delete.addWhereFragment( propertyColumnNames[k] + " = ?" );
						}
						else {
							delete.addWhereFragment( propertyColumnNames[k] + " is null" );
						}
					}
				}
			}
			deleteStrings[j] = delete.toStatementString();
		}
		return deleteStrings;
	}

	protected void logStaticSQL() {
		if ( LOG.isDebugEnabled() ) {
			LOG.debugf( "Static SQL for entity: %s", getEntityName() );
			for ( Map.Entry<String, String> entry : sqlLazySelectStringsByFetchGroup.entrySet() ) {
				LOG.debugf( " Lazy select (%s) : %s", entry.getKey(), entry.getValue() );
			}
			if ( sqlVersionSelectString != null ) {
				LOG.debugf( " Version select: %s", sqlVersionSelectString );
			}
			if ( sqlSnapshotSelectString != null ) {
				LOG.debugf( " Snapshot select: %s", sqlSnapshotSelectString );
			}
			for ( int j = 0; j < getTableSpan(); j++ ) {
				LOG.debugf( " Insert %s: %s", j, getSQLInsertStrings()[j] );
				LOG.debugf( " Update %s: %s", j, getSQLUpdateStrings()[j] );
				LOG.debugf( " Delete %s: %s", j, getSQLDeleteStrings()[j] );
			}
			if ( sqlIdentityInsertString != null ) {
				LOG.debugf( " Identity insert: %s", sqlIdentityInsertString );
			}
			if ( sqlUpdateByRowIdString != null ) {
				LOG.debugf( " Update by row id (all fields): %s", sqlUpdateByRowIdString );
			}
			if ( sqlLazyUpdateByRowIdString != null ) {
				LOG.debugf( " Update by row id (non-lazy fields): %s", sqlLazyUpdateByRowIdString );
			}
			if ( sqlInsertGeneratedValuesSelectString != null ) {
				LOG.debugf( " Insert-generated property select: %s", sqlInsertGeneratedValuesSelectString );
			}
			if ( sqlUpdateGeneratedValuesSelectString != null ) {
				LOG.debugf( " Update-generated property select: %s", sqlUpdateGeneratedValuesSelectString );
			}
		}
	}

	@Override
	public String filterFragment(String alias, Map<String, Filter> enabledFilters, Set<String> treatAsDeclarations) {
		final StringBuilder sessionFilterFragment = new StringBuilder();
		filterHelper.render( sessionFilterFragment, alias == null ? null : getFilterAliasGenerator( alias ), enabledFilters );
		return sessionFilterFragment.append( filterFragment( alias, treatAsDeclarations ) ).toString();
	}

	@Override
	public String filterFragment(TableGroup tableGroup, Map<String, Filter> enabledFilters, Set<String> treatAsDeclarations) {
		final StringBuilder sessionFilterFragment = new StringBuilder();
		filterHelper.render( sessionFilterFragment, tableGroup == null ? null : getFilterAliasGenerator( tableGroup ), enabledFilters );
		return sessionFilterFragment.append( filterFragment( tableGroup == null ? null : tableGroup.getPrimaryTableReference().getIdentificationVariable(), treatAsDeclarations ) ).toString();
	}

	public String generateFilterConditionAlias(String rootAlias) {
		return rootAlias;
	}

	public String oneToManyFilterFragment(String alias) throws MappingException {
		return "";
	}

	@Override
	public String oneToManyFilterFragment(String alias, Set<String> treatAsDeclarations) {
		return oneToManyFilterFragment( alias );
	}

	@Override
	public String fromJoinFragment(String alias, boolean innerJoin, boolean includeSubclasses) {
		// NOTE : Not calling createJoin here is just a performance optimization
		return getSubclassTableSpan() == 1
				? ""
				: createJoin(
				alias,
				innerJoin,
				includeSubclasses,
				Collections.emptySet(),
				null
		).toFromFragmentString();
	}

	@Override
	public String fromJoinFragment(
			String alias,
			boolean innerJoin,
			boolean includeSubclasses,
			Set<String> treatAsDeclarations) {
		// NOTE : Not calling createJoin here is just a performance optimization
		return getSubclassTableSpan() == 1
				? ""
				: createJoin( alias, innerJoin, includeSubclasses, treatAsDeclarations, null ).toFromFragmentString();
	}

	@Override
	public String fromJoinFragment(
			String alias,
			boolean innerJoin,
			boolean includeSubclasses,
			Set<String> treatAsDeclarations,
			Set<String> referencedTables) {
		return getSubclassTableSpan() == 1
				? ""
				: createJoin( alias, innerJoin, includeSubclasses, treatAsDeclarations, referencedTables ).toFromFragmentString();
	}

	@Override
	public String whereJoinFragment(String alias, boolean innerJoin, boolean includeSubclasses) {
		// NOTE : Not calling createJoin here is just a performance optimization
		return getSubclassTableSpan() == 1
				? ""
				: createJoin(
				alias,
				innerJoin,
				includeSubclasses,
				Collections.emptySet(),
				null
		).toWhereFragmentString();
	}

	@Override
	public String whereJoinFragment(
			String alias,
			boolean innerJoin,
			boolean includeSubclasses,
			Set<String> treatAsDeclarations) {
		// NOTE : Not calling createJoin here is just a performance optimization
		return getSubclassTableSpan() == 1
				? ""
				: createJoin( alias, innerJoin, includeSubclasses, treatAsDeclarations, null ).toWhereFragmentString();
	}

	protected boolean isSubclassTableLazy(int j) {
		return false;
	}

	protected JoinFragment createJoin(
			String name,
			boolean innerJoin,
			boolean includeSubclasses,
			Set<String> treatAsDeclarations) {
		return createJoin(name, innerJoin, includeSubclasses, treatAsDeclarations, null);
	}

	protected JoinFragment createJoin(
			String name,
			boolean innerJoin,
			boolean includeSubclasses,
			Set<String> treatAsDeclarations,
			Set<String> referencedTables) {
		// IMPL NOTE : all joins join to the pk of the driving table
		final String[] idCols = StringHelper.qualify( name, getIdentifierColumnNames() );
		final JoinFragment join = getFactory().getDialect().createOuterJoinFragment();
		final int tableSpan = getSubclassTableSpan();
		// IMPL NOTE : notice that we skip the first table; it is the driving table!
		for ( int j = 1; j < tableSpan; j++ ) {
			final JoinType joinType = determineSubclassTableJoinType(
					j,
					innerJoin,
					includeSubclasses,
					treatAsDeclarations,
					referencedTables
			);

			if ( joinType != null && joinType != JoinType.NONE ) {
				join.addJoin(
						getSubclassTableName( j ),
						generateTableAlias( name, j ),
						idCols,
						getSubclassTableKeyColumns( j ),
						joinType
				);
			}
		}
		return join;
	}

	protected SqlAstJoinType determineSubclassTableJoinType(
			int subclassTableNumber,
			boolean canInnerJoin,
			boolean includeSubclasses,
			Set<String> treatAsDeclarations) {
		if ( isClassOrSuperclassTable( subclassTableNumber ) ) {
			final boolean shouldInnerJoin = canInnerJoin
					&& !isInverseTable( subclassTableNumber )
					&& !isNullableTable( subclassTableNumber );
			// the table is either this persister's driving table or (one of) its super class persister's driving
			// tables which can be inner joined as long as the `shouldInnerJoin` condition resolves to true
			return shouldInnerJoin ? SqlAstJoinType.INNER : SqlAstJoinType.LEFT;
		}

		// otherwise we have a subclass table and need to look a little deeper...

		// IMPL NOTE : By default includeSubclasses indicates that all subclasses should be joined and that each
		// subclass ought to be joined by outer-join.  However, TREAT-AS always requires that an inner-join be used
		// so we give TREAT-AS higher precedence...

		if ( isSubclassTableIndicatedByTreatAsDeclarations( subclassTableNumber, treatAsDeclarations ) ) {
			return SqlAstJoinType.INNER;
		}

		if ( includeSubclasses
				&& !isSubclassTableSequentialSelect( subclassTableNumber )
				&& !isSubclassTableLazy( subclassTableNumber ) ) {
			return SqlAstJoinType.LEFT;
		}
		return SqlAstJoinType.INNER;
	}

	protected JoinType determineSubclassTableJoinType(
			int subclassTableNumber,
			boolean canInnerJoin,
			boolean includeSubclasses,
			Set<String> treatAsDeclarations,
			Set<String> referencedTables) {

		if ( isClassOrSuperclassJoin( subclassTableNumber ) ) {
			String superclassTableName = getSubclassTableName( subclassTableNumber );
			if ( referencedTables != null && canOmitSuperclassTableJoin() && !referencedTables.contains(
					superclassTableName ) ) {
				return JoinType.NONE;
			}
			final boolean shouldInnerJoin = canInnerJoin
					&& !isInverseTable( subclassTableNumber )
					&& !isNullableTable( subclassTableNumber );
			// the table is either this persister's driving table or (one of) its super class persister's driving
			// tables which can be inner joined as long as the `shouldInnerJoin` condition resolves to true
			return shouldInnerJoin ? JoinType.INNER_JOIN : JoinType.LEFT_OUTER_JOIN;
		}

		// otherwise we have a subclass table and need to look a little deeper...

		// IMPL NOTE : By default includeSubclasses indicates that all subclasses should be joined and that each
		// subclass ought to be joined by outer-join.  However, TREAT-AS always requires that an inner-join be used
		// so we give TREAT-AS higher precedence...

		if ( isSubclassTableIndicatedByTreatAsDeclarations( subclassTableNumber, treatAsDeclarations ) ) {
			return JoinType.INNER_JOIN;
		}

		if ( includeSubclasses
				&& !isSubclassTableSequentialSelect( subclassTableNumber )
				&& !isSubclassTableLazy( subclassTableNumber ) ) {
			return JoinType.LEFT_OUTER_JOIN;
		}

		return JoinType.NONE;
	}

	protected boolean isSubclassTableIndicatedByTreatAsDeclarations(
			int subclassTableNumber,
			Set<String> treatAsDeclarations) {
		return false;
	}


	protected JoinFragment createJoin(int[] tableNumbers, String drivingAlias) {
		final String[] keyCols = StringHelper.qualify( drivingAlias, getSubclassTableKeyColumns( tableNumbers[0] ) );
		final JoinFragment jf = getFactory().getDialect().createOuterJoinFragment();
		// IMPL NOTE : notice that we skip the first table; it is the driving table!
		for ( int i = 1; i < tableNumbers.length; i++ ) {
			final int j = tableNumbers[i];
			jf.addJoin(
					getSubclassTableName( j ),
					generateTableAlias( getRootAlias(), j ),
					keyCols,
					getSubclassTableKeyColumns( j ),
					isInverseSubclassTable( j ) || isNullableSubclassTable( j )
							? JoinType.LEFT_OUTER_JOIN
							: JoinType.INNER_JOIN
			);
		}
		return jf;
	}

	protected SelectFragment createSelect(
			final int[] subclassColumnNumbers,
			final int[] subclassFormulaNumbers) {

		SelectFragment selectFragment = new SelectFragment();

		int[] columnTableNumbers = getSubclassColumnTableNumberClosure();
		String[] columnAliases = getSubclassColumnAliasClosure();
		String[] columnReaderTemplates = getSubclassColumnReaderTemplateClosure();
		for ( int i = 0; i < subclassColumnNumbers.length; i++ ) {
			int columnNumber = subclassColumnNumbers[i];
			if ( subclassColumnSelectableClosure[columnNumber] ) {
				final String subalias = generateTableAlias( getRootAlias(), columnTableNumbers[columnNumber] );
				selectFragment.addColumnTemplate(
						subalias,
						columnReaderTemplates[columnNumber],
						columnAliases[columnNumber]
				);
			}
		}

		int[] formulaTableNumbers = getSubclassFormulaTableNumberClosure();
		String[] formulaTemplates = getSubclassFormulaTemplateClosure();
		String[] formulaAliases = getSubclassFormulaAliasClosure();
		for ( int i = 0; i < subclassFormulaNumbers.length; i++ ) {
			int formulaNumber = subclassFormulaNumbers[i];
			final String subalias = generateTableAlias( getRootAlias(), formulaTableNumbers[formulaNumber] );
			selectFragment.addFormula( subalias, formulaTemplates[formulaNumber], formulaAliases[formulaNumber] );
		}

		return selectFragment;
	}

	protected String createFrom(int tableNumber, String alias) {
		return getSubclassTableName( tableNumber ) + ' ' + alias;
	}

	protected String createWhereByKey(int tableNumber, String alias) {
		//TODO: move to .sql package, and refactor with similar things!
		return String.join(
				"=? and ",
				StringHelper.qualify( alias, getSubclassTableKeyColumns( tableNumber ) )
		) + "=?";
	}

	protected String renderSelect(
			final int[] tableNumbers,
			final int[] columnNumbers,
			final int[] formulaNumbers) {

		Arrays.sort( tableNumbers ); //get 'em in the right order (not that it really matters)

		//render the where and from parts
		int drivingTable = tableNumbers[0];
		final String drivingAlias = generateTableAlias(
				getRootAlias(),
				drivingTable
		); //we *could* regenerate this inside each called method!
		final String where = createWhereByKey( drivingTable, drivingAlias );
		final String from = createFrom( drivingTable, drivingAlias );

		//now render the joins
		JoinFragment jf = createJoin( tableNumbers, drivingAlias );

		//now render the select clause
		SelectFragment selectFragment = createSelect( columnNumbers, formulaNumbers );

		//now tie it all together
		Select select = new Select( getFactory().getDialect() );
		select.setSelectClause( selectFragment.toFragmentString().substring( 2 ) );
		select.setFromClause( from );
		select.setWhereClause( where );
		select.setOuterJoins( jf.toFromFragmentString(), jf.toWhereFragmentString() );
		if ( getFactory().getSessionFactoryOptions().isCommentsEnabled() ) {
			select.setComment( "sequential select " + getEntityName() );
		}
		return select.toStatementString();
	}

	private String getRootAlias() {
		return StringHelper.generateAlias( getEntityName() );
	}

	/**
	 * Post-construct is a callback for AbstractEntityPersister subclasses to call after they are all done with their
	 * constructor processing.  It allows AbstractEntityPersister to extend its construction after all subclass-specific
	 * details have been handled.
	 *
	 * @param mapping The mapping
	 *
	 * @throws MappingException Indicates a problem accessing the Mapping
	 */
	protected void postConstruct(Mapping mapping) throws MappingException {
		initPropertyPaths( mapping );

		//doLateInit();
		prepareEntityIdentifierDefinition();
	}

	private void doLateInit() {
		//insert/update/delete SQL
		final int joinSpan = getTableSpan();
		sqlDeleteStrings = new String[joinSpan];
		sqlInsertStrings = new String[joinSpan];
		sqlUpdateStrings = new String[joinSpan];
		sqlLazyUpdateStrings = new String[joinSpan];

		sqlUpdateByRowIdString = rowIdName == null ?
				null :
				generateUpdateString( getPropertyUpdateability(), 0, true );
		sqlLazyUpdateByRowIdString = rowIdName == null ?
				null :
				generateUpdateString( getNonLazyPropertyUpdateability(), 0, true );

		for ( int j = 0; j < joinSpan; j++ ) {
			sqlInsertStrings[j] = customSQLInsert[j] == null ?
					generateInsertString( getPropertyInsertability(), j ) :
						substituteBrackets( customSQLInsert[j]);
			sqlUpdateStrings[j] = customSQLUpdate[j] == null ?
					generateUpdateString( getPropertyUpdateability(), j, false ) :
						substituteBrackets( customSQLUpdate[j]);
			sqlLazyUpdateStrings[j] = customSQLUpdate[j] == null ?
					generateUpdateString( getNonLazyPropertyUpdateability(), j, false ) :
						substituteBrackets( customSQLUpdate[j]);
			sqlDeleteStrings[j] = customSQLDelete[j] == null ?
					generateDeleteString( j ) :
						substituteBrackets( customSQLDelete[j]);
		}

		tableHasColumns = new boolean[joinSpan];
		for ( int j = 0; j < joinSpan; j++ ) {
			tableHasColumns[j] = sqlUpdateStrings[j] != null;
		}

		//select SQL
		sqlSnapshotSelectString = generateSnapshotSelectString();
		sqlLazySelectStringsByFetchGroup = generateLazySelectStringsByFetchGroup();
		sqlVersionSelectString = generateSelectVersionString();
		if ( hasInsertGeneratedProperties() ) {
			sqlInsertGeneratedValuesSelectString = generateInsertGeneratedValuesSelectString();
		}
		if ( hasUpdateGeneratedProperties() ) {
			sqlUpdateGeneratedValuesSelectString = generateUpdateGeneratedValuesSelectString();
		}
		if ( isIdentifierAssignedByInsert() ) {
			identityDelegate = ( (PostInsertIdentifierGenerator) getIdentifierGenerator() )
					.getInsertGeneratedIdentifierDelegate( this, getFactory().getDialect(), useGetGeneratedKeys() );
			sqlIdentityInsertString = customSQLInsert[0] == null
					? generateIdentityInsertString( getPropertyInsertability() )
					: substituteBrackets( customSQLInsert[0] );
		}
		else {
			sqlIdentityInsertString = null;
		}

		logStaticSQL();
	}

	private String substituteBrackets(String sql) {
		throw new NotYetImplementedFor6Exception( getClass() );
	}

	public final void postInstantiate() throws MappingException {
		doLateInit();

		prepareLoader( singleIdEntityLoader );
		prepareLoader( multiIdEntityLoader );
		prepareLoader( naturalIdLoader );

		doPostInstantiate();
	}

<<<<<<< HEAD
	private void prepareLoader(Loader loader) {
		if ( loader instanceof Preparable ) {
			( (Preparable) loader ).prepare();
=======
	protected void doPostInstantiate() {
	}

	//Relational based Persisters should be content with this implementation
	protected void createLoaders() {
		// The loaders for each lock mode are lazily loaded, unless this setting is disabled
		if ( ! factory.getSessionFactoryOptions().isDelayBatchFetchLoaderCreationsEnabled() ) {
			for ( LockMode lockMode : LockMode.values() ) {
				//Trigger eager initialization
				loaders.getOrBuildByLockMode( lockMode, this::createEntityLoader );
			}
			//Also, we have two special internal fetch profiles to eagerly initialize in this case:
			loaders.getOrCreateByInternalFetchProfileMerge( this::buildMergeCascadeEntityLoader );
			loaders.getOrCreateByInternalFetchProfileRefresh( this::buildRefreshCascadeEntityLoader );
		}
		else {
			//At least initialize this one: it's almost certain to be used,
			//and also will allow to report mapping errors during initialization.
			loaders.getOrBuildByLockMode( LockMode.NONE, this::createEntityLoader );
		}
	}

	protected UniqueEntityLoader buildMergeCascadeEntityLoader(LockMode ignored) {
		return new CascadeEntityLoader( this, CascadingActions.MERGE, getFactory() );
	}

	protected UniqueEntityLoader buildRefreshCascadeEntityLoader(LockMode ignored) {
		return new CascadeEntityLoader( this, CascadingActions.REFRESH, getFactory() );
	}

	protected final UniqueEntityLoader getLoaderByLockMode(LockMode lockMode) {
		return loaders.getOrBuildByLockMode( lockMode, this::createEntityLoader );
	}

	private UniqueEntityLoader generateDelayedEntityLoader(final LockMode lockMode) {
		switch ( lockMode ) {
			case NONE:
			case READ:
			case OPTIMISTIC:
			case OPTIMISTIC_FORCE_INCREMENT: {
				return createEntityLoader( lockMode );
			}
			case UPGRADE:
			case UPGRADE_NOWAIT:
			case UPGRADE_SKIPLOCKED:
			case FORCE:
			case PESSIMISTIC_READ:
			case PESSIMISTIC_WRITE:
			case PESSIMISTIC_FORCE_INCREMENT: {
				//TODO: inexact, what we really need to know is: are any outer joins used?
				boolean disableForUpdate = getSubclassTableSpan() > 1
						&& hasSubclasses()
						&& !getFactory().getDialect().supportsOuterJoinForUpdate();

				return disableForUpdate ? getLoaderByLockMode( LockMode.READ ) : createEntityLoader( lockMode );
			}
			default: {
				throw new IllegalStateException( String.format( Locale.ROOT, "Lock mode %1$s not supported by entity loaders.", lockMode ) );
			}
>>>>>>> 67fd24ec
		}
	}

	protected void doPostInstantiate() {
	}

	/**
	 * Load an instance using either the <tt>forUpdateLoader</tt> or the outer joining <tt>loader</tt>,
	 * depending upon the value of the <tt>lock</tt> parameter
	 */
	public Object load(Object id, Object optionalObject, LockMode lockMode, SharedSessionContractImplementor session) {
		return load( id, optionalObject, new LockOptions().setLockMode( lockMode ), session );
	}

	/**
	 * Load an instance using either the <tt>forUpdateLoader</tt> or the outer joining <tt>loader</tt>,
	 * depending upon the value of the <tt>lock</tt> parameter
	 */
	public Object load(Object id, Object optionalObject, LockOptions lockOptions, SharedSessionContractImplementor session)
			throws HibernateException {
		return doLoad( id, optionalObject, lockOptions, null, session );
	}

	public Object load(Object id, Object optionalObject, LockOptions lockOptions, SharedSessionContractImplementor session, Boolean readOnly)
			throws HibernateException {
		return doLoad( id, optionalObject, lockOptions, readOnly, session );
	}

	private Object doLoad(Object id, Object optionalObject, LockOptions lockOptions, Boolean readOnly, SharedSessionContractImplementor session)
			throws HibernateException {
		if ( LOG.isTraceEnabled() ) {
			LOG.tracev( "Fetching entity: {0}", MessageHelper.infoString( this, id, getFactory() ) );
		}

		if ( optionalObject == null ) {
			return singleIdEntityLoader.load( id, lockOptions, readOnly, session );
		}
		else {
			return singleIdEntityLoader.load( id, optionalObject, lockOptions, readOnly, session );
		}
	}

	public SingleIdEntityLoader getSingleIdEntityLoader() {
		return singleIdEntityLoader;
	}

	@Override
	public Object initializeEnhancedEntityUsedAsProxy(
			Object entity,
			String nameOfAttributeBeingAccessed,
			SharedSessionContractImplementor session) {
		final BytecodeEnhancementMetadata enhancementMetadata = getEntityMetamodel().getBytecodeEnhancementMetadata();
		final BytecodeLazyAttributeInterceptor currentInterceptor = enhancementMetadata.extractLazyInterceptor( entity );
		if ( currentInterceptor instanceof EnhancementAsProxyLazinessInterceptor ) {
			final EnhancementAsProxyLazinessInterceptor proxyInterceptor = (EnhancementAsProxyLazinessInterceptor) currentInterceptor;

			final EntityKey entityKey = proxyInterceptor.getEntityKey();
			final Serializable identifier = entityKey.getIdentifier();


			LoadEvent loadEvent = new LoadEvent( identifier, entity, (EventSource)session, false );
			Object loaded = null;
			if ( canReadFromCache ) {
				loaded = CacheEntityLoaderHelper.INSTANCE.loadFromSecondLevelCache( loadEvent, this, entityKey );
			}
			if ( loaded == null ) {
<<<<<<< HEAD
				loaded = singleIdEntityLoader.load(
=======
				loaded = getLoaderByLockMode( LockMode.READ ).load(
>>>>>>> 67fd24ec
						identifier,
						entity,
						LockOptions.READ,
						session
				);
			}

			if ( loaded == null ) {
				final PersistenceContext persistenceContext = session.getPersistenceContext();
				persistenceContext.removeEntry( entity );
				persistenceContext.removeEntity( entityKey );
				session.getFactory().getEntityNotFoundDelegate().handleEntityNotFound(
						entityKey.getEntityName(),
						identifier
				);
			}

			final LazyAttributeLoadingInterceptor interceptor = enhancementMetadata.injectInterceptor(
					entity,
					identifier,
					session
			);

			final Object value;
			if ( nameOfAttributeBeingAccessed == null ) {
				return null;
			}
			else if ( interceptor.isAttributeLoaded( nameOfAttributeBeingAccessed ) ) {
				value = getEntityTuplizer().getPropertyValue( entity, nameOfAttributeBeingAccessed );
			}
			else {
				value = ( (LazyPropertyInitializer) this ).initializeLazyProperty( nameOfAttributeBeingAccessed, entity, session );
			}

			return interceptor.readObject(
					entity,
					nameOfAttributeBeingAccessed,
					value
			);
		}

		throw new IllegalStateException(  );
	}

	@Override
	public List multiLoad(Object[] ids, SharedSessionContractImplementor session, MultiLoadOptions loadOptions) {
		return multiIdEntityLoader.load( ids, loadOptions, session );
	}

	public void registerAffectingFetchProfile(String fetchProfileName) {
		if ( affectingFetchProfileNames == null ) {
			this.affectingFetchProfileNames = new HashSet<>();
		}
		affectingFetchProfileNames.add( fetchProfileName );
	}

	@Override
	public boolean isAffectedByEntityGraph(LoadQueryInfluencers loadQueryInfluencers) {
		if ( loadQueryInfluencers.getEffectiveEntityGraph().getGraph() == null ) {
			return false;
		}

		return loadQueryInfluencers.getEffectiveEntityGraph().getGraph().appliesTo( getEntityName() );
	}

<<<<<<< HEAD
	@Override
	public boolean isAffectedByEnabledFetchProfiles(LoadQueryInfluencers loadQueryInfluencers) {
		for ( String s : loadQueryInfluencers.getEnabledFetchProfileNames() ) {
			if ( affectingFetchProfileNames.contains( s ) ) {
				return true;
=======
	private boolean isAffectedByEnabledFetchProfiles(SharedSessionContractImplementor session) {
		final Set<String> fetchProfileNames = this.affectingFetchProfileNames;
		if ( fetchProfileNames != null ) {
			for ( String s : session.getLoadQueryInfluencers().getEnabledFetchProfileNames() ) {
				if ( fetchProfileNames.contains( s ) ) {
					return true;
				}
>>>>>>> 67fd24ec
			}
		}
		return false;
	}

<<<<<<< HEAD
	@Override
	public boolean isAffectedByEnabledFilters(LoadQueryInfluencers loadQueryInfluencers) {
		if ( loadQueryInfluencers.hasEnabledFilters() ) {
			if ( filterHelper.isAffectedBy( loadQueryInfluencers.getEnabledFilters() ) ) {
				return true;
			}
			// we still need to verify collection fields to be eagerly loaded by 'join'
			final NonIdentifierAttribute[] attributes = entityMetamodel.getProperties();
			for ( NonIdentifierAttribute attribute : attributes ) {
				if ( attribute instanceof EntityBasedAssociationAttribute ) {
					final AssociationType associationType = ( (EntityBasedAssociationAttribute) attribute ).getType();
					if ( associationType instanceof CollectionType ) {
						final Joinable joinable = associationType.getAssociatedJoinable( getFactory() );
						if ( joinable.isCollection() ) {
							final QueryableCollection collectionPersister = (QueryableCollection) joinable;
							if ( collectionPersister.getFetchMode() == FetchMode.JOIN
									&& collectionPersister.isAffectedByEnabledFilters( loadQueryInfluencers ) ) {
								return true;
							}
						}
					}
				}
			}
=======
	private boolean isAffectedByEnabledFilters(SharedSessionContractImplementor session) {
		return session.getLoadQueryInfluencers().hasEnabledFilters()
				&& filterHelper.isAffectedBy( session.getLoadQueryInfluencers().getEnabledFilters() );
	}

	protected UniqueEntityLoader getAppropriateLoader(LockOptions lockOptions, SharedSessionContractImplementor session) {
		if ( queryLoader != null ) {
			// if the user specified a custom query loader we need to use that
			// regardless of any other consideration
			return queryLoader;
		}
		else if ( isAffectedByEnabledFilters( session ) ) {
			// because filters affect the rows returned (because they add
			// restrictions) these need to be next in precedence
			return createEntityLoader( lockOptions, session.getLoadQueryInfluencers() );
		}
		else if ( session.getLoadQueryInfluencers().getInternalFetchProfile() != null && LockMode.UPGRADE.greaterThan(
				lockOptions.getLockMode()
		) ) {
			// Next, we consider whether an 'internal' fetch profile has been set.
			// This indicates a special fetch profile Hibernate needs applied
			// (for its merge loading process e.g.).
			final String internalFetchProfile = session.getLoadQueryInfluencers().getInternalFetchProfile();
			return getLoaderByString( internalFetchProfile );
		}
		else if ( isAffectedByEnabledFetchProfiles( session ) ) {
			// If the session has associated influencers we need to adjust the
			// SQL query used for loading based on those influencers
			return createEntityLoader( lockOptions, session.getLoadQueryInfluencers() );
		}
		else if ( isAffectedByEntityGraph( session ) ) {
			return createEntityLoader( lockOptions, session.getLoadQueryInfluencers() );
		}
		else if ( lockOptions.getTimeOut() != LockOptions.WAIT_FOREVER ) {
			return createEntityLoader( lockOptions, session.getLoadQueryInfluencers() );
		}
		else {
			return getLoaderByLockMode( lockOptions.getLockMode() );
>>>>>>> 67fd24ec
		}
		return false;
	}

	private UniqueEntityLoader getLoaderByString(String internalFetchProfile) {
		if ( "merge".equals( internalFetchProfile ) ) {
			return loaders.getOrCreateByInternalFetchProfileMerge( this::buildMergeCascadeEntityLoader );
		}
		else if ( "refresh".equals( internalFetchProfile ) ) {
			return loaders.getOrCreateByInternalFetchProfileRefresh( this::buildRefreshCascadeEntityLoader );
		}
		else {
			//At this time there's no code storing any other fetch profiles; also, the map implementation isn't supporting the option.
			return null;
		}
	}

	public final boolean isAllNull(Object[] array, int tableNumber) {
		for ( int i = 0; i < array.length; i++ ) {
			if ( isPropertyOfTable( i, tableNumber ) && array[i] != null ) {
				return false;
			}
		}
		return true;
	}

	public boolean isSubclassPropertyNullable(int i) {
		return subclassPropertyNullabilityClosure[i];
	}

	/**
	 * Transform the array of property indexes to an array of booleans,
	 * true when the property is dirty
	 */
	public final boolean[] getPropertiesToUpdate(final int[] dirtyProperties, final boolean hasDirtyCollection) {
		final boolean[] propsToUpdate = new boolean[entityMetamodel.getPropertySpan()];
		final boolean[] updateability = getPropertyUpdateability(); //no need to check laziness, dirty checking handles that
		for ( int j = 0; j < dirtyProperties.length; j++ ) {
			int property = dirtyProperties[j];
			if ( updateability[property] ) {
				propsToUpdate[property] = true;
			}
		}
		if ( isVersioned() && updateability[getVersionProperty()] ) {
			propsToUpdate[getVersionProperty()] =
					Versioning.isVersionIncrementRequired(
							dirtyProperties,
							hasDirtyCollection,
							getPropertyVersionability()
					);
		}
		return propsToUpdate;
	}

	/**
	 * Transform the array of property indexes to an array of booleans,
	 * true when the property is insertable and non-null
	 */
	public boolean[] getPropertiesToInsert(Object[] fields) {
		boolean[] notNull = new boolean[fields.length];
		boolean[] insertable = getPropertyInsertability();
		for ( int i = 0; i < fields.length; i++ ) {
			notNull[i] = insertable[i] && fields[i] != null;
		}
		return notNull;
	}

	/**
	 * Locate the property-indices of all properties considered to be dirty.
	 *
	 * @param currentState The current state of the entity (the state to be checked).
	 * @param previousState The previous state of the entity (the state to be checked against).
	 * @param entity The entity for which we are checking state dirtiness.
	 * @param session The session in which the check is occurring.
	 *
	 * @return <tt>null</tt> or the indices of the dirty properties
	 *
	 * @throws HibernateException
	 */
	public int[] findDirty(Object[] currentState, Object[] previousState, Object entity, SharedSessionContractImplementor session)
			throws HibernateException {
		int[] props = TypeHelper.findDirty(
				entityMetamodel.getProperties(),
				currentState,
				previousState,
				propertyColumnUpdateable,
				session
		);
		if ( props == null ) {
			return null;
		}
		else {
			logDirtyProperties( props );
			return props;
		}
	}

	/**
	 * Locate the property-indices of all properties considered to be dirty.
	 *
	 * @param old The old state of the entity.
	 * @param current The current state of the entity.
	 * @param entity The entity for which we are checking state modification.
	 * @param session The session in which the check is occurring.
	 *
	 * @return <tt>null</tt> or the indices of the modified properties
	 *
	 * @throws HibernateException
	 */
	public int[] findModified(Object[] old, Object[] current, Object entity, SharedSessionContractImplementor session)
			throws HibernateException {
		int[] props = TypeHelper.findModified(
				entityMetamodel.getProperties(),
				current,
				old,
				propertyColumnUpdateable,
				getPropertyUpdateability(),
				session
		);
		if ( props == null ) {
			return null;
		}
		else {
			logDirtyProperties( props );
			return props;
		}
	}

	/**
	 * Which properties appear in the SQL update?
	 * (Initialized, updateable ones!)
	 */
	public boolean[] getPropertyUpdateability(Object entity) {
		return hasUninitializedLazyProperties( entity )
				? getNonLazyPropertyUpdateability()
				: getPropertyUpdateability();
	}

	private void logDirtyProperties(int[] props) {
		if ( LOG.isTraceEnabled() ) {
			for ( int i = 0; i < props.length; i++ ) {
				String propertyName = entityMetamodel.getProperties()[props[i]].getName();
				LOG.trace( StringHelper.qualify( getEntityName(), propertyName ) + " is dirty" );
			}
		}
	}

	public SessionFactoryImplementor getFactory() {
		return factory;
	}

	public EntityMetamodel getEntityMetamodel() {
		return entityMetamodel;
	}

	@Override
	public boolean canReadFromCache() {
		return canReadFromCache;
	}

	@Override
	public boolean canWriteToCache() {
		return canWriteToCache;
	}

	public boolean hasCache() {
		return canWriteToCache;
	}

	public EntityDataAccess getCacheAccessStrategy() {
		return cacheAccessStrategy;
	}

	@Override
	public CacheEntryStructure getCacheEntryStructure() {
		return cacheEntryHelper.getCacheEntryStructure();
	}

	@Override
	public CacheEntry buildCacheEntry(Object entity, Object[] state, Object version, SharedSessionContractImplementor session) {
		return cacheEntryHelper.buildCacheEntry( entity, state, version, session );
	}

	public boolean hasNaturalIdCache() {
		return naturalIdRegionAccessStrategy != null;
	}

	public NaturalIdDataAccess getNaturalIdCacheAccessStrategy() {
		return naturalIdRegionAccessStrategy;
	}

	public Comparator getVersionComparator() {
		return isVersioned() ? getVersionType().getComparator() : null;
	}

	// temporary ~~~~~~~~~~~~~~~~~~~~~~~~~~~~~~~~~~~~~~~~~~~~~~~~~~~~~~~~~~~~~~
	public final String getEntityName() {
		return entityMetamodel.getName();
	}

	public EntityType getEntityType() {
		return entityMetamodel.getEntityType();
	}

	public boolean isPolymorphic() {
		return entityMetamodel.isPolymorphic();
	}

	public boolean isInherited() {
		return entityMetamodel.isInherited();
	}

	public boolean hasCascades() {
		return entityMetamodel.hasCascades();
	}

	public boolean hasIdentifierProperty() {
		return !entityMetamodel.getIdentifierProperty().isVirtual();
	}

	public VersionType getVersionType() {
		return (VersionType) locateVersionType();
	}

	private Type locateVersionType() {
		return entityMetamodel.getVersionProperty() == null ?
				null :
				entityMetamodel.getVersionProperty().getType();
	}

	public int getVersionProperty() {
		return entityMetamodel.getVersionPropertyIndex();
	}

	public boolean isVersioned() {
		return entityMetamodel.isVersioned();
	}

	public boolean isIdentifierAssignedByInsert() {
		return entityMetamodel.getIdentifierProperty().isIdentifierAssignedByInsert();
	}

	public boolean hasLazyProperties() {
		return entityMetamodel.hasLazyProperties();
	}

//	public boolean hasUninitializedLazyProperties(Object entity) {
//		if ( hasLazyProperties() ) {
//			InterceptFieldCallback callback = ( ( InterceptFieldEnabled ) entity ).getInterceptFieldCallback();
//			return callback != null && !( ( FieldInterceptor ) callback ).isInitialized();
//		}
//		else {
//			return false;
//		}
//	}

	public void afterReassociate(Object entity, SharedSessionContractImplementor session) {
		if ( getEntityMetamodel().getBytecodeEnhancementMetadata().isEnhancedForLazyLoading() ) {
			final BytecodeLazyAttributeInterceptor interceptor = getEntityMetamodel().getBytecodeEnhancementMetadata()
					.extractLazyInterceptor( entity );
			if ( interceptor == null ) {
				getEntityMetamodel().getBytecodeEnhancementMetadata().injectInterceptor(
						entity,
						getIdentifier( entity, session ),
						session
				);
			}
			else {
				interceptor.setSession( session );
			}
		}

		handleNaturalIdReattachment( entity, session );
	}

	private void handleNaturalIdReattachment(Object entity, SharedSessionContractImplementor session) {
		if ( !hasNaturalIdentifier() ) {
			return;
		}

		if ( getEntityMetamodel().hasImmutableNaturalId() ) {
			// we assume there were no changes to natural id during detachment for now, that is validated later
			// during flush.
			return;
		}

		final PersistenceContext persistenceContext = session.getPersistenceContextInternal();
		final NaturalIdHelper naturalIdHelper = persistenceContext.getNaturalIdHelper();
		final Object id = getIdentifier( entity, session );

		// for reattachment of mutable natural-ids, we absolutely positively have to grab the snapshot from the
		// database, because we have no other way to know if the state changed while detached.
		final Object[] naturalIdSnapshot;
		final Object[] entitySnapshot = persistenceContext.getDatabaseSnapshot( id, this );
		if ( entitySnapshot == StatefulPersistenceContext.NO_ROW ) {
			naturalIdSnapshot = null;
		}
		else {
			naturalIdSnapshot = naturalIdHelper.extractNaturalIdValues( entitySnapshot, this );
		}

		naturalIdHelper.removeSharedNaturalIdCrossReference( this, id, naturalIdSnapshot );
		naturalIdHelper.manageLocalNaturalIdCrossReference(
				this,
				id,
				naturalIdHelper.extractNaturalIdValues( entity, this ),
				naturalIdSnapshot,
				CachedNaturalIdValueSource.UPDATE
		);
	}

	public Boolean isTransient(Object entity, SharedSessionContractImplementor session) throws HibernateException {
		final Object id;
		if ( canExtractIdOutOfEntity() ) {
			id = getIdentifier( entity, session );
		}
		else {
			id = null;
		}
		// we *always* assume an instance with a null
		// identifier or no identifier property is unsaved!
		if ( id == null ) {
			return Boolean.TRUE;
		}

		// check the version unsaved-value, if appropriate
		final Object version = getVersion( entity );
		if ( isVersioned() ) {
			// let this take precedence if defined, since it works for
			// assigned identifiers
			Boolean result = entityMetamodel.getVersionProperty()
					.getUnsavedValue().isUnsaved( version );
			if ( result != null ) {
				return result;
			}
		}

		// check the id unsaved-value
		Boolean result = entityMetamodel.getIdentifierProperty()
				.getUnsavedValue().isUnsaved( id );
		if ( result != null ) {
			return result;
		}

		// check to see if it is in the second-level cache
		if ( session.getCacheMode().isGetEnabled() && canReadFromCache() ) {
			final EntityDataAccess cache = getCacheAccessStrategy();
			final Object ck = cache.generateCacheKey( id, this, session.getFactory(), session.getTenantIdentifier() );
			final Object ce = CacheHelper.fromSharedCache( session, ck, getCacheAccessStrategy() );
			if ( ce != null ) {
				return Boolean.FALSE;
			}
		}

		return null;
	}

	public boolean hasCollections() {
		return entityMetamodel.hasCollections();
	}

	public boolean hasMutableProperties() {
		return entityMetamodel.hasMutableProperties();
	}

	public boolean isMutable() {
		return entityMetamodel.isMutable();
	}

	public final boolean isModifiableEntity(EntityEntry entry) {
		return ( entry == null ? isMutable() : entry.isModifiableEntity() );
	}

	public boolean isAbstract() {
		return entityMetamodel.isAbstract();
	}

	public boolean hasSubclasses() {
		return entityMetamodel.hasSubclasses();
	}

	public boolean hasProxy() {
		// skip proxy instantiation if entity is bytecode enhanced
		return entityMetamodel.isLazy() && !entityMetamodel.getBytecodeEnhancementMetadata().isEnhancedForLazyLoading();
	}

	public IdentifierGenerator getIdentifierGenerator() throws HibernateException {
		return entityMetamodel.getIdentifierProperty().getIdentifierGenerator();
	}

	public String getRootEntityName() {
		return entityMetamodel.getRootName();
	}

	public ClassMetadata getClassMetadata() {
		return this;
	}

	public String getMappedSuperclass() {
		return entityMetamodel.getSuperclass();
	}

	public boolean isExplicitPolymorphism() {
		return entityMetamodel.isExplicitPolymorphism();
	}

	protected boolean useDynamicUpdate() {
		return entityMetamodel.isDynamicUpdate();
	}

	protected boolean useDynamicInsert() {
		return entityMetamodel.isDynamicInsert();
	}

	public boolean hasEmbeddedCompositeIdentifier() {
		return entityMetamodel.getIdentifierProperty().isEmbedded();
	}

	public boolean canExtractIdOutOfEntity() {
		return hasIdentifierProperty() || hasEmbeddedCompositeIdentifier() || hasIdentifierMapper();
	}

	private boolean hasIdentifierMapper() {
		return entityMetamodel.getIdentifierProperty().hasIdentifierMapper();
	}

	public String[] getKeyColumnNames() {
		return getIdentifierColumnNames();
	}

	public String getName() {
		return getEntityName();
	}

	public boolean isCollection() {
		return false;
	}

	public boolean consumesEntityAlias() {
		return true;
	}

	public boolean consumesCollectionAlias() {
		return false;
	}

	/**
	 * {@inheritDoc}
	 *
	 * Warning:
	 * When there are duplicated property names in the subclasses
	 * then this method may return the wrong results.
	 * To ensure correct results, this method should only be used when
	 * {@literal this} is the concrete EntityPersister (since the
	 * concrete EntityPersister cannot have duplicated property names).
	 */
	@Override
	public Type getPropertyType(String propertyName) throws MappingException {
		return propertyMapping.toType( propertyName );
	}

	public Type getType() {
		return entityMetamodel.getEntityType();
	}

	public boolean isSelectBeforeUpdateRequired() {
		return entityMetamodel.isSelectBeforeUpdate();
	}

	protected final OptimisticLockStyle optimisticLockStyle() {
		return entityMetamodel.getOptimisticLockStyle();
	}

	public Object createProxy(Object id, SharedSessionContractImplementor session) throws HibernateException {
		return representationStrategy.getProxyFactory().getProxy( id, session );
	}

	public String toString() {
		return StringHelper.unqualify( getClass().getName() ) +
				'(' + entityMetamodel.getName() + ')';
	}

	public final String selectFragment(
			Joinable rhs,
			String rhsAlias,
			String lhsAlias,
			String entitySuffix,
			String collectionSuffix,
			boolean includeCollectionColumns) {
		return selectFragment( lhsAlias, entitySuffix );
	}

	public boolean isInstrumented() {
		return entityMetamodel.getBytecodeEnhancementMetadata().isEnhancedForLazyLoading();
	}

	public boolean hasInsertGeneratedProperties() {
		return entityMetamodel.hasInsertGeneratedValues();
	}

	public boolean hasUpdateGeneratedProperties() {
		return entityMetamodel.hasUpdateGeneratedValues();
	}

	public boolean isVersionPropertyGenerated() {
		return isVersioned() && getEntityMetamodel().isVersionGenerated();
	}

	public boolean isVersionPropertyInsertable() {
		return isVersioned() && getPropertyInsertability()[getVersionProperty()];
	}

	@Override
	public void afterInitialize(Object entity, SharedSessionContractImplementor session) {
		if ( entity instanceof PersistentAttributeInterceptable && getRepresentationStrategy().getMode() == RepresentationMode.POJO ) {
			final BytecodeLazyAttributeInterceptor interceptor = getEntityMetamodel().getBytecodeEnhancementMetadata()
					.extractLazyInterceptor( entity );
			if ( interceptor == null || interceptor instanceof EnhancementAsProxyLazinessInterceptor ) {
				getEntityMetamodel().getBytecodeEnhancementMetadata().injectInterceptor(
						entity,
						getIdentifier( entity, session ),
						session
				);
			}
			else {
				if ( interceptor.getLinkedSession() == null ) {
					interceptor.setSession( session );
				}
			}
		}

		// clear the fields that are marked as dirty in the dirtyness tracker
		if ( entity instanceof SelfDirtinessTracker ) {
			( (SelfDirtinessTracker) entity ).$$_hibernate_clearDirtyAttributes();
		}

		if ( singleIdEntityLoader instanceof Preparable ) {
			( (Preparable) singleIdEntityLoader ).prepare();
		}
	}

	public String[] getPropertyNames() {
		return entityMetamodel.getPropertyNames();
	}

	public Type[] getPropertyTypes() {
		return entityMetamodel.getPropertyTypes();
	}

	public boolean[] getPropertyLaziness() {
		return entityMetamodel.getPropertyLaziness();
	}

	public boolean[] getPropertyUpdateability() {
		return entityMetamodel.getPropertyUpdateability();
	}

	public boolean[] getPropertyCheckability() {
		return entityMetamodel.getPropertyCheckability();
	}

	public boolean[] getNonLazyPropertyUpdateability() {
		return entityMetamodel.getNonlazyPropertyUpdateability();
	}

	public boolean[] getPropertyInsertability() {
		return entityMetamodel.getPropertyInsertability();
	}

	/**
	 * @deprecated no simple, direct replacement
	 */
	@Deprecated
	public ValueInclusion[] getPropertyInsertGenerationInclusions() {
		return null;
	}

	/**
	 * @deprecated no simple, direct replacement
	 */
	@Deprecated
	public ValueInclusion[] getPropertyUpdateGenerationInclusions() {
		return null;
	}

	public boolean[] getPropertyNullability() {
		return entityMetamodel.getPropertyNullability();
	}

	public boolean[] getPropertyVersionability() {
		return entityMetamodel.getPropertyVersionability();
	}

	public CascadeStyle[] getPropertyCascadeStyles() {
		return entityMetamodel.getCascadeStyles();
	}

	public final Class getMappedClass() {
		return getMappedJavaTypeDescriptor().getJavaType();
	}

	public boolean implementsLifecycle() {
		return Lifecycle.class.isAssignableFrom( getMappedClass() );
	}

	public Class getConcreteProxyClass() {
		final JavaTypeDescriptor<?> proxyJavaTypeDescriptor = getRepresentationStrategy().getProxyJavaTypeDescriptor();
		return proxyJavaTypeDescriptor != null ? proxyJavaTypeDescriptor.getJavaType() : javaTypeDescriptor.getJavaType();
	}

	public void setPropertyValues(Object object, Object[] values) {
		if ( accessOptimizer != null ) {
			accessOptimizer.setPropertyValues( object, values );
		}
		else {
			if ( hasSubclasses() ) {
				visitAttributeMappings(
						attribute -> {
							final int stateArrayPosition = ( (StateArrayContributorMapping) attribute ).getStateArrayPosition();
							final Object value = values[stateArrayPosition];
							if ( value != UNFETCHED_PROPERTY ) {
								final Setter setter = attribute.getPropertyAccess().getSetter();
								setter.set( object, value, getFactory() );
							}
						}
				);
			}
			else {
				visitFetchables(
						fetchable -> {
							final AttributeMapping attribute = (AttributeMapping) fetchable;
							final int stateArrayPosition = ( (StateArrayContributorMapping) attribute ).getStateArrayPosition();
							final Object value = values[stateArrayPosition];
							if ( value != UNFETCHED_PROPERTY ) {
								final Setter setter = attribute.getPropertyAccess().getSetter();
								setter.set( object, value, getFactory() );
							}

						},
						null
				);
			}
		}
	}

	public void setPropertyValue(Object object, int i, Object value) {
		final String propertyName = getPropertyNames()[i];

		final AttributeMapping attributeMapping = (AttributeMapping) findSubPart( propertyName, this );
		final AttributeMetadata attributeMetadata = attributeMapping.getAttributeMetadataAccess().resolveAttributeMetadata( this );
		attributeMetadata.getPropertyAccess().getSetter().set( object, value, getFactory() );
	}

	public Object[] getPropertyValues(Object object) {
		if ( accessOptimizer != null ) {
			return accessOptimizer.getPropertyValues( object );
		}
		else {
			final Object[] values = new Object[ getNumberOfAttributeMappings() ];
			for ( int i = 0; i < attributeMappings.size(); i++ ) {
				AttributeMapping attributeMapping = attributeMappings.get( i );
				AttributeMetadataAccess attributeMetadataAccess = attributeMapping.getAttributeMetadataAccess();
				values[ i ] = attributeMetadataAccess
						.resolveAttributeMetadata( this )
						.getPropertyAccess()
						.getGetter()
						.get( object );
			}

			return values;
		}
	}

	@Override
	public Object getPropertyValue(Object object, int i) {
		return attributeMappings.get( i ).getAttributeMetadataAccess()
				.resolveAttributeMetadata( this )
				.getPropertyAccess()
				.getGetter()
				.get( object );
	}

	@Override
	public Object getPropertyValue(Object object, String propertyName) {
		for ( int i = 0; i < attributeMappings.size(); i++ ) {
			if ( attributeMappings.get( i ).getAttributeName().equals( propertyName ) ) {
				return attributeMappings.get( i ).getAttributeMetadataAccess()
						.resolveAttributeMetadata( this )
						.getPropertyAccess()
						.getGetter()
						.get( object );
			}
		}
		return null;
	}

	@Override
	public Object getIdentifier(Object object) {
		return getIdentifier( object, null );
	}

	@Override
	public Object getIdentifier(Object entity, SharedSessionContractImplementor session) {
		return identifierMapping.getIdentifier( entity, session );
	}

	@Override
	public void setIdentifier(Object entity, Object id, SharedSessionContractImplementor session) {
		identifierMapping.setIdentifier( entity, id, session );
	}

	@Override
	public Object getVersion(Object object) {
		if ( getVersionMapping() == null ) {
			return null;
		}

		return getVersionMapping().getVersionAttribute().getPropertyAccess().getGetter().get( object );
	}

	@Override
	public Object instantiate(Object id, SharedSessionContractImplementor session) {
		final Object instance = getRepresentationStrategy().getInstantiator().instantiate( session.getFactory() );
		if ( id != null ) {
			setIdentifier( instance, id, session );
		}
		return instance;
	}

	@Override
	public boolean isInstance(Object object) {
		return getRepresentationStrategy().getInstantiator().isInstance( object, getFactory() );
	}

	@Override
	public boolean hasUninitializedLazyProperties(Object object) {
		return entityMetamodel.getBytecodeEnhancementMetadata().hasUnFetchedAttributes( object );
	}

	@Override
	public void resetIdentifier(
			Object entity,
			Object currentId,
			Object currentVersion,
			SharedSessionContractImplementor session) {
		getEntityTuplizer().resetIdentifier( entity, currentId, currentVersion, session );
	}

	@Override
	public EntityPersister getSubclassEntityPersister(Object instance, SessionFactoryImplementor factory) {
		if ( !hasSubclasses() ) {
			return this;
		}
		else {
			// todo (6.0) : this previously used `org.hibernate.tuple.entity.EntityTuplizer#determineConcreteSubclassEntityName`
			//		- we may need something similar here...

			if ( getRepresentationStrategy().getInstantiator().isSameClass( instance, factory ) ) {
				return this;
			}

			for ( EntityMappingType sub : subclassMappingTypes.values() ) {
				if ( sub.getEntityPersister().getRepresentationStrategy()
						.getInstantiator().isSameClass( instance, factory ) ) {
					return sub.getEntityPersister();
				}
			}

			return this;
		}
	}

	public boolean isMultiTable() {
		return false;
	}

	public int getPropertySpan() {
		return entityMetamodel.getPropertySpan();
	}

	public Object[] getPropertyValuesToInsert(Object entity, Map mergeMap, SharedSessionContractImplementor session)
			throws HibernateException {
		if ( shouldGetAllProperties( entity ) && accessOptimizer != null ) {
			return accessOptimizer.getPropertyValues( entity );
		}

		final Object[] result = new Object[this.attributeMappings.size()];
		for ( int i = 0; i < this.attributeMappings.size(); i++ ) {
			result[i] = this.attributeMappings.get( i ).getPropertyAccess().getGetter().getForInsert(
					entity,
					mergeMap,
					session
			);
		}
		return result;
	}

	protected boolean shouldGetAllProperties(Object entity) {
		final BytecodeEnhancementMetadata bytecodeEnhancementMetadata = getEntityMetamodel().getBytecodeEnhancementMetadata();
		if ( !bytecodeEnhancementMetadata.isEnhancedForLazyLoading() ) {
			return true;
		}

		return !bytecodeEnhancementMetadata.hasUnFetchedAttributes( entity );
	}

	public void processInsertGeneratedProperties(
			Object id,
			Object entity,
			Object[] state,
			SharedSessionContractImplementor session) {
		if ( !hasInsertGeneratedProperties() ) {
			throw new AssertionFailure( "no insert-generated properties" );
		}
		processGeneratedProperties(
				id,
				entity,
				state,
				session,
				sqlInsertGeneratedValuesSelectString,
				GenerationTiming.INSERT
		);
	}

	public void processUpdateGeneratedProperties(
			Object id,
			Object entity,
			Object[] state,
			SharedSessionContractImplementor session) {
		if ( !hasUpdateGeneratedProperties() ) {
			throw new AssertionFailure( "no update-generated properties" );
		}
		processGeneratedProperties(
				id,
				entity,
				state,
				session,
				sqlUpdateGeneratedValuesSelectString,
				GenerationTiming.ALWAYS
		);
	}

	private void processGeneratedProperties(
			Object id,
			Object entity,
			Object[] state,
			SharedSessionContractImplementor session,
			String selectionSQL,
			GenerationTiming matchTiming) {
		// force immediate execution of the insert batch (if one)
		session.getJdbcCoordinator().executeBatch();

		try {
			PreparedStatement ps = session
					.getJdbcCoordinator()
					.getStatementPreparer()
					.prepareStatement( selectionSQL );
			try {
				getIdentifierType().nullSafeSet( ps, id, 1, session );
				ResultSet rs = session.getJdbcCoordinator().getResultSetReturn().extract( ps );
				try {
					if ( !rs.next() ) {
						throw new HibernateException(
								"Unable to locate row for retrieval of generated properties: " +
										MessageHelper.infoString( this, id, getFactory() )
						);
					}
					int propertyIndex = -1;
					for ( NonIdentifierAttribute attribute : entityMetamodel.getProperties() ) {
						propertyIndex++;
						if ( isValueGenerationRequired( attribute, matchTiming ) ) {
							final Object hydratedState = attribute.getType().hydrate(
									rs, getPropertyAliases(
											"",
											propertyIndex
									), session, entity
							);
							state[propertyIndex] = attribute.getType().resolve( hydratedState, session, entity );
							setPropertyValue( entity, propertyIndex, state[propertyIndex] );
						}
					}

//					for ( int i = 0; i < getPropertySpan(); i++ ) {
//						if ( includeds[i] != ValueInclusion.NONE ) {
//							Object hydratedState = getPropertyTypes()[i].hydrate( rs, getPropertyAliases( "", i ), session, entity );
//							state[i] = getPropertyTypes()[i].resolve( hydratedState, session, entity );
//							setPropertyValue( entity, i, state[i] );
//						}
//					}
				}
				finally {
					if ( rs != null ) {
						session.getJdbcCoordinator().getResourceRegistry().release( rs, ps );
					}
				}
			}
			finally {
				session.getJdbcCoordinator().getResourceRegistry().release( ps );
				session.getJdbcCoordinator().afterStatementExecution();
			}
		}
		catch (SQLException e) {
			throw getFactory().getSQLExceptionHelper().convert(
					e,
					"unable to select generated column values",
					selectionSQL
			);
		}

	}

	private boolean isValueGenerationRequired(NonIdentifierAttribute attribute, GenerationTiming matchTiming) {
		if ( attribute.getType() instanceof ComponentType ) {
			final ComponentType type = (ComponentType) attribute.getType();
			final ValueGeneration[] propertyValueGenerationStrategies = type.getPropertyValueGenerationStrategies();
			for ( ValueGeneration propertyValueGenerationStrategie : propertyValueGenerationStrategies ) {
				if ( isReadRequired( propertyValueGenerationStrategie, matchTiming ) ) {
					return true;
				}
			}
			return false;
		}
		else {
			return isReadRequired( attribute.getValueGenerationStrategy(), matchTiming );
		}
	}

	/**
	 * Whether the given value generation strategy requires to read the value from the database or not.
	 */
	private boolean isReadRequired(ValueGeneration valueGeneration, GenerationTiming matchTiming) {
		return valueGeneration != null &&
				valueGeneration.getValueGenerator() == null &&
				timingsMatch( valueGeneration.getGenerationTiming(), matchTiming );
	}

	private boolean timingsMatch(GenerationTiming timing, GenerationTiming matchTiming) {
		return
				( matchTiming == GenerationTiming.INSERT && timing.includesInsert() ) ||
						( matchTiming == GenerationTiming.ALWAYS && timing.includesUpdate() );
	}

	public String getIdentifierPropertyName() {
		return entityMetamodel.getIdentifierProperty().getName();
	}

	public Type getIdentifierType() {
		return entityMetamodel.getIdentifierProperty().getType();
	}

	public boolean hasSubselectLoadableCollections() {
		return hasSubselectLoadableCollections;
	}

	public int[] getNaturalIdentifierProperties() {
		return entityMetamodel.getNaturalIdentifierProperties();
	}

	public Object[] getNaturalIdentifierSnapshot(Object id, SharedSessionContractImplementor session) {
		verifyHasNaturalId();

		if ( LOG.isTraceEnabled() ) {
			LOG.tracef(
					"Getting current natural-id snapshot state for `%s#%s",
					getEntityName(),
					id
			);
		}

		return naturalIdLoader.resolveIdToNaturalId( id, session );
	}

	private void verifyHasNaturalId() {
		if ( ! hasNaturalIdentifier() ) {
			throw new HibernateException( "Entity does not define a natural id : " + getEntityName() );
		}
	}

	@Override
	public Object loadEntityIdByNaturalId(
			Object[] naturalIdValues,
			LockOptions lockOptions,
			SharedSessionContractImplementor session) {
		verifyHasNaturalId();

		if ( LOG.isTraceEnabled() ) {
			LOG.tracef(
					"Resolving natural-id [%s] to id : %s ",
					Arrays.asList( naturalIdValues ),
					MessageHelper.infoString( this )
			);
		}

		return naturalIdLoader.resolveNaturalIdToId( naturalIdValues, session );
	}

	public boolean hasNaturalIdentifier() {
		return entityMetamodel.hasNaturalIdentifier();
	}

	public void setPropertyValue(Object object, String propertyName, Object value) {
		getEntityTuplizer().setPropertyValue( object, propertyName, value );
	}

	public static int getTableId(String tableName, String[] tables) {
		for ( int j = 0; j < tables.length; j++ ) {
			if ( tableName.equalsIgnoreCase( tables[j] ) ) {
				return j;
			}
		}
		throw new AssertionFailure( "Table " + tableName + " not found" );
	}

	@Override
	public EntityRepresentationStrategy getRepresentationStrategy() {
		return representationStrategy;
	}

	@Override
	public EntityMode getEntityMode() {
		return getRepresentationStrategy().getMode().getLegacyEntityMode();
	}

	@Override
	public EntityTuplizer getEntityTuplizer() {
		return null;
	}

	@Override
	public BytecodeEnhancementMetadata getInstrumentationMetadata() {
		return getBytecodeEnhancementMetadata();
	}

	@Override
	public BytecodeEnhancementMetadata getBytecodeEnhancementMetadata() {
		return entityMetamodel.getBytecodeEnhancementMetadata();
	}

	@Override
	public String getTableAliasForColumn(String columnName, String rootAlias) {
		return generateTableAlias( rootAlias, determineTableNumberForColumn( columnName ) );
	}

	public int determineTableNumberForColumn(String columnName) {
		return 0;
	}

	protected String determineTableName(Table table, JdbcEnvironment jdbcEnvironment) {
		if ( table.getSubselect() != null ) {
			return "( " + table.getSubselect() + " )";
		}

		return jdbcEnvironment.getQualifiedObjectNameFormatter().format(
				table.getQualifiedTableName(),
				jdbcEnvironment.getDialect()
		);
	}

	@Override
	public EntityEntryFactory getEntityEntryFactory() {
		return this.entityEntryFactory;
	}

	/**
	 * Consolidated these onto a single helper because the 2 pieces work in tandem.
	 */
	public interface CacheEntryHelper {
		CacheEntryStructure getCacheEntryStructure();

		CacheEntry buildCacheEntry(Object entity, Object[] state, Object version, SharedSessionContractImplementor session);
	}

	private static class StandardCacheEntryHelper implements CacheEntryHelper {
		private final EntityPersister persister;

		private StandardCacheEntryHelper(EntityPersister persister) {
			this.persister = persister;
		}

		@Override
		public CacheEntryStructure getCacheEntryStructure() {
			return UnstructuredCacheEntry.INSTANCE;
		}

		@Override
		public CacheEntry buildCacheEntry(Object entity, Object[] state, Object version, SharedSessionContractImplementor session) {
			return new StandardCacheEntryImpl(
					state,
					persister,
					version,
					session,
					entity
			);
		}
	}

	private static class ReferenceCacheEntryHelper implements CacheEntryHelper {
		private final EntityPersister persister;

		private ReferenceCacheEntryHelper(EntityPersister persister) {
			this.persister = persister;
		}

		@Override
		public CacheEntryStructure getCacheEntryStructure() {
			return UnstructuredCacheEntry.INSTANCE;
		}

		@Override
		public CacheEntry buildCacheEntry(Object entity, Object[] state, Object version, SharedSessionContractImplementor session) {
			return new ReferenceCacheEntryImpl( entity, persister );
		}
	}

	private static class StructuredCacheEntryHelper implements CacheEntryHelper {
		private final EntityPersister persister;
		private final StructuredCacheEntry structure;

		private StructuredCacheEntryHelper(EntityPersister persister) {
			this.persister = persister;
			this.structure = new StructuredCacheEntry( persister );
		}

		@Override
		public CacheEntryStructure getCacheEntryStructure() {
			return structure;
		}

		@Override
		public CacheEntry buildCacheEntry(Object entity, Object[] state, Object version, SharedSessionContractImplementor session) {
			return new StandardCacheEntryImpl(
					state,
					persister,
					version,
					session,
					entity
			);
		}
	}

	private static class NoopCacheEntryHelper implements CacheEntryHelper {
		public static final NoopCacheEntryHelper INSTANCE = new NoopCacheEntryHelper();

		@Override
		public CacheEntryStructure getCacheEntryStructure() {
			return UnstructuredCacheEntry.INSTANCE;
		}

		@Override
		public CacheEntry buildCacheEntry(Object entity, Object[] state, Object version, SharedSessionContractImplementor session) {
			throw new HibernateException( "Illegal attempt to build cache entry for non-cached entity" );
		}
	}


	// ~~~~~~~~~~~~~~~~~~~~~~~~~~~~~~~~~~~~~~~~~~~~~~~~~~~~~~~~~~~~~~~~~~~~~~~~
	// org.hibernate.metamodel.mapping.EntityMappingType

	private JavaTypeDescriptor javaTypeDescriptor;
	private EntityRepresentationStrategy representationStrategy;

	private EntityMappingType superMappingType;
	private SortedMap<String, EntityMappingType> subclassMappingTypes;

	private EntityIdentifierMapping identifierMapping;
	private NaturalIdMapping naturalIdMapping;
	private EntityVersionMapping versionMapping;
	private EntityRowIdMapping rowIdMapping;
	private EntityDiscriminatorMapping discriminatorMapping;

	private List<AttributeMapping> attributeMappings;
	protected Map<String, AttributeMapping> declaredAttributeMappings = new LinkedHashMap<>();
	protected List<Fetchable> staticFetchableList;

	protected ReflectionOptimizer.AccessOptimizer accessOptimizer;

	@Override
	public void visitAttributeMappings(Consumer<AttributeMapping> action) {
		attributeMappings.forEach( action );
	}

	@Override
	public void prepareMappingModel(MappingModelCreationProcess creationProcess) {
		if ( identifierMapping != null ) {
			return;
		}

		final RuntimeModelCreationContext creationContext = creationProcess.getCreationContext();

		final PersistentClass bootEntityDescriptor = creationContext
				.getBootModel()
				.getEntityBinding( getEntityName() );

		if ( superMappingType != null ) {
			( (InFlightEntityMappingType) superMappingType ).prepareMappingModel( creationProcess );
			if ( shouldProcessSuperMapping() ) {
				this.discriminatorMapping = superMappingType.getDiscriminatorMapping();
				this.identifierMapping = superMappingType.getIdentifierMapping();
				this.naturalIdMapping = superMappingType.getNaturalIdMapping();
				this.versionMapping = superMappingType.getVersionMapping();
				this.rowIdMapping = superMappingType.getRowIdMapping();
			}
			else {
				prepareMappingModel( creationProcess, bootEntityDescriptor );
			}
		}
		else {
			prepareMappingModel( creationProcess, bootEntityDescriptor );
		}

		final EntityMetamodel currentEntityMetamodel = this.getEntityMetamodel();
		int stateArrayPosition = getStateArrayInitialPosition( creationProcess );

		NonIdentifierAttribute[] properties = currentEntityMetamodel.getProperties();
		for ( int i = 0; i < currentEntityMetamodel.getPropertySpan(); i++ ) {
			final NonIdentifierAttribute runtimeAttrDefinition = properties[i];
			final Property bootProperty = bootEntityDescriptor.getProperty( runtimeAttrDefinition.getName() );

			if ( superMappingType != null && superMappingType.findAttributeMapping( bootProperty.getName() ) != null ) {
				// its defined on the super-type, skip it here
			}
			else {
				declaredAttributeMappings.put(
						runtimeAttrDefinition.getName(),
						generateNonIdAttributeMapping(
								runtimeAttrDefinition,
								bootProperty,
								stateArrayPosition++,
								creationProcess
						)
				);
			}
		}

		getAttributeMappings();

		final ReflectionOptimizer reflectionOptimizer = representationStrategy.getReflectionOptimizer();

		if ( reflectionOptimizer != null ) {
			accessOptimizer = reflectionOptimizer.getAccessOptimizer();
		}
		else {
			accessOptimizer = null;
		}

		if ( isMultiTable() ) {
			sqmMultiTableMutationStrategy = interpretSqmMultiTableStrategy(
					this,
					creationProcess
			);
		}
		else {
			sqmMultiTableMutationStrategy = null;
		}

		// register a callback for after all `#prepareMappingModel` calls have finished.  here we want to delay the
		// generation of `staticFetchableList` because we need to wait until after all sub-classes have had their
		// `#prepareMappingModel` called (and their declared attribute mappings resolved)
		creationProcess.registerInitializationCallback(
				"Entity(" + getEntityName() + ") `staticFetchableList` generator",
				() -> {
					staticFetchableList = new ArrayList<>( attributeMappings.size() );
					visitAttributeMappings( attributeMapping -> staticFetchableList.add( attributeMapping ) );
					visitSubTypeAttributeMappings( attributeMapping -> staticFetchableList.add( attributeMapping ) );
					return true;
				}
		);
	}

	private void prepareMappingModel(MappingModelCreationProcess creationProcess, PersistentClass bootEntityDescriptor) {
		identifierMapping = creationProcess.processSubPart(
				EntityIdentifierMapping.ROLE_LOCAL_NAME,
				(role, process) ->
						generateIdentifierMapping( process, bootEntityDescriptor )
		);

		versionMapping = generateVersionMapping( creationProcess, bootEntityDescriptor );

		if ( rowIdName == null ) {
			rowIdMapping = null;
		}
		else {
			rowIdMapping = creationProcess.processSubPart(
					rowIdName,
					(role, process) -> new EntityRowIdMappingImpl( rowIdName, this.getTableName(), this)
			);
		}
		// todo (6.0) : support for natural-id not yet implemented
		naturalIdMapping = null;

		discriminatorMapping = generateDiscriminatorMapping();
	}

	protected static SqmMultiTableMutationStrategy interpretSqmMultiTableStrategy(
			AbstractEntityPersister entityMappingDescriptor,
			MappingModelCreationProcess creationProcess) {
		assert entityMappingDescriptor.isMultiTable();

		if ( entityMappingDescriptor.getSuperMappingType() != null ) {
			return entityMappingDescriptor.getSuperMappingType().getSqmMultiTableMutationStrategy();
		}

		// we need the boot model so we can have access to the Table
		final RootClass entityBootDescriptor = (RootClass) creationProcess.getCreationContext()
				.getBootModel()
				.getEntityBinding( entityMappingDescriptor.getRootEntityName() );

		return SqmMutationStrategyHelper.resolveStrategy(
				entityBootDescriptor,
				entityMappingDescriptor,
				creationProcess
		);

	}

	@Override
	public SqmMultiTableMutationStrategy getSqmMultiTableMutationStrategy() {
		return sqmMultiTableMutationStrategy;
	}

	protected int getStateArrayInitialPosition(MappingModelCreationProcess creationProcess) {
		// todo (6.0) not sure this is correct in case of SingleTable Inheritance and for Table per class when the selection is the root
		int stateArrayPosition;
		if ( superMappingType != null ) {
			( (InFlightEntityMappingType) superMappingType ).prepareMappingModel( creationProcess );
			stateArrayPosition = superMappingType.getNumberOfAttributeMappings();
		}
		else {
			stateArrayPosition = 0;
		}
		return stateArrayPosition;
	}

	protected EntityDiscriminatorMapping generateDiscriminatorMapping() {
		if ( getDiscriminatorType() == null) {
			return null;
		}
		else {
			return new EntityDiscriminatorMappingImpl(
					this,
					getTableName(),
					getDiscriminatorColumnReaders(),
					(BasicType) getDiscriminatorType()
			);
		}
	}

	protected EntityVersionMapping generateVersionMapping(
			MappingModelCreationProcess creationProcess,
			PersistentClass bootEntityDescriptor) {
		if ( getVersionType() == null ) {
			return null;
		}
		else {
			final int versionPropertyIndex = getVersionProperty();
			final String versionPropertyName = getPropertyNames()[ versionPropertyIndex ];

			return creationProcess.processSubPart(
					versionPropertyName,
					(role, creationProcess1) -> generateVersionMapping(
							this,
							bootEntityDescriptor,
							creationProcess
					)
			);
		}
	}

	protected boolean shouldProcessSuperMapping(){
		return true;
	}

	@Override
	public void linkWithSuperType(MappingModelCreationProcess creationProcess) {
		if ( getMappedSuperclass() == null ) {
			return;
		}

		this.superMappingType = creationProcess.getEntityPersister( getMappedSuperclass() );
		( (InFlightEntityMappingType) superMappingType ).linkWithSubType( this, creationProcess );
	}

	@Override
	public void linkWithSubType(EntityMappingType sub, MappingModelCreationProcess creationProcess) {
		if ( subclassMappingTypes == null ) {
			//noinspection unchecked
			subclassMappingTypes = new TreeMap();
		}
		subclassMappingTypes.put( sub.getEntityName(), sub );
	}

	@Override
	public int getNumberOfAttributeMappings() {
		if ( attributeMappings == null ) {
			// force calculation of `attributeMappings`
			getAttributeMappings();
		}
		return attributeMappings.size();
	}

	@Override
	public int getNumberOfDeclaredAttributeMappings() {
		return declaredAttributeMappings.size();
	}

	@Override
	public Collection<AttributeMapping> getDeclaredAttributeMappings() {
		return declaredAttributeMappings.values();
	}

	@Override
	public void visitDeclaredAttributeMappings(Consumer<AttributeMapping> action) {
		declaredAttributeMappings.forEach( (key,value) -> action.accept( value ) );
	}

	@Override
	public EntityMappingType getSuperMappingType() {
		return superMappingType;
	}

	@Override
	public boolean isTypeOrSuperType(EntityMappingType targetType) {
		if ( targetType == null ) {
			// todo (6.0) : need to think through what this ought to indicate (if we allow it at all)
			//		- see `org.hibernate.metamodel.mapping.internal.AbstractManagedMappingType#isTypeOrSuperType`
			return true;
		}

		if ( targetType == this ) {
			return true;
		}

		if ( superMappingType != null ) {
			return superMappingType.isTypeOrSuperType( targetType );
		}

		return false;
	}


	protected EntityIdentifierMapping generateIdentifierMapping(MappingModelCreationProcess creationProcess, PersistentClass bootEntityDescriptor) {
		final Type idType = getIdentifierType();

		if ( idType instanceof CompositeType ) {
			final CompositeType cidType = (CompositeType) idType;

			// NOTE: the term `isEmbedded` here uses Hibernate's older (pre-JPA) naming for its "non-aggregated"
			// composite-id support.  It unfortunately conflicts with the JPA usage of "embedded".  Here we normalize
			// the legacy naming to the more descriptive encapsulated versus non-encapsulated phrasing

			final boolean encapsulated = ! cidType.isEmbedded();
			if ( encapsulated ) {
				// we have an `@EmbeddedId`
				return MappingModelCreationHelper.buildEncapsulatedCompositeIdentifierMapping(
						this,
						bootEntityDescriptor.getIdentifierProperty(),
						bootEntityDescriptor.getIdentifierProperty().getName(),
						getTableName(),
						rootTableKeyColumnNames,
						cidType,
						creationProcess
				);
			}

			// otherwise we have a non-encapsulated composite-identifier
			return generateNonEncapsulatedCompositeIdentifierMapping( creationProcess, bootEntityDescriptor, cidType );
		}

		return new BasicEntityIdentifierMappingImpl(
				this,
				bootEntityDescriptor.getIdentifierProperty().getName(),
				getTableName(),
				rootTableKeyColumnNames[0],
				(BasicType) idType,
				creationProcess
		);
	}

	protected EntityIdentifierMapping generateNonEncapsulatedCompositeIdentifierMapping(
			MappingModelCreationProcess creationProcess,
			PersistentClass bootEntityDescriptor,
			CompositeType cidType) {
		assert declaredAttributeMappings != null;

		return MappingModelCreationHelper.buildNonEncapsulatedCompositeIdentifierMapping(
				this,
				getTableName(),
				getRootTableKeyColumnNames(),
				cidType,
				bootEntityDescriptor,
				declaredAttributeMappings::put,
				creationProcess
		);
	}

	/**
	 * @param entityPersister The AbstractEntityPersister being constructed - still initializing
	 * @param bootModelRootEntityDescriptor The boot-time entity descriptor for the "root entity" in the hierarchy
	 * @param creationProcess The SF creation process - access to useful things
	 */
	protected static EntityVersionMapping generateVersionMapping(
			AbstractEntityPersister entityPersister,
			PersistentClass bootModelRootEntityDescriptor,
			MappingModelCreationProcess creationProcess) {
		final BasicValue bootModelVersionValue = (BasicValue) bootModelRootEntityDescriptor.getVersion().getValue();
		final BasicValue.Resolution<?> basicTypeResolution = bootModelVersionValue.resolve();

		final Iterator versionColumnIterator = bootModelRootEntityDescriptor.getVersion().getColumnIterator();
		assert versionColumnIterator.hasNext();

		final Dialect dialect = creationProcess.getCreationContext().getSessionFactory().getJdbcServices().getDialect();
		final String versionColumnName = ( (Column) versionColumnIterator.next() ).getQuotedName( dialect );
		assert !versionColumnIterator.hasNext();

		return new EntityVersionMappingImpl(
				bootModelRootEntityDescriptor.getVersion().getName(),
				entityPersister.getTableName(),
				versionColumnName,
				basicTypeResolution.getLegacyResolvedBasicType(),
				entityPersister
		);
	}

	private AttributeMapping generateNonIdAttributeMapping(
			NonIdentifierAttribute tupleAttrDefinition,
			Property bootProperty,
			int stateArrayPosition,
			MappingModelCreationProcess creationProcess) {

		final SessionFactoryImplementor sessionFactory = creationProcess.getCreationContext().getSessionFactory();

		final String attrName = tupleAttrDefinition.getName();
		final Type attrType = tupleAttrDefinition.getType();

		final int propertyIndex = getPropertyIndex( bootProperty.getName() );

		final String tableExpression = getPropertyTableName( attrName );
		final String[] attrColumnNames = getPropertyColumnNames( propertyIndex );
		final String[] customReadExprs = getSubclassPropertyColumnReaderClosure()[ propertyIndex ];
		final String[] customWriteExprs = getPropertyColumnWriters( propertyIndex );

		final PropertyAccess propertyAccess = getRepresentationStrategy().resolvePropertyAccess( bootProperty );

		if ( propertyIndex == getVersionProperty() ) {
			return MappingModelCreationHelper.buildBasicAttributeMapping(
					attrName,
					getNavigableRole().append( bootProperty.getName() ),
					stateArrayPosition,
					bootProperty,
					this,
					(BasicType<?>) attrType,
					tableExpression,
					attrColumnNames[0],
					false,
					null,
					null,
					propertyAccess,
					tupleAttrDefinition.getCascadeStyle(),
					creationProcess
			);
		}

		if ( attrType instanceof BasicType ) {
			final Value bootValue = bootProperty.getValue();

			final String attrColumnExpression;
			final boolean isAttrColumnExpressionFormula;
			final String customReadExpr;
			final String customWriteExpr;

			if ( bootValue instanceof DependantValue ) {
				attrColumnExpression = attrColumnNames[0];
				isAttrColumnExpressionFormula = false;
				customReadExpr = null;
				customWriteExpr = null;
			}
			else {
				final BasicValue basicBootValue = (BasicValue) bootValue;

				if ( attrColumnNames[ 0 ] != null ) {
					attrColumnExpression = attrColumnNames[ 0 ];
					isAttrColumnExpressionFormula = false;

					final Iterator<Selectable> selectableIterator = basicBootValue.getColumnIterator();
					assert selectableIterator.hasNext();
					final Selectable selectable = selectableIterator.next();

					assert attrColumnExpression.equals( selectable.getText( sessionFactory.getDialect() ) );

					customReadExpr = selectable.getCustomReadExpression();
					customWriteExpr = selectable.getCustomWriteExpression();
				}
				else {
					final String[] attrColumnFormulaTemplate = propertyColumnFormulaTemplates[ propertyIndex ];
					attrColumnExpression = attrColumnFormulaTemplate[ 0 ];
					isAttrColumnExpressionFormula = true;
					customReadExpr = null;
					customWriteExpr = null;
				}
			}

			return MappingModelCreationHelper.buildBasicAttributeMapping(
					attrName,
					getNavigableRole().append( bootProperty.getName() ),
					stateArrayPosition,
					bootProperty,
					this,
					(BasicType) attrType,
					tableExpression,
					attrColumnExpression,
					isAttrColumnExpressionFormula,
					customReadExpr,
					customWriteExpr,
					propertyAccess,
					tupleAttrDefinition.getCascadeStyle(),
					creationProcess
			);
		}
		else if ( attrType instanceof AnyType ) {
			// todo (6.0) : determine a "base JTD"?
			final JavaTypeDescriptor<Object> baseAssociationJtd = sessionFactory
					.getTypeConfiguration()
					.getJavaTypeDescriptorRegistry()
					.getDescriptor( Object.class );

			return new DiscriminatedAssociationAttributeMapping(
					navigableRole.append( bootProperty.getName() ),
					baseAssociationJtd,
					superMappingType,
					stateArrayPosition,
					entityMappingType -> new StateArrayContributorMetadata() {

						private final MutabilityPlan<?> mutabilityPlan = baseAssociationJtd.getMutabilityPlan();

						private final boolean nullable = bootProperty.isOptional();
						private final boolean insertable = bootProperty.isInsertable();
						private final boolean updateable = bootProperty.isUpdateable();
						private final boolean optimisticallyLocked = bootProperty.isOptimisticLocked();

						@Override
						public PropertyAccess getPropertyAccess() {
							return propertyAccess;
						}

						@Override
						public MutabilityPlan<?> getMutabilityPlan() {
							return mutabilityPlan;
						}

						@Override
						public boolean isNullable() {
							return nullable;
						}

						@Override
						public boolean isInsertable() {
							return insertable;
						}

						@Override
						public boolean isUpdatable() {
							return updateable;
						}

						@Override
						public boolean isIncludedInDirtyChecking() {
							return updateable;
						}

						@Override
						public boolean isIncludedInOptimisticLocking() {
							return optimisticallyLocked;
						}
					},
					bootProperty.isLazy() ? FetchTiming.DELAYED : FetchTiming.IMMEDIATE,
					propertyAccess,
					bootProperty,
					(AnyType) attrType,
					(Any) bootProperty.getValue(),
					creationProcess
			);
		}
		else if ( attrType instanceof CompositeType ) {
			return MappingModelCreationHelper.buildEmbeddedAttributeMapping(
					attrName,
					stateArrayPosition,
					bootProperty,
					this,
					(CompositeType) attrType,
					tableExpression,
					attrColumnNames,
					customReadExprs,
					customWriteExprs,
					propertyAccess,
					tupleAttrDefinition.getCascadeStyle(),
					creationProcess
			);
		}
		else if ( attrType instanceof CollectionType ) {
			return MappingModelCreationHelper.buildPluralAttributeMapping(
					attrName,
					stateArrayPosition,
					bootProperty,
					this,
					propertyAccess,
					tupleAttrDefinition.getCascadeStyle(),
					getFetchMode( stateArrayPosition ),
					creationProcess
			);
		}
		else if ( attrType instanceof EntityType ) {
			return MappingModelCreationHelper.buildSingularAssociationAttributeMapping(
					attrName,
					getNavigableRole().append( attrName ),
					stateArrayPosition,
					bootProperty,
					this,
					(EntityType) attrType,
					propertyAccess,
					tupleAttrDefinition.getCascadeStyle(),
					creationProcess
			);
		}

		// todo (6.0) : for now ignore any non basic-typed attributes

		return null;
	}

	@Override
	public JavaTypeDescriptor<?> getMappedJavaTypeDescriptor() {
		return javaTypeDescriptor;
	}

	@Override
	public EntityPersister getEntityPersister() {
		return this;
	}

	@Override
	public EntityIdentifierMapping getIdentifierMapping() {
		return identifierMapping;
	}

	@Override
	public EntityVersionMapping getVersionMapping() {
		return versionMapping;
	}

	@Override
	public EntityRowIdMapping getRowIdMapping() {
		return rowIdMapping;
	}

	@Override
	public EntityDiscriminatorMapping getDiscriminatorMapping() {
		return discriminatorMapping;
	}

	@Override
	public EntityDiscriminatorMapping getDiscriminatorMapping(TableGroup tableGroup) {
		return discriminatorMapping;
	}

	@Override
	public Collection<AttributeMapping> getAttributeMappings() {
		if ( attributeMappings == null ) {
			attributeMappings = new ArrayList<>();

			if ( superMappingType != null ) {
				superMappingType.visitAttributeMappings( attributeMappings::add );
			}

			attributeMappings.addAll( declaredAttributeMappings.values() );

			// subclasses?  it depends on the usage
		}

		return attributeMappings;
	}

	@Override
	public AttributeMapping findDeclaredAttributeMapping(String name) {
		return declaredAttributeMappings.get( name );
	}

	@Override
	public AttributeMapping findAttributeMapping(String name) {
		final AttributeMapping declaredAttribute = declaredAttributeMappings.get( name );
		if ( declaredAttribute != null ) {
			return declaredAttribute;
		}

		if ( superMappingType != null ) {
			final AttributeMapping fromSuperType = superMappingType.findAttributeMapping( name );
			if ( fromSuperType != null ) {
				return fromSuperType;
			}
		}

		return null;
	}

	@Override
	public ModelPart findSubPart(String name, EntityMappingType treatTargetType) {
		LOG.tracef( "#findSubPart(`%s`)", name );

		if ( isIdentifierReference( name ) ) {
			return identifierMapping;
		}

		final AttributeMapping declaredAttribute = declaredAttributeMappings.get( name );
		if ( declaredAttribute != null ) {
			return declaredAttribute;
		}

		if ( superMappingType != null ) {
			final ModelPart superDefinedAttribute = superMappingType.findSubPart( name, superMappingType );
			if ( superDefinedAttribute != null ) {
				return superDefinedAttribute;
			}
		}

		if ( subclassMappingTypes != null && !subclassMappingTypes.isEmpty() ) {
			for ( EntityMappingType subMappingType : subclassMappingTypes.values() ) {
				final ModelPart subDefinedAttribute = subMappingType.findSubTypesSubPart( name, treatTargetType );

				if ( subDefinedAttribute != null ) {
					return subDefinedAttribute;
				}
			}
		}

		return null;
	}

	@Override
	public ModelPart findSubTypesSubPart(String name, EntityMappingType treatTargetType) {
		if ( isIdentifierReference( name ) ) {
			return identifierMapping;
		}

		final AttributeMapping declaredAttribute = declaredAttributeMappings.get( name );
		if ( declaredAttribute != null ) {
			return declaredAttribute;
		}

		if ( subclassMappingTypes != null && !subclassMappingTypes.isEmpty() ) {
			for ( EntityMappingType subMappingType : subclassMappingTypes.values() ) {
				final ModelPart subDefinedAttribute = subMappingType.findSubTypesSubPart( name, treatTargetType );

				if ( subDefinedAttribute != null ) {
					return subDefinedAttribute;
				}
			}
		}

		return null;
	}

	private boolean isIdentifierReference(String name) {
		if ( EntityIdentifierMapping.ROLE_LOCAL_NAME.equals( name ) ) {
			return true;
		}

		if ( entityMetamodel.hasNonIdentifierPropertyNamedId() ) {
			return "id".equals( name );
		}

		if ( hasIdentifierProperty() ) {
			final String identifierPropertyName = getIdentifierPropertyName();
			if ( identifierPropertyName.equals( name ) ) {
				return true;
			}
		}

		return false;
	}

	@Override
	public void visitSubParts(
			Consumer<ModelPart> consumer,
			EntityMappingType treatTargetType) {
		consumer.accept( identifierMapping );

		declaredAttributeMappings.values().forEach( consumer );
	}

	@Override
	public void visitKeyFetchables(
			Consumer<Fetchable> fetchableConsumer,
			EntityMappingType treatTargetType) {
//		if ( getIdentifierMapping() instanceof FetchableContainer ) {
//			// essentially means the entity has a composite id - ask the embeddable to visit its fetchables
//			( (FetchableContainer) getIdentifierMapping() ).visitFetchables( fetchableConsumer, treatTargetType );
//		}
		// otherwise, nothing to do
	}

	@Override
	public int getNumberOfFetchables() {
		return attributeMappings.size();
	}

	@Override
	public void visitFetchables(
			Consumer<Fetchable> fetchableConsumer,
			EntityMappingType treatTargetType) {
		if ( treatTargetType == null ) {
			getStaticFetchableList().forEach( fetchableConsumer );
//			staticFetchableList.forEach( fetchableConsumer );
			// EARLY EXIT!!!
			return;
		}

		//noinspection unchecked
		attributeMappings.forEach( fetchableConsumer );

		if ( treatTargetType.isTypeOrSuperType( this ) ) {
			visitSubTypeAttributeMappings(
					attributeMapping -> fetchableConsumer.accept( attributeMapping )
			);
		}
	}

	protected List<Fetchable> getStaticFetchableList() {
		return staticFetchableList;
	}

	@Override
	public void visitAttributeMappings(
			Consumer<AttributeMapping> action,
			EntityMappingType targetType) {
		for ( int i = 0; i < attributeMappings.size(); i++ ) {
			action.accept( attributeMappings.get( i ) );
		}
	}

	@Override
	public void visitSuperTypeAttributeMappings(Consumer<AttributeMapping> action) {
		if ( superMappingType != null ) {
			superMappingType.visitSuperTypeAttributeMappings( action );
		}
	}

	@Override
	public void visitColumns(ColumnConsumer consumer) {
		getAttributeMappings().forEach(
				attributeMapping -> attributeMapping.visitColumns( consumer )
		);
	}

	@Override
	public void visitSubTypeAttributeMappings(Consumer<AttributeMapping> action) {
		if ( subclassMappingTypes != null ) {
			subclassMappingTypes.forEach(
					(s, subType) -> {
						subType.visitDeclaredAttributeMappings( action );
						subType.visitSubTypeAttributeMappings( action );
					}
			);
		}
	}


	// ~~~~~~~~~~~~~~~~~~~~~~~~~~~~~~~~~~~~~~~~~~~~~~~~~~~~~~~~~~~~~~~~~~~~~~~~
	// EntityDefinition impl (walking model - deprecated)

	private EntityIdentifierDefinition entityIdentifierDefinition;
	private SortedSet<AttributeDefinition> attributeDefinitions = new TreeSet<>(
			Comparator.comparing( AttributeDefinition::getName )
	);

	@Override
	public void generateEntityDefinition() {
		prepareEntityIdentifierDefinition();
		collectAttributeDefinitions();
	}

	@Override
	public void visitJdbcValues(
			Object value,
			Clause clause,
			JdbcValuesConsumer consumer,
			SharedSessionContractImplementor session) {
		getAttributeMappings().forEach(
				attributeMapping ->
						attributeMapping.visitJdbcValues( value, clause, consumer, session )
		);
	}

	@Override
	public EntityIdentifierDefinition getEntityKeyDefinition() {
		return entityIdentifierDefinition;
	}

	@Override
	public Iterable<AttributeDefinition> getAttributes() {
		return attributeDefinitions;
	}

	public String[][] getPolymorphicJoinColumns(String lhsTableAlias, String propertyPath) {
		Set<String> subclassEntityNames = getEntityMetamodel().getSubclassEntityNames();
		// We will collect all the join columns from the LHS subtypes here
		List<String[]> polymorphicJoinColumns = new ArrayList<>( subclassEntityNames.size() );

		String[] joinColumns;

		OUTER:
		for ( String subclassEntityName : subclassEntityNames ) {
			AbstractEntityPersister subclassPersister = (AbstractEntityPersister) getFactory()
					.getMetamodel()
					.entityPersister( subclassEntityName );
			joinColumns = subclassPersister.toColumns( lhsTableAlias, propertyPath );

			if ( joinColumns.length == 0 ) {
				// The subtype does not have a "concrete" mapping for the property path
				continue;
			}

			// Check for duplicates like this since we will mostly have just a few candidates
			for ( String[] existingColumns : polymorphicJoinColumns ) {
				if ( Arrays.deepEquals( existingColumns, joinColumns ) ) {
					continue OUTER;
				}
			}
			polymorphicJoinColumns.add( joinColumns );
		}

		return ArrayHelper.to2DStringArray( polymorphicJoinColumns );
	}

	/**
	 * If true, persister can omit superclass tables during joining if they are not needed in the query.
	 *
	 * @return true if the persister can do it
	 */
	public boolean canOmitSuperclassTableJoin() {
		return false;
	}

	private void prepareEntityIdentifierDefinition() {
		if ( entityIdentifierDefinition != null ) {
			return;
		}
		final Type idType = getIdentifierType();

		if ( !idType.isComponentType() ) {
			entityIdentifierDefinition =
					EntityIdentifierDefinitionHelper.buildSimpleEncapsulatedIdentifierDefinition( this );
			return;
		}

		final CompositeType cidType = (CompositeType) idType;
		if ( !cidType.isEmbedded() ) {
			entityIdentifierDefinition =
					EntityIdentifierDefinitionHelper.buildEncapsulatedCompositeIdentifierDefinition( this );
			return;
		}

		entityIdentifierDefinition =
				EntityIdentifierDefinitionHelper.buildNonEncapsulatedCompositeIdentifierDefinition( this );
	}

	private void collectAttributeDefinitions(
			Map<String, AttributeDefinition> attributeDefinitionsByName,
			EntityMetamodel metamodel) {
		for ( int i = 0; i < metamodel.getPropertySpan(); i++ ) {
			final AttributeDefinition attributeDefinition = metamodel.getProperties()[i];
			// Don't replace an attribute definition if it is already in attributeDefinitionsByName
			// because the new value will be from a subclass.
			final AttributeDefinition oldAttributeDefinition = attributeDefinitionsByName.get(
					attributeDefinition.getName()
			);
			if ( oldAttributeDefinition != null ) {
				if ( LOG.isTraceEnabled() ) {
					LOG.tracef(
							"Ignoring subclass attribute definition [%s.%s] because it is defined in a superclass ",
							entityMetamodel.getName(),
							attributeDefinition.getName()
					);
				}
			}
			else {
				attributeDefinitionsByName.put( attributeDefinition.getName(), attributeDefinition );
			}
		}

		// see if there are any subclass persisters...
		final Set<String> subClassEntityNames = metamodel.getSubclassEntityNames();
		if ( subClassEntityNames == null ) {
			return;
		}

		// see if we can find the persisters...
		for ( String subClassEntityName : subClassEntityNames ) {
			if ( metamodel.getName().equals( subClassEntityName ) ) {
				// skip it
				continue;
			}
			try {
				final EntityPersister subClassEntityPersister = factory.getMetamodel().getEntityDescriptor( subClassEntityName );
				collectAttributeDefinitions( attributeDefinitionsByName, subClassEntityPersister.getEntityMetamodel() );
			}
			catch (MappingException e) {
				throw new IllegalStateException(
						String.format(
								"Could not locate subclass EntityPersister [%s] while processing EntityPersister [%s]",
								subClassEntityName,
								metamodel.getName()
						),
						e
				);
			}
		}
	}

	private void collectAttributeDefinitions() {
		// todo : I think this works purely based on luck atm
		// 		specifically in terms of the sub/super class entity persister(s) being available.  Bit of chicken-egg
		// 		problem there:
		//			* If I do this during postConstruct (as it is now), it works as long as the
		//			super entity persister is already registered, but I don't think that is necessarily true.
		//			* If I do this during postInstantiate then lots of stuff in postConstruct breaks if we want
		//			to try and drive SQL generation on these (which we do ultimately).  A possible solution there
		//			would be to delay all SQL generation until postInstantiate

		Map<String, AttributeDefinition> attributeDefinitionsByName = new LinkedHashMap<>();
		collectAttributeDefinitions( attributeDefinitionsByName, getEntityMetamodel() );


//		EntityMetamodel currentEntityMetamodel = this.getEntityMetamodel();
//		while ( currentEntityMetamodel != null ) {
//			for ( int i = 0; i < currentEntityMetamodel.getPropertySpan(); i++ ) {
//				attributeDefinitions.add( currentEntityMetamodel.getProperties()[i] );
//			}
//			// see if there is a super class EntityMetamodel
//			final String superEntityName = currentEntityMetamodel.getSuperclass();
//			if ( superEntityName != null ) {
//				currentEntityMetamodel = factory.getEntityPersister( superEntityName ).getEntityMetamodel();
//			}
//			else {
//				currentEntityMetamodel = null;
//			}
//		}

<<<<<<< HEAD
=======
		this.attributeDefinitions = CollectionHelper.toSmallList( new ArrayList<>( attributeDefinitionsByName.values() ) );

>>>>>>> 67fd24ec
//		// todo : leverage the attribute definitions housed on EntityMetamodel
//		// 		for that to work, we'd have to be able to walk our super entity persister(s)
//		this.attributeDefinitions = new Iterable<AttributeDefinition>() {
//			@Override
//			public Iterator<AttributeDefinition> iterator() {
//				return new Iterator<AttributeDefinition>() {
////					private final int numberOfAttributes = countSubclassProperties();
////					private final int numberOfAttributes = entityMetamodel.getPropertySpan();
//
//					EntityMetamodel currentEntityMetamodel = entityMetamodel;
//					int numberOfAttributesInCurrentEntityMetamodel = currentEntityMetamodel.getPropertySpan();
//
//					private int currentAttributeNumber;
//
//					@Override
//					public boolean hasNext() {
//						return currentEntityMetamodel != null
//								&& currentAttributeNumber < numberOfAttributesInCurrentEntityMetamodel;
//					}
//
//					@Override
//					public AttributeDefinition next() {
//						final int attributeNumber = currentAttributeNumber;
//						currentAttributeNumber++;
//						final AttributeDefinition next = currentEntityMetamodel.getProperties()[ attributeNumber ];
//
//						if ( currentAttributeNumber >= numberOfAttributesInCurrentEntityMetamodel ) {
//							// see if there is a super class EntityMetamodel
//							final String superEntityName = currentEntityMetamodel.getSuperclass();
//							if ( superEntityName != null ) {
//								currentEntityMetamodel = factory.getEntityPersister( superEntityName ).getEntityMetamodel();
//								if ( currentEntityMetamodel != null ) {
//									numberOfAttributesInCurrentEntityMetamodel = currentEntityMetamodel.getPropertySpan();
//									currentAttributeNumber = 0;
//								}
//							}
//						}
//
//						return next;
//					}
//
//					@Override
//					public void remove() {
//						throw new UnsupportedOperationException( "Remove operation not supported here" );
//					}
//				};
//			}
//		};
	}

	protected Insert createInsert() {
		return new Insert( getFactory().getJdbcServices().getDialect() );
	}

	protected Update createUpdate() {
		return new Update( getFactory().getJdbcServices().getDialect() );
	}

	protected Delete createDelete() {
		return new Delete();
	}
}<|MERGE_RESOLUTION|>--- conflicted
+++ resolved
@@ -23,15 +23,12 @@
 import java.util.List;
 import java.util.Map;
 import java.util.Set;
-<<<<<<< HEAD
 import java.util.SortedMap;
 import java.util.SortedSet;
 import java.util.TreeMap;
 import java.util.TreeSet;
 import java.util.function.Consumer;
 import java.util.function.Supplier;
-=======
->>>>>>> 67fd24ec
 
 import org.hibernate.AssertionFailure;
 import org.hibernate.EntityMode;
@@ -81,11 +78,8 @@
 import org.hibernate.engine.jdbc.spi.JdbcServices;
 import org.hibernate.engine.spi.CachedNaturalIdValueSource;
 import org.hibernate.engine.spi.CascadeStyle;
-<<<<<<< HEAD
-=======
 import org.hibernate.engine.spi.CascadingAction;
 import org.hibernate.engine.spi.CascadingActions;
->>>>>>> 67fd24ec
 import org.hibernate.engine.spi.CollectionKey;
 import org.hibernate.engine.spi.EntityEntry;
 import org.hibernate.engine.spi.EntityEntryFactory;
@@ -345,16 +339,7 @@
 
 	private volatile Set<String> affectingFetchProfileNames;
 
-<<<<<<< HEAD
-	private final Map uniqueKeyLoaders = new HashMap();
-	private final Map lockers = new HashMap();
-=======
 	private final LockModeEnumMap<LockingStrategy> lockers = new LockModeEnumMap<>();
-
-	private final EntityLoaderLazyCollection loaders = new EntityLoaderLazyCollection();
-
-	private volatile Map<String,EntityLoader> uniqueKeyLoaders;
->>>>>>> 67fd24ec
 
 	// SQL strings
 	private String sqlVersionSelectString;
@@ -829,12 +814,8 @@
 		ArrayList lazyTypes = new ArrayList();
 		ArrayList lazyColAliases = new ArrayList();
 
-<<<<<<< HEAD
+		final ArrayList<Integer> lobPropertiesLocalCollector = new ArrayList<>();
 		iter = bootDescriptor.getPropertyClosureIterator();
-=======
-		final ArrayList<Integer> lobPropertiesLocalCollector = new ArrayList<>();
-		iter = persistentClass.getPropertyClosureIterator();
->>>>>>> 67fd24ec
 		i = 0;
 		boolean foundFormula = false;
 		while ( iter.hasNext() ) {
@@ -2650,47 +2631,19 @@
 
 	private Map<SingularAttributeMapping, SingleUniqueKeyEntityLoader<?>> uniqueKeyLoadersNew;
 
-<<<<<<< HEAD
 	protected SingleUniqueKeyEntityLoader getUniqueKeyLoader(String attributeName) {
 		final SingularAttributeMapping attribute = (SingularAttributeMapping) findSubPart( attributeName );
 		final SingleUniqueKeyEntityLoader<?> existing;
 		if ( uniqueKeyLoadersNew == null ) {
 			uniqueKeyLoadersNew = new IdentityHashMap<>();
 			existing = null;
-=======
-		if ( useStaticLoader ) {
-			final Map<String, EntityLoader> uniqueKeyLoaders = this.uniqueKeyLoaders;
-			return uniqueKeyLoaders == null ? null : uniqueKeyLoaders.get( propertyName );
->>>>>>> 67fd24ec
 		}
 		else {
 			existing = uniqueKeyLoadersNew.get( attribute );
 		}
 
-<<<<<<< HEAD
 		if ( existing != null ) {
 			return existing;
-=======
-	protected void createUniqueKeyLoaders() throws MappingException {
-		Type[] propertyTypes = getPropertyTypes();
-		String[] propertyNames = getPropertyNames();
-		for ( int i = 0; i < entityMetamodel.getPropertySpan(); i++ ) {
-			if ( propertyUniqueness[i] ) {
-				if ( uniqueKeyLoaders == null ) {
-					this.uniqueKeyLoaders = new HashMap<>();
-				}
-				//don't need filters for the static loaders
-				uniqueKeyLoaders.put(
-						propertyNames[i],
-						createUniqueKeyLoader(
-								propertyTypes[i],
-								getPropertyColumnNames( i ),
-								LoadQueryInfluencers.NONE
-						)
-				);
-				//TODO: create uk loaders for component properties
-			}
->>>>>>> 67fd24ec
 		}
 
 		final SingleUniqueKeyEntityLoader loader = new SingleUniqueKeyEntityLoaderStandard( this, attribute );
@@ -4495,71 +4448,9 @@
 		doPostInstantiate();
 	}
 
-<<<<<<< HEAD
 	private void prepareLoader(Loader loader) {
 		if ( loader instanceof Preparable ) {
 			( (Preparable) loader ).prepare();
-=======
-	protected void doPostInstantiate() {
-	}
-
-	//Relational based Persisters should be content with this implementation
-	protected void createLoaders() {
-		// The loaders for each lock mode are lazily loaded, unless this setting is disabled
-		if ( ! factory.getSessionFactoryOptions().isDelayBatchFetchLoaderCreationsEnabled() ) {
-			for ( LockMode lockMode : LockMode.values() ) {
-				//Trigger eager initialization
-				loaders.getOrBuildByLockMode( lockMode, this::createEntityLoader );
-			}
-			//Also, we have two special internal fetch profiles to eagerly initialize in this case:
-			loaders.getOrCreateByInternalFetchProfileMerge( this::buildMergeCascadeEntityLoader );
-			loaders.getOrCreateByInternalFetchProfileRefresh( this::buildRefreshCascadeEntityLoader );
-		}
-		else {
-			//At least initialize this one: it's almost certain to be used,
-			//and also will allow to report mapping errors during initialization.
-			loaders.getOrBuildByLockMode( LockMode.NONE, this::createEntityLoader );
-		}
-	}
-
-	protected UniqueEntityLoader buildMergeCascadeEntityLoader(LockMode ignored) {
-		return new CascadeEntityLoader( this, CascadingActions.MERGE, getFactory() );
-	}
-
-	protected UniqueEntityLoader buildRefreshCascadeEntityLoader(LockMode ignored) {
-		return new CascadeEntityLoader( this, CascadingActions.REFRESH, getFactory() );
-	}
-
-	protected final UniqueEntityLoader getLoaderByLockMode(LockMode lockMode) {
-		return loaders.getOrBuildByLockMode( lockMode, this::createEntityLoader );
-	}
-
-	private UniqueEntityLoader generateDelayedEntityLoader(final LockMode lockMode) {
-		switch ( lockMode ) {
-			case NONE:
-			case READ:
-			case OPTIMISTIC:
-			case OPTIMISTIC_FORCE_INCREMENT: {
-				return createEntityLoader( lockMode );
-			}
-			case UPGRADE:
-			case UPGRADE_NOWAIT:
-			case UPGRADE_SKIPLOCKED:
-			case FORCE:
-			case PESSIMISTIC_READ:
-			case PESSIMISTIC_WRITE:
-			case PESSIMISTIC_FORCE_INCREMENT: {
-				//TODO: inexact, what we really need to know is: are any outer joins used?
-				boolean disableForUpdate = getSubclassTableSpan() > 1
-						&& hasSubclasses()
-						&& !getFactory().getDialect().supportsOuterJoinForUpdate();
-
-				return disableForUpdate ? getLoaderByLockMode( LockMode.READ ) : createEntityLoader( lockMode );
-			}
-			default: {
-				throw new IllegalStateException( String.format( Locale.ROOT, "Lock mode %1$s not supported by entity loaders.", lockMode ) );
-			}
->>>>>>> 67fd24ec
 		}
 	}
 
@@ -4626,11 +4517,7 @@
 				loaded = CacheEntityLoaderHelper.INSTANCE.loadFromSecondLevelCache( loadEvent, this, entityKey );
 			}
 			if ( loaded == null ) {
-<<<<<<< HEAD
 				loaded = singleIdEntityLoader.load(
-=======
-				loaded = getLoaderByLockMode( LockMode.READ ).load(
->>>>>>> 67fd24ec
 						identifier,
 						entity,
 						LockOptions.READ,
@@ -4696,27 +4583,19 @@
 		return loadQueryInfluencers.getEffectiveEntityGraph().getGraph().appliesTo( getEntityName() );
 	}
 
-<<<<<<< HEAD
 	@Override
 	public boolean isAffectedByEnabledFetchProfiles(LoadQueryInfluencers loadQueryInfluencers) {
-		for ( String s : loadQueryInfluencers.getEnabledFetchProfileNames() ) {
-			if ( affectingFetchProfileNames.contains( s ) ) {
-				return true;
-=======
-	private boolean isAffectedByEnabledFetchProfiles(SharedSessionContractImplementor session) {
 		final Set<String> fetchProfileNames = this.affectingFetchProfileNames;
 		if ( fetchProfileNames != null ) {
-			for ( String s : session.getLoadQueryInfluencers().getEnabledFetchProfileNames() ) {
+			for ( String s : loadQueryInfluencers.getEnabledFetchProfileNames() ) {
 				if ( fetchProfileNames.contains( s ) ) {
 					return true;
 				}
->>>>>>> 67fd24ec
 			}
 		}
 		return false;
 	}
 
-<<<<<<< HEAD
 	@Override
 	public boolean isAffectedByEnabledFilters(LoadQueryInfluencers loadQueryInfluencers) {
 		if ( loadQueryInfluencers.hasEnabledFilters() ) {
@@ -4740,61 +4619,8 @@
 					}
 				}
 			}
-=======
-	private boolean isAffectedByEnabledFilters(SharedSessionContractImplementor session) {
-		return session.getLoadQueryInfluencers().hasEnabledFilters()
-				&& filterHelper.isAffectedBy( session.getLoadQueryInfluencers().getEnabledFilters() );
-	}
-
-	protected UniqueEntityLoader getAppropriateLoader(LockOptions lockOptions, SharedSessionContractImplementor session) {
-		if ( queryLoader != null ) {
-			// if the user specified a custom query loader we need to use that
-			// regardless of any other consideration
-			return queryLoader;
-		}
-		else if ( isAffectedByEnabledFilters( session ) ) {
-			// because filters affect the rows returned (because they add
-			// restrictions) these need to be next in precedence
-			return createEntityLoader( lockOptions, session.getLoadQueryInfluencers() );
-		}
-		else if ( session.getLoadQueryInfluencers().getInternalFetchProfile() != null && LockMode.UPGRADE.greaterThan(
-				lockOptions.getLockMode()
-		) ) {
-			// Next, we consider whether an 'internal' fetch profile has been set.
-			// This indicates a special fetch profile Hibernate needs applied
-			// (for its merge loading process e.g.).
-			final String internalFetchProfile = session.getLoadQueryInfluencers().getInternalFetchProfile();
-			return getLoaderByString( internalFetchProfile );
-		}
-		else if ( isAffectedByEnabledFetchProfiles( session ) ) {
-			// If the session has associated influencers we need to adjust the
-			// SQL query used for loading based on those influencers
-			return createEntityLoader( lockOptions, session.getLoadQueryInfluencers() );
-		}
-		else if ( isAffectedByEntityGraph( session ) ) {
-			return createEntityLoader( lockOptions, session.getLoadQueryInfluencers() );
-		}
-		else if ( lockOptions.getTimeOut() != LockOptions.WAIT_FOREVER ) {
-			return createEntityLoader( lockOptions, session.getLoadQueryInfluencers() );
-		}
-		else {
-			return getLoaderByLockMode( lockOptions.getLockMode() );
->>>>>>> 67fd24ec
 		}
 		return false;
-	}
-
-	private UniqueEntityLoader getLoaderByString(String internalFetchProfile) {
-		if ( "merge".equals( internalFetchProfile ) ) {
-			return loaders.getOrCreateByInternalFetchProfileMerge( this::buildMergeCascadeEntityLoader );
-		}
-		else if ( "refresh".equals( internalFetchProfile ) ) {
-			return loaders.getOrCreateByInternalFetchProfileRefresh( this::buildRefreshCascadeEntityLoader );
-		}
-		else {
-			//At this time there's no code storing any other fetch profiles; also, the map implementation isn't supporting the option.
-			return null;
-		}
 	}
 
 	public final boolean isAllNull(Object[] array, int tableNumber) {
@@ -6926,11 +6752,6 @@
 //			}
 //		}
 
-<<<<<<< HEAD
-=======
-		this.attributeDefinitions = CollectionHelper.toSmallList( new ArrayList<>( attributeDefinitionsByName.values() ) );
-
->>>>>>> 67fd24ec
 //		// todo : leverage the attribute definitions housed on EntityMetamodel
 //		// 		for that to work, we'd have to be able to walk our super entity persister(s)
 //		this.attributeDefinitions = new Iterable<AttributeDefinition>() {
