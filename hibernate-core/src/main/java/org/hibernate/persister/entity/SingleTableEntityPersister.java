--- conflicted
+++ resolved
@@ -105,11 +105,7 @@
 	private final int[] subclassFormulaTableNumberClosure;
 
 	// discriminator column
-<<<<<<< HEAD
-	private final Map<Object, String> subclassesByDiscriminatorValue = new HashMap<>();
-=======
 	private final Map<Object, String> subclassesByDiscriminatorValue;
->>>>>>> 67fd24ec
 	private final boolean forceDiscriminator;
 	private final String discriminatorColumnName;
 	private final String discriminatorColumnReaders;
@@ -126,16 +122,10 @@
 	private final String[][] constraintOrderedKeyColumnNames;
 
 	//private final Map propertyTableNumbersByName = new HashMap();
-<<<<<<< HEAD
-	private final Map<String, Integer> propertyTableNumbersByNameAndSubclass = new HashMap<>();
-
-	private final Map<String, String> sequentialSelectStringsByEntityName = new HashMap<>();
-=======
 	private final Map<String, Integer> propertyTableNumbersByNameAndSubclass;
 
 	//Efficiency note: try to not allocate an HashMap if we're not going to need it.
 	private final Map<String, String> sequentialSelectStringsByEntityName;
->>>>>>> 67fd24ec
 
 	private static final Object NULL_DISCRIMINATOR = new MarkerObject( "<null discriminator>" );
 	private static final Object NOT_NULL_DISCRIMINATOR = new MarkerObject( "<not null discriminator>" );
