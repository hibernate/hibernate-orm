/*
 * Hibernate, Relational Persistence for Idiomatic Java
 *
 * License: GNU Lesser General Public License (LGPL), version 2.1 or later.
 * See the lgpl.txt file in the root directory or <http://www.gnu.org/licenses/lgpl-2.1.html>.
 */
package org.hibernate.pretty;

import java.io.Serializable;

import org.hibernate.collection.spi.PersistentCollection;
import org.hibernate.engine.spi.EntityEntry;
import org.hibernate.engine.spi.SessionFactoryImplementor;
import org.hibernate.engine.spi.SharedSessionContractImplementor;
import org.hibernate.persister.collection.CollectionPersister;
import org.hibernate.persister.entity.EntityPersister;
import org.hibernate.type.Type;

/**
 * MessageHelper methods for rendering log messages relating to managed entities and collections typically used in log
 * statements and exception messages.
 *
 * @author Max Andersen, Gavin King
 */
public final class MessageHelper {

	private MessageHelper() {
	}

	// entities ~~~~~~~~~~~~~~~~~~~~~~~~~~~~~~~~~~~~~~~~~~~~~~~~~~~~~~~~~~~~~~~

	/**
	 * Generate an info message string relating to a particular entity, based on the given entityName and id.
	 *
	 * @param entityName The defined entity name.
	 * @param id The entity id value.
	 * @return An info string, in the form [FooBar#1].
	 */
	public static String infoString(String entityName, Serializable id) {
		StringBuilder s = new StringBuilder();
		s.append( '[' );
		if ( entityName == null ) {
			s.append( "<null entity name>" );
		}
		else {
			s.append( entityName );
		}
		s.append( '#' );

		if ( id == null ) {
			s.append( "<null>" );
		}
		else {
			s.append( id );
		}
		s.append( ']' );

		return s.toString();
	}

	/**
	 * Generate an info message string relating to a particular entity.
	 *
	 * @param persister The persister for the entity
	 * @param id The entity id value
	 * @param factory The session factory - Could be null!
	 * @return An info string, in the form [FooBar#1]
	 */
	public static String infoString(EntityPersister persister, Object id, SessionFactoryImplementor factory) {
		StringBuilder s = new StringBuilder();
		s.append( '[' );
		Type idType;
		if ( persister == null ) {
			s.append( "<null EntityPersister>" );
			idType = null;
		}
		else {
			s.append( persister.getEntityName() );
			idType = persister.getIdentifierType();
		}
		s.append( '#' );

		if ( id == null ) {
			s.append( "<null>" );
		}
		else {
			if ( idType == null ) {
				s.append( id );
			}
			else {
				if ( factory != null ) {
					s.append( idType.toLoggableString( id, factory ) );
				}
				else {
					s.append( "<not loggable>" );
				}
			}
		}
		s.append( ']' );

		return s.toString();

	}

	/**
	 * Generate an info message string relating to a particular entity with tenant id.
	 *
	 * @param persister The persister for the entity
	 * @param id The entity id value
	 * @param factory The session factory - Could be null!
	 * @param tenantId - Could be null!
	 * @return An info string, in the form [FooBar#1]
	 */
	public static String infoString(EntityPersister persister, Object id, SessionFactoryImplementor factory,
			String tenandtId) {
		StringBuilder s = new StringBuilder();
		s.append( '[' );
		Type idType;
		if ( persister == null ) {
			s.append( "<null EntityPersister>" );
			idType = null;
		}
		else {
			s.append( persister.getEntityName() );
			idType = persister.getIdentifierType();
		}
		s.append( '#' );

		if ( id == null ) {
			s.append( "<null>" );
		}
		else {
			if ( idType == null ) {
				s.append( id );
			}
			else {
				if ( factory != null ) {
					s.append( idType.toLoggableString( id, factory ) );
				}
				else {
					s.append( "<not loggable>" );
				}
			}
		}
		s.append( '|' );
		if ( tenandtId != null ) {
			s.append( tenandtId );
		}
		else {
			s.append( "<null tenant id>" );
		}

		s.append( ']' );

		return s.toString();

	}

	/**
	 * Generate an info message string relating to a particular entity,.
	 *
	 * @param persister The persister for the entity
	 * @param id The entity id value
	 * @param identifierType The entity identifier type mapping
	 * @param factory The session factory
	 * @return An info string, in the form [FooBar#1]
	 */
	public static String infoString(EntityPersister persister, Object id, Type identifierType,
			SessionFactoryImplementor factory) {
		StringBuilder s = new StringBuilder();
		s.append( '[' );
		if ( persister == null ) {
			s.append( "<null EntityPersister>" );
		}
		else {
			s.append( persister.getEntityName() );
		}
		s.append( '#' );

		if ( id == null ) {
			s.append( "<null>" );
		}
		else {
			s.append( identifierType.toLoggableString( id, factory ) );
		}
		s.append( ']' );

		return s.toString();
	}

	/**
	 * Generate an info message string relating to a series of entities.
	 *
	 * @param persister The persister for the entities
	 * @param ids The entity id values
	 * @param factory The session factory
	 * @return An info string, in the form [FooBar#<1,2,3>]
	 */
	public static String infoString(EntityPersister persister, Serializable[] ids, SessionFactoryImplementor factory) {
		StringBuilder s = new StringBuilder();
		s.append( '[' );
		if ( persister == null ) {
			s.append( "<null EntityPersister>" );
		}
		else {
			s.append( persister.getEntityName() );
			s.append( "#<" );
			for ( int i = 0; i < ids.length; i++ ) {
				s.append( persister.getIdentifierType().toLoggableString( ids[i], factory ) );
				if ( i < ids.length - 1 ) {
					s.append( ", " );
				}
			}
			s.append( '>' );
		}
		s.append( ']' );

		return s.toString();

	}

	/**
	 * Generate an info message string relating to given entity persister.
	 *
	 * @param persister The persister.
	 * @return An info string, in the form [FooBar]
	 */
	public static String infoString(EntityPersister persister) {
		StringBuilder s = new StringBuilder();
		s.append( '[' );
		if ( persister == null ) {
			s.append( "<null EntityPersister>" );
		}
		else {
			s.append( persister.getEntityName() );
		}
		s.append( ']' );
		return s.toString();
	}

	/**
	 * Generate an info message string relating to a given property value for an entity.
	 *
	 * @param entityName The entity name
	 * @param propertyName The name of the property
	 * @param key The property value.
	 * @return An info string, in the form [Foo.bars#1]
	 */
	public static String infoString(String entityName, String propertyName, Object key) {
		StringBuilder s = new StringBuilder().append( '[' ).append( entityName ).append( '.' ).append( propertyName )
				.append( '#' );

		if ( key == null ) {
			s.append( "<null>" );
		}
		else {
			s.append( key );
		}
		s.append( ']' );
		return s.toString();
	}

	// collections ~~~~~~~~~~~~~~~~~~~~~~~~~~~~~~~~~~~~~~~~~~~~~~~~~~~~~~~~~~~~

	/**
	 * Generate an info message string relating to a particular managed collection. Attempts to intelligently handle
	 * property-refs issues where the collection key is not the same as the owner key.
	 *
	 * @param persister The persister for the collection
	 * @param collection The collection itself
	 * @param collectionKey The collection key
	 * @param session The session
	 * @return An info string, in the form [Foo.bars#1]
	 */
	public static String collectionInfoString(CollectionPersister persister, PersistentCollection collection,
			Serializable collectionKey, SharedSessionContractImplementor session) {

		StringBuilder s = new StringBuilder();
		s.append( '[' );
		if ( persister == null ) {
			s.append( "<unreferenced>" );
		}
		else {
			s.append( persister.getRole() );
			s.append( '#' );

			Type ownerIdentifierType = persister.getOwnerEntityPersister().getIdentifierType();
			Serializable ownerKey;
			// TODO: Is it redundant to attempt to use the collectionKey,
			// or is always using the owner id sufficient?
			if ( collectionKey.getClass().isAssignableFrom( ownerIdentifierType.getReturnedClass() ) ) {
				ownerKey = collectionKey;
			}
			else {
				Object collectionOwner = collection == null ? null : collection.getOwner();
<<<<<<< HEAD
				EntityEntry entry = collectionOwner == null
						? null
						: session.getPersistenceContext().getEntry( collectionOwner );
=======
				EntityEntry entry = collectionOwner == null ? null : session.getPersistenceContextInternal().getEntry(collectionOwner);
>>>>>>> 13719583
				ownerKey = entry == null ? null : entry.getId();
			}
			s.append( ownerIdentifierType.toLoggableString( ownerKey, session.getFactory() ) );
		}
		s.append( ']' );

		return s.toString();
	}

	/**
	 * Generate an info message string relating to a series of managed collections.
	 *
	 * @param persister The persister for the collections
	 * @param ids The id values of the owners
	 * @param factory The session factory
	 * @return An info string, in the form [Foo.bars#<1,2,3>]
	 */
	public static String collectionInfoString(CollectionPersister persister, Serializable[] ids,
			SessionFactoryImplementor factory) {
		StringBuilder s = new StringBuilder();
		s.append( '[' );
		if ( persister == null ) {
			s.append( "<unreferenced>" );
		}
		else {
			s.append( persister.getRole() );
			s.append( "#<" );
			for ( int i = 0; i < ids.length; i++ ) {
				addIdToCollectionInfoString( persister, ids[i], factory, s );
				if ( i < ids.length - 1 ) {
					s.append( ", " );
				}
			}
			s.append( '>' );
		}
		s.append( ']' );
		return s.toString();
	}

	/**
	 * Generate an info message string relating to a particular managed collection.
	 *
	 * @param persister The persister for the collection
	 * @param id The id value of the owner
	 * @param factory The session factory
	 * @return An info string, in the form [Foo.bars#1]
	 */
	public static String collectionInfoString(CollectionPersister persister, Serializable id,
			SessionFactoryImplementor factory) {
		StringBuilder s = new StringBuilder();
		s.append( '[' );
		if ( persister == null ) {
			s.append( "<unreferenced>" );
		}
		else {
			s.append( persister.getRole() );
			s.append( '#' );

			if ( id == null ) {
				s.append( "<null>" );
			}
			else {
				addIdToCollectionInfoString( persister, id, factory, s );
			}
		}
		s.append( ']' );

		return s.toString();
	}

	private static void addIdToCollectionInfoString(CollectionPersister persister, Serializable id,
			SessionFactoryImplementor factory, StringBuilder s) {
		// Need to use the identifier type of the collection owner
		// since the incoming is value is actually the owner's id.
		// Using the collection's key type causes problems with
		// property-ref keys.
		// Also need to check that the expected identifier type matches
		// the given ID. Due to property-ref keys, the collection key
		// may not be the owner key.
		Type ownerIdentifierType = persister.getOwnerEntityPersister().getIdentifierType();
		if ( id.getClass().isAssignableFrom( ownerIdentifierType.getReturnedClass() ) ) {
			s.append( ownerIdentifierType.toLoggableString( id, factory ) );
		}
		else {
			// TODO: This is a crappy backup if a property-ref is used.
			// If the reference is an object w/o toString(), this isn't going to work.
			s.append( id.toString() );
		}
	}

	/**
	 * Generate an info message string relating to a particular managed collection.
	 *
	 * @param role The role-name of the collection
	 * @param id The id value of the owner
	 * @return An info string, in the form [Foo.bars#1]
	 */
	public static String collectionInfoString(String role, Serializable id) {
		StringBuilder s = new StringBuilder();
		s.append( '[' );
		if ( role == null ) {
			s.append( "<unreferenced>" );
		}
		else {
			s.append( role );
			s.append( '#' );

			if ( id == null ) {
				s.append( "<null>" );
			}
			else {
				s.append( id );
			}
		}
		s.append( ']' );
		return s.toString();
	}

}<|MERGE_RESOLUTION|>--- conflicted
+++ resolved
@@ -293,13 +293,7 @@
 			}
 			else {
 				Object collectionOwner = collection == null ? null : collection.getOwner();
-<<<<<<< HEAD
-				EntityEntry entry = collectionOwner == null
-						? null
-						: session.getPersistenceContext().getEntry( collectionOwner );
-=======
-				EntityEntry entry = collectionOwner == null ? null : session.getPersistenceContextInternal().getEntry(collectionOwner);
->>>>>>> 13719583
+				EntityEntry entry = collectionOwner == null ? null : session.getPersistenceContextInternal().getEntry( collectionOwner );
 				ownerKey = entry == null ? null : entry.getId();
 			}
 			s.append( ownerIdentifierType.toLoggableString( ownerKey, session.getFactory() ) );
