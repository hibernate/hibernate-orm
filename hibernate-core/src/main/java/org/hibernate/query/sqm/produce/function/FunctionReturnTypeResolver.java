/*
 * Hibernate, Relational Persistence for Idiomatic Java
 *
 * License: GNU Lesser General Public License (LGPL), version 2.1 or later
 * See the lgpl.txt file in the root directory or http://www.gnu.org/licenses/lgpl-2.1.html
 */
package org.hibernate.query.sqm.produce.function;

import java.util.List;

import org.hibernate.metamodel.model.domain.spi.AllowableFunctionReturnType;
import org.hibernate.query.sqm.tree.SqmTypedNode;
import org.hibernate.type.spi.TypeConfiguration;

/**
 * Pluggable strategy for resolving a function return type for a specific call.
 *
 * @author Steve Ebersole
 */
public interface FunctionReturnTypeResolver {
	/**
	 * Resolve the return type for a function given its context-implied type and
	 * the arguments to this call.
	 * <p/>
	 * NOTE : the _context-implied_ type is the type implied by where the function's
	 * occurs in the query.  E.g., for an equality predicate (`something = some_function`)
	 * the implied type of the return from `some_function` would be defined by the type
	 * of `some_function`.
	 *
	 * @param impliedType the context-impled type
	 * @param arguments the arguments "passed" to this call.
	 *
	 * @param typeConfiguration
	 * @return The resolved type.
	 */
	AllowableFunctionReturnType<?> resolveFunctionReturnType(
			AllowableFunctionReturnType<?> impliedType,
			List<SqmTypedNode<?>> arguments,
			TypeConfiguration typeConfiguration);
<<<<<<< HEAD

	default String getResult() {
		return "";
	}
=======
>>>>>>> 566c8f54
}<|MERGE_RESOLUTION|>--- conflicted
+++ resolved
@@ -30,18 +30,14 @@
 	 * @param impliedType the context-impled type
 	 * @param arguments the arguments "passed" to this call.
 	 *
-	 * @param typeConfiguration
 	 * @return The resolved type.
 	 */
 	AllowableFunctionReturnType<?> resolveFunctionReturnType(
 			AllowableFunctionReturnType<?> impliedType,
 			List<SqmTypedNode<?>> arguments,
 			TypeConfiguration typeConfiguration);
-<<<<<<< HEAD
 
 	default String getResult() {
 		return "";
 	}
-=======
->>>>>>> 566c8f54
 }