--- conflicted
+++ resolved
@@ -178,18 +178,15 @@
 		boolean afterCastAs = false;
 		boolean afterFetch = false;
 		boolean afterCurrent = false;
-<<<<<<< HEAD
+		int inExtractOrTrim = -1;
+		int inCast = -1;
+		int nestingLevel = 0;
 		// State for ordered-set aggregates / LISTAGG extension handling
 		boolean inOrderedSetFunction = false;
 		int orderedSetParenDepth = 0;
 		boolean afterOrderedSetArgs = false;
 		boolean inListaggExtension = false;
 		boolean lastWasListagg = false;
-=======
-		int inExtractOrTrim = -1;
-		int inCast = -1;
-		int nestingLevel = 0;
->>>>>>> cda55ae0
 
 		boolean hasMore = tokens.hasMoreTokens();
 		String nextToken = hasMore ? tokens.nextToken() : null;
@@ -250,7 +247,6 @@
 			final String processedToken;
 			final boolean isQuoted =
 					quoted || quotedIdentifier || isQuoteCharacter;
-
 			if ( isQuoted || isWhitespace ) {
 				processedToken = token;
 			}
@@ -264,16 +260,21 @@
 				processedToken = token;
 			}
 			else if ( "(".equals(lcToken) ) {
-<<<<<<< HEAD
 				if ( inOrderedSetFunction ) {
 					orderedSetParenDepth++;
 				}
+				nestingLevel ++;
 				processedToken = token;
 			}
 			else if ( ")".equals(lcToken) ) {
-				inExtractOrTrim = false;
-				inCast = false;
-				afterCastAs = false;
+				nestingLevel --;
+				if ( nestingLevel == inExtractOrTrim ) {
+					inExtractOrTrim = -1;
+				}
+				if ( nestingLevel == inCast ) {
+					inCast = -1;
+					afterCastAs = false;
+				}
 				if ( inOrderedSetFunction ) {
 					orderedSetParenDepth--;
 					if ( orderedSetParenDepth == 0 ) {
@@ -281,19 +282,6 @@
 						afterOrderedSetArgs = true;
 						inListaggExtension = lastWasListagg;
 					}
-=======
-				nestingLevel ++;
-				processedToken = token;
-			}
-			else if ( ")".equals(lcToken) ) {
-				nestingLevel --;
-				if ( nestingLevel == inExtractOrTrim ) {
-					inExtractOrTrim = -1;
-				}
-				if ( nestingLevel == inCast ) {
-					inCast = -1;
-					afterCastAs = false;
->>>>>>> cda55ae0
 				}
 				processedToken = token;
 			}
