/*
 * Hibernate, Relational Persistence for Idiomatic Java
 *
 * License: GNU Lesser General Public License (LGPL), version 2.1 or later.
 * See the lgpl.txt file in the root directory or <http://www.gnu.org/licenses/lgpl-2.1.html>.
 */
package org.hibernate.tuple.entity;

import java.io.Serializable;
import java.util.Iterator;
import java.util.Map;
import java.util.Set;

import org.hibernate.EntityMode;
import org.hibernate.EntityNameResolver;
import org.hibernate.HibernateException;
import org.hibernate.MappingException;
import org.hibernate.bytecode.enhance.spi.LazyPropertyInitializer;
import org.hibernate.bytecode.enhance.spi.interceptor.BytecodeLazyAttributeInterceptor;
import org.hibernate.bytecode.enhance.spi.interceptor.LazyAttributesMetadata;
import org.hibernate.bytecode.spi.BytecodeEnhancementMetadata;
import org.hibernate.engine.spi.EntityEntry;
import org.hibernate.engine.spi.EntityKey;
import org.hibernate.engine.spi.PersistenceContext;
import org.hibernate.engine.spi.PersistentAttributeInterceptable;
import org.hibernate.engine.spi.SessionFactoryImplementor;
import org.hibernate.engine.spi.SharedSessionContractImplementor;
import org.hibernate.id.Assigned;
import org.hibernate.loader.PropertyPath;
import org.hibernate.mapping.Component;
import org.hibernate.mapping.KeyValue;
import org.hibernate.mapping.PersistentClass;
import org.hibernate.mapping.Property;
import org.hibernate.mapping.SimpleValue;
import org.hibernate.metamodel.spi.MetamodelImplementor;
import org.hibernate.persister.entity.EntityPersister;
import org.hibernate.property.access.spi.Getter;
import org.hibernate.property.access.spi.Setter;
import org.hibernate.proxy.HibernateProxy;
import org.hibernate.proxy.ProxyFactory;
import org.hibernate.tuple.IdentifierProperty;
import org.hibernate.tuple.Instantiator;
import org.hibernate.type.AssociationType;
import org.hibernate.type.BasicType;
import org.hibernate.type.ComponentType;
import org.hibernate.type.CompositeType;
import org.hibernate.type.EntityType;
import org.hibernate.type.Type;


/**
 * Support for tuplizers relating to entities.
 *
 * @author Steve Ebersole
 * @author Gavin King
 */
public abstract class AbstractEntityTuplizer implements EntityTuplizer {

	//TODO: currently keeps Getters and Setters (instead of PropertyAccessors) because of the way getGetter() and getSetter() are implemented currently; yuck!

	private final EntityMetamodel entityMetamodel;

	private final Getter idGetter;
	private final Setter idSetter;

	protected final Getter[] getters;
	protected final Setter[] setters;
	protected final int propertySpan;
	protected final boolean hasCustomAccessors;
	private final Instantiator instantiator;
	private final ProxyFactory proxyFactory;
	private final CompositeType identifierMapperType;

	public Type getIdentifierMapperType() {
		return identifierMapperType;
	}

	/**
	 * Build an appropriate Getter for the given property.
	 *
	 * @param mappedProperty The property to be accessed via the built Getter.
	 * @param mappedEntity The entity information regarding the mapped entity owning this property.
	 *
	 * @return An appropriate Getter instance.
	 */
	protected abstract Getter buildPropertyGetter(Property mappedProperty, PersistentClass mappedEntity);

	/**
	 * Build an appropriate Setter for the given property.
	 *
	 * @param mappedProperty The property to be accessed via the built Setter.
	 * @param mappedEntity The entity information regarding the mapped entity owning this property.
	 *
	 * @return An appropriate Setter instance.
	 */
	protected abstract Setter buildPropertySetter(Property mappedProperty, PersistentClass mappedEntity);

	/**
	 * Build an appropriate Instantiator for the given mapped entity.
	 *
	 * @param mappingInfo The mapping information regarding the mapped entity.
	 *
	 * @return An appropriate Instantiator instance.
	 */
	protected abstract Instantiator buildInstantiator(EntityMetamodel entityMetamodel, PersistentClass mappingInfo);

	/**
	 * Build an appropriate ProxyFactory for the given mapped entity.
	 *
	 * @param mappingInfo The mapping information regarding the mapped entity.
	 * @param idGetter The constructed Getter relating to the entity's id property.
	 * @param idSetter The constructed Setter relating to the entity's id property.
	 *
	 * @return An appropriate ProxyFactory instance.
	 */
	protected abstract ProxyFactory buildProxyFactory(PersistentClass mappingInfo, Getter idGetter, Setter idSetter);

	/**
	 * Constructs a new AbstractEntityTuplizer instance.
	 *
	 * @param entityMetamodel The "interpreted" information relating to the mapped entity.
	 * @param mappingInfo The parsed "raw" mapping data relating to the given entity.
	 */
	public AbstractEntityTuplizer(EntityMetamodel entityMetamodel, PersistentClass mappingInfo) {
		this.entityMetamodel = entityMetamodel;

		if ( !entityMetamodel.getIdentifierProperty().isVirtual() ) {
			idGetter = buildPropertyGetter( mappingInfo.getIdentifierProperty(), mappingInfo );
			idSetter = buildPropertySetter( mappingInfo.getIdentifierProperty(), mappingInfo );
		}
		else {
			idGetter = null;
			idSetter = null;
		}

		propertySpan = entityMetamodel.getPropertySpan();

		getters = new Getter[propertySpan];
		setters = new Setter[propertySpan];

		Iterator itr = mappingInfo.getPropertyClosureIterator();
		boolean foundCustomAccessor = false;
		int i = 0;
		while ( itr.hasNext() ) {
			//TODO: redesign how PropertyAccessors are acquired...
			Property property = (Property) itr.next();
			getters[i] = buildPropertyGetter( property, mappingInfo );
			setters[i] = buildPropertySetter( property, mappingInfo );
			if ( !property.isBasicPropertyAccessor() ) {
				foundCustomAccessor = true;
			}
			i++;
		}
		hasCustomAccessors = foundCustomAccessor;

		instantiator = buildInstantiator( entityMetamodel, mappingInfo );

//		if ( entityMetamodel.isLazy() && !entityMetamodel.getBytecodeEnhancementMetadata().isEnhancedForLazyLoading() ) {
		if ( entityMetamodel.isLazy() ) {
			proxyFactory = buildProxyFactory( mappingInfo, idGetter, idSetter );
			if ( proxyFactory == null ) {
				entityMetamodel.setLazy( false );
			}
		}
		else {
			proxyFactory = null;
		}

		Component mapper = mappingInfo.getIdentifierMapper();
		if ( mapper == null ) {
			identifierMapperType = null;
			mappedIdentifierValueMarshaller = null;
		}
		else {
			identifierMapperType = (CompositeType) mapper.getType();
			KeyValue identifier = mappingInfo.getIdentifier();
			mappedIdentifierValueMarshaller = buildMappedIdentifierValueMarshaller(
					getEntityName(),
					getFactory(),
					(ComponentType) entityMetamodel.getIdentifierProperty().getType(),
					(ComponentType) identifierMapperType,
					identifier
			);
		}
	}

	/**
	 * Retrieves the defined entity-name for the tuplized entity.
	 *
	 * @return The entity-name.
	 */
	protected String getEntityName() {
		return entityMetamodel.getName();
	}

	/**
	 * Retrieves the defined entity-names for any subclasses defined for this
	 * entity.
	 *
	 * @return Any subclass entity-names.
	 */
	protected Set getSubclassEntityNames() {
		return entityMetamodel.getSubclassEntityNames();
	}

	@Override
	public Serializable getIdentifier(Object entity) throws HibernateException {
		return getIdentifier( entity, null );
	}

	@Override
	public Serializable getIdentifier(Object entity, SharedSessionContractImplementor session) {
		final Object id;
		if ( entityMetamodel.getIdentifierProperty().isEmbedded() ) {
			id = entity;
		}
		else if ( HibernateProxy.class.isInstance( entity ) ) {
			id = ( (HibernateProxy) entity ).getHibernateLazyInitializer().getIdentifier();
		}
		else {
			if ( idGetter == null ) {
				if ( identifierMapperType == null ) {
					throw new HibernateException( "The class has no identifier property: " + getEntityName() );
				}
				else {
					id = mappedIdentifierValueMarshaller.getIdentifier( entity, getEntityMode(), session );
				}
			}
			else {
				id = idGetter.get( entity );
			}
		}

		try {
			return (Serializable) id;
		}
		catch (ClassCastException cce) {
			StringBuilder msg = new StringBuilder( "Identifier classes must be serializable. " );
			if ( id != null ) {
				msg.append( id.getClass().getName() ).append( " is not serializable. " );
			}
			if ( cce.getMessage() != null ) {
				msg.append( cce.getMessage() );
			}
			throw new ClassCastException( msg.toString() );
		}
	}

	@Override
	public void setIdentifier(Object entity, Serializable id) throws HibernateException {
		// 99% of the time the session is not needed.  Its only needed for certain brain-dead
		// interpretations of JPA 2 "derived identity" support
		setIdentifier( entity, id, null );
	}

	@Override
	public void setIdentifier(Object entity, Serializable id, SharedSessionContractImplementor session) {
		if ( entityMetamodel.getIdentifierProperty().isEmbedded() ) {
			if ( entity != id ) {
				CompositeType copier = (CompositeType) entityMetamodel.getIdentifierProperty().getType();
				copier.setPropertyValues( entity, copier.getPropertyValues( id, getEntityMode() ), getEntityMode() );
			}
		}
		else if ( idSetter != null ) {
			idSetter.set( entity, id, getFactory() );
		}
		else if ( identifierMapperType != null ) {
			mappedIdentifierValueMarshaller.setIdentifier( entity, id, getEntityMode(), session );
		}
	}

	private static interface MappedIdentifierValueMarshaller {
		public Object getIdentifier(Object entity, EntityMode entityMode, SharedSessionContractImplementor session);

		public void setIdentifier(Object entity, Serializable id, EntityMode entityMode, SharedSessionContractImplementor session);
	}

	private final MappedIdentifierValueMarshaller mappedIdentifierValueMarshaller;

	private static MappedIdentifierValueMarshaller buildMappedIdentifierValueMarshaller(
			String entityName,
			SessionFactoryImplementor sessionFactory,
			ComponentType mappedIdClassComponentType,
			ComponentType virtualIdComponent,
			KeyValue identifier) {
		// so basically at this point we know we have a "mapped" composite identifier
		// which is an awful way to say that the identifier is represented differently
		// in the entity and in the identifier value.  The incoming value should
		// be an instance of the mapped identifier class (@IdClass) while the incoming entity
		// should be an instance of the entity class as defined by metamodel.
		//
		// However, even within that we have 2 potential scenarios:
		//		1) @IdClass types and entity @Id property types match
		//			- return a NormalMappedIdentifierValueMarshaller
		//		2) They do not match
		//			- return a IncrediblySillyJpaMapsIdMappedIdentifierValueMarshaller
		boolean wereAllEquivalent = true;
		// the sizes being off is a much bigger problem that should have been caught already...
		for ( int i = 0; i < virtualIdComponent.getSubtypes().length; i++ ) {
			if ( virtualIdComponent.getSubtypes()[i].isEntityType()
					&& !mappedIdClassComponentType.getSubtypes()[i].isEntityType() ) {
				wereAllEquivalent = false;
				break;
			}
		}

		return wereAllEquivalent ?
				new NormalMappedIdentifierValueMarshaller( virtualIdComponent, mappedIdClassComponentType ) :
				new IncrediblySillyJpaMapsIdMappedIdentifierValueMarshaller(
						entityName,
						sessionFactory,
						virtualIdComponent,
						mappedIdClassComponentType,
						identifier
		);
	}

	private static class NormalMappedIdentifierValueMarshaller implements MappedIdentifierValueMarshaller {
		private final ComponentType virtualIdComponent;
		private final ComponentType mappedIdentifierType;

		private NormalMappedIdentifierValueMarshaller(
				ComponentType virtualIdComponent,
				ComponentType mappedIdentifierType) {
			this.virtualIdComponent = virtualIdComponent;
			this.mappedIdentifierType = mappedIdentifierType;
		}

		@Override
		public Object getIdentifier(Object entity, EntityMode entityMode, SharedSessionContractImplementor session) {
			Object id = mappedIdentifierType.instantiate( entityMode );
			final Object[] propertyValues = virtualIdComponent.getPropertyValues( entity, entityMode );
			mappedIdentifierType.setPropertyValues( id, propertyValues, entityMode );
			return id;
		}

		@Override
		public void setIdentifier(Object entity, Serializable id, EntityMode entityMode, SharedSessionContractImplementor session) {
			virtualIdComponent.setPropertyValues(
					entity,
					mappedIdentifierType.getPropertyValues( id, session ),
					entityMode
			);
		}
	}

	private static class IncrediblySillyJpaMapsIdMappedIdentifierValueMarshaller
			implements MappedIdentifierValueMarshaller {
		private final String entityName;
		private final SessionFactoryImplementor sessionFactory;
		private final ComponentType virtualIdComponent;
		private final ComponentType mappedIdentifierType;
		private final KeyValue identifier;

		private IncrediblySillyJpaMapsIdMappedIdentifierValueMarshaller(
				String entityName,
				SessionFactoryImplementor sessionFactory,
				ComponentType virtualIdComponent,
				ComponentType mappedIdentifierType,
				KeyValue identifier) {
			this.sessionFactory = sessionFactory;
			this.entityName = entityName;
			this.virtualIdComponent = virtualIdComponent;
			this.mappedIdentifierType = mappedIdentifierType;
			this.identifier = identifier;
		}

		@Override
		public Object getIdentifier(Object entity, EntityMode entityMode, SharedSessionContractImplementor session) {
			final Object id = mappedIdentifierType.instantiate( entityMode );
			final Object[] propertyValues = virtualIdComponent.getPropertyValues( entity, entityMode );
			final String[] names = virtualIdComponent.getPropertyNames();
			final Type[] subTypes = virtualIdComponent.getSubtypes();
			final Type[] copierSubTypes = mappedIdentifierType.getSubtypes();
			final int length = subTypes.length;
			for ( int i = 0; i < length; i++ ) {
				final Type subType = subTypes[i];
				if ( propertyValues[i] == null ) {
					if ( subType.isAssociationType() ) {
						throw new HibernateException( "No part of a composite identifier may be null" );
					}
					final Property p = ( (Component) identifier ).getProperty( i );
					final SimpleValue v = (SimpleValue) p.getValue();
					if ( v.getIdentifierGenerator() == null ) {
						throw new HibernateException( "No part of a composite identifier may be null" );
					}
				}
				//JPA 2 @MapsId + @IdClass points to the pk of the entity
				if ( subType.isAssociationType() && !copierSubTypes[i].isAssociationType()  ) {
					propertyValues[i] = determineEntityId(
							propertyValues[i],
							(AssociationType) subType,
							session,
							sessionFactory
					);
				}
			}
			mappedIdentifierType.setPropertyValues( id, propertyValues, entityMode );
			return id;
		}

		@Override
		public void setIdentifier(Object entity, Serializable id, EntityMode entityMode, SharedSessionContractImplementor session) {
			final Object[] extractedValues = mappedIdentifierType.getPropertyValues( id, entityMode );
			final Object[] injectionValues = new Object[extractedValues.length];
			final PersistenceContext persistenceContext = session.getPersistenceContextInternal();
			final MetamodelImplementor metamodel = sessionFactory.getMetamodel();
			for ( int i = 0; i < virtualIdComponent.getSubtypes().length; i++ ) {
				final Type virtualPropertyType = virtualIdComponent.getSubtypes()[i];
				final Type idClassPropertyType = mappedIdentifierType.getSubtypes()[i];
				if ( virtualPropertyType.isEntityType() && !idClassPropertyType.isEntityType() ) {
					if ( session == null ) {
						throw new AssertionError(
								"Deprecated version of getIdentifier (no session) was used but session was required"
						);
					}
					final String associatedEntityName = ( (EntityType) virtualPropertyType ).getAssociatedEntityName();
					final EntityKey entityKey = session.generateEntityKey(
							extractedValues[i],
							metamodel.entityPersister( associatedEntityName )
					);
					// it is conceivable there is a proxy, so check that first
					Object association = persistenceContext.getProxy( entityKey );
					if ( association == null ) {
						// otherwise look for an initialized version
						association = persistenceContext.getEntity( entityKey );
						if ( association == null ) {
							// get the association out of the entity itself
							association = metamodel.entityPersister( entityName ).getPropertyValue(
									entity,
									virtualIdComponent.getPropertyNames()[i]
							);
						}
					}
					injectionValues[i] = association;
				}
				else {
					injectionValues[i] = extractedValues[i];
				}
			}
			virtualIdComponent.setPropertyValues( entity, injectionValues, entityMode );
		}
	}

	private static Object determineEntityId(
			Object entity,
			AssociationType associationType,
			SharedSessionContractImplementor session,
			SessionFactoryImplementor sessionFactory) {
		if ( entity == null ) {
			return null;
		}

		if ( entity instanceof HibernateProxy ) {
			// entity is a proxy, so we know it is not transient; just return ID from proxy
			return ( (HibernateProxy) entity ).getHibernateLazyInitializer().getIdentifier();
		}

		if ( session != null ) {
			final EntityEntry pcEntry = session.getPersistenceContextInternal().getEntry( entity );
			if ( pcEntry != null ) {
				// entity managed; return ID.
				return pcEntry.getId();
			}
		}

		final EntityPersister persister = resolveEntityPersister(
				entity,
				associationType,
				session,
				sessionFactory
		);

		return persister.getIdentifier( entity, session );
	}

	private static EntityPersister resolveEntityPersister(
			Object entity,
			AssociationType associationType,
			SharedSessionContractImplementor session,
			SessionFactoryImplementor sessionFactory) {
		assert sessionFactory != null;

		if ( session != null ) {
			return session.getEntityPersister(
					associationType.getAssociatedEntityName( sessionFactory ),
					entity
			);
		}

		String entityName = null;
		final MetamodelImplementor metamodel = sessionFactory.getMetamodel();
		for ( EntityNameResolver entityNameResolver : metamodel.getEntityNameResolvers() ) {
			entityName = entityNameResolver.resolveEntityName( entity );
			if ( entityName != null ) {
				break;
			}
		}
		if ( entityName == null ) {
			// old fall-back
			entityName = entity.getClass().getName();
		}

		return metamodel.entityPersister( entityName );
	}

	@Override
	public void resetIdentifier(Object entity, Serializable currentId, Object currentVersion) {
		// 99% of the time the session is not needed.  Its only needed for certain brain-dead
		// interpretations of JPA 2 "derived identity" support
		resetIdentifier( entity, currentId, currentVersion, null );
	}

	@Override
	public void resetIdentifier(
			Object entity,
			Object currentId,
			Object currentVersion,
			SharedSessionContractImplementor session) {
		//noinspection StatementWithEmptyBody
		final IdentifierProperty identifierProperty = entityMetamodel.getIdentifierProperty();
		if ( identifierProperty.getIdentifierGenerator() instanceof Assigned ) {
		}
		else {
			//reset the id
			Serializable result = identifierProperty
					.getUnsavedValue()
					.getDefaultValue( currentId );
			setIdentifier( entity, result, session );
			//reset the version
			VersionProperty versionProperty = entityMetamodel.getVersionProperty();
			if ( entityMetamodel.isVersioned() ) {
				setPropertyValue(
						entity,
						entityMetamodel.getVersionPropertyIndex(),
						versionProperty.getUnsavedValue().getDefaultValue( currentVersion )
				);
			}
		}
	}

	@Override
	public Object getVersion(Object entity) throws HibernateException {
		if ( !entityMetamodel.isVersioned() ) {
			return null;
		}
		return getters[entityMetamodel.getVersionPropertyIndex()].get( entity );
	}

	protected boolean shouldGetAllProperties(Object entity) {
		final BytecodeEnhancementMetadata bytecodeEnhancementMetadata = getEntityMetamodel().getBytecodeEnhancementMetadata();
		if ( !bytecodeEnhancementMetadata.isEnhancedForLazyLoading() ) {
			return true;
		}

		return !bytecodeEnhancementMetadata.hasUnFetchedAttributes( entity );
	}

	@Override
	public Object[] getPropertyValues(Object entity) {
		final BytecodeEnhancementMetadata enhancementMetadata = entityMetamodel.getBytecodeEnhancementMetadata();
		final LazyAttributesMetadata lazyAttributesMetadata = enhancementMetadata.getLazyAttributesMetadata();

		final int span = entityMetamodel.getPropertySpan();
		final String[] propertyNames = entityMetamodel.getPropertyNames();
		final Object[] result = new Object[span];

		for ( int j = 0; j < span; j++ ) {
			final String propertyName = propertyNames[j];
			// if the attribute is not lazy (bytecode sense), we can just use the value from the instance
			// if the attribute is lazy but has been initialized we can just use the value from the instance
			// todo : there should be a third case here when we merge transient instances
			if ( ! lazyAttributesMetadata.isLazyAttribute( propertyName )
					|| enhancementMetadata.isAttributeLoaded( entity, propertyName) ) {
				result[j] = getters[j].get( entity );
			}
			else {
				result[j] = LazyPropertyInitializer.UNFETCHED_PROPERTY;
			}
		}

		return result;
	}

	@Override
	public Object[] getPropertyValuesToInsert(Object entity, Map mergeMap, SharedSessionContractImplementor session) {
		final int span = entityMetamodel.getPropertySpan();
		final Object[] result = new Object[span];

		for ( int j = 0; j < span; j++ ) {
			result[j] = getters[j].getForInsert( entity, mergeMap, session );
		}
		return result;
	}

	@Override
	public Object getPropertyValue(Object entity, int i) throws HibernateException {
		return getters[i].get( entity );
	}

	@Override
	public Object getPropertyValue(Object entity, String propertyPath) throws HibernateException {
		int loc = propertyPath.indexOf( '.' );
		String basePropertyName = loc > 0
				? propertyPath.substring( 0, loc )
				: propertyPath;
		//final int index = entityMetamodel.getPropertyIndexOrNull( basePropertyName );
		Integer index = entityMetamodel.getPropertyIndexOrNull( basePropertyName );
		if ( index == null ) {
			propertyPath = PropertyPath.IDENTIFIER_MAPPER_PROPERTY + "." + propertyPath;
			loc = propertyPath.indexOf( '.' );
			basePropertyName = loc > 0
					? propertyPath.substring( 0, loc )
					: propertyPath;
		}
		index = entityMetamodel.getPropertyIndexOrNull( basePropertyName );
		final Object baseValue = getPropertyValue( entity, index );
		if ( loc > 0 ) {
			if ( baseValue == null ) {
				return null;
			}
			return getComponentValue(
					(ComponentType) entityMetamodel.getPropertyTypes()[index],
					baseValue,
					propertyPath.substring( loc + 1 )
			);
		}
		else {
			return baseValue;
		}
	}

	/**
	 * Extract a component property value.
	 *
	 * @param type The component property types.
	 * @param component The component instance itself.
	 * @param propertyPath The property path for the property to be extracted.
	 *
	 * @return The property value extracted.
	 */
	protected Object getComponentValue(ComponentType type, Object component, String propertyPath) {
		final int loc = propertyPath.indexOf( '.' );
		final String basePropertyName = loc > 0
				? propertyPath.substring( 0, loc )
				: propertyPath;
		final int index = findSubPropertyIndex( type, basePropertyName );
		final Object baseValue = type.getPropertyValue( component, index );
		if ( loc > 0 ) {
			if ( baseValue == null ) {
				return null;
			}
			return getComponentValue(
					(ComponentType) type.getSubtypes()[index],
					baseValue,
					propertyPath.substring( loc + 1 )
			);
		}
		else {
			return baseValue;
		}

	}

	private int findSubPropertyIndex(ComponentType type, String subPropertyName) {
		final String[] propertyNames = type.getPropertyNames();
		for ( int index = 0; index < propertyNames.length; index++ ) {
			if ( subPropertyName.equals( propertyNames[index] ) ) {
				return index;
			}
		}
		throw new MappingException( "component property not found: " + subPropertyName );
	}

	@Override
	public void setPropertyValues(Object entity, Object[] values) throws HibernateException {
		boolean setAll = !entityMetamodel.hasLazyProperties();

		final SessionFactoryImplementor factory = getFactory();
		for ( int j = 0; j < entityMetamodel.getPropertySpan(); j++ ) {
			if ( setAll || values[j] != LazyPropertyInitializer.UNFETCHED_PROPERTY ) {
				setters[j].set( entity, values[j], factory );
			}
		}
	}

	@Override
	public void setPropertyValue(Object entity, int i, Object value) throws HibernateException {
		setters[i].set( entity, value, getFactory() );
	}

	@Override
	public void setPropertyValue(Object entity, String propertyName, Object value) throws HibernateException {
		setters[entityMetamodel.getPropertyIndex( propertyName )].set( entity, value, getFactory() );
	}

	@Override
	public final Object instantiate(Serializable id) throws HibernateException {
		// 99% of the time the session is not needed.  Its only needed for certain brain-dead
		// interpretations of JPA 2 "derived identity" support
		return instantiate( id, null );
	}

	@Override
	public final Object instantiate(Serializable id, SharedSessionContractImplementor session) {
<<<<<<< HEAD
		Object result = getInstantiator().instantiate( session );
=======
		Object result = getInstantiator().instantiate( id );
		linkToSession( result, session );
>>>>>>> fb6bb820
		if ( id != null ) {
			setIdentifier( result, id, session );
		}
		return result;
	}

	protected void linkToSession(Object entity, SharedSessionContractImplementor session) {
		if ( session == null ) {
			return;
		}
		if ( entity instanceof PersistentAttributeInterceptable ) {
			final BytecodeLazyAttributeInterceptor interceptor = getEntityMetamodel().getBytecodeEnhancementMetadata().extractLazyInterceptor( entity );
			if ( interceptor != null ) {
				interceptor.setSession( session );
			}
		}
	}

	@Override
	public final Object instantiate() throws HibernateException {
		return instantiate( null, null );
	}

	@Override
	public void afterInitialize(Object entity, SharedSessionContractImplementor session) {
	}

	@Override
	public final boolean isInstance(Object object) {
		return getInstantiator().isInstance( object );
	}

	@Override
	public boolean hasProxy() {
		return entityMetamodel.isLazy() && !entityMetamodel.getBytecodeEnhancementMetadata().isEnhancedForLazyLoading();
	}

	@Override
	public final Object createProxy(Serializable id, SharedSessionContractImplementor session) {
		return getProxyFactory().getProxy( id, session );
	}

	@Override
	public boolean isLifecycleImplementor() {
		return false;
	}

	protected final EntityMetamodel getEntityMetamodel() {
		return entityMetamodel;
	}

	protected final SessionFactoryImplementor getFactory() {
		return entityMetamodel.getSessionFactory();
	}

	protected final Instantiator getInstantiator() {
		return instantiator;
	}

	@Override
	public final ProxyFactory getProxyFactory() {
		return proxyFactory;
	}

	@Override
	public String toString() {
		return getClass().getName() + '(' + getEntityMetamodel().getName() + ')';
	}

	@Override
	public Getter getIdentifierGetter() {
		return idGetter;
	}

	@Override
	public Getter getVersionGetter() {
		final EntityMetamodel entityMetamodel = getEntityMetamodel();
		if ( entityMetamodel.isVersioned() ) {
			return getGetter( entityMetamodel.getVersionPropertyIndex() );
		}
		return null;
	}

	@Override
	public Getter getGetter(int i) {
		return getters[i];
	}
}<|MERGE_RESOLUTION|>--- conflicted
+++ resolved
@@ -703,12 +703,8 @@
 
 	@Override
 	public final Object instantiate(Serializable id, SharedSessionContractImplementor session) {
-<<<<<<< HEAD
-		Object result = getInstantiator().instantiate( session );
-=======
 		Object result = getInstantiator().instantiate( id );
 		linkToSession( result, session );
->>>>>>> fb6bb820
 		if ( id != null ) {
 			setIdentifier( result, id, session );
 		}
