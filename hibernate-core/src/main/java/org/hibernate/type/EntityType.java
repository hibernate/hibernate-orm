/*
 * Hibernate, Relational Persistence for Idiomatic Java
 *
 * Copyright (c) 2010, Red Hat Inc. or third-party contributors as
 * indicated by the @author tags or express copyright attribution
 * statements applied by the authors.  All third-party contributions are
 * distributed under license by Red Hat Inc.
 *
 * This copyrighted material is made available to anyone wishing to use, modify,
 * copy, or redistribute it subject to the terms and conditions of the GNU
 * Lesser General Public License, as published by the Free Software Foundation.
 *
 * This program is distributed in the hope that it will be useful,
 * but WITHOUT ANY WARRANTY; without even the implied warranty of MERCHANTABILITY
 * or FITNESS FOR A PARTICULAR PURPOSE.  See the GNU Lesser General Public License
 * for more details.
 *
 * You should have received a copy of the GNU Lesser General Public License
 * along with this distribution; if not, write to:
 * Free Software Foundation, Inc.
 * 51 Franklin Street, Fifth Floor
 * Boston, MA  02110-1301  USA
 */
package org.hibernate.type;

import java.io.Serializable;
import java.sql.ResultSet;
import java.sql.SQLException;
import java.util.Map;

<<<<<<< HEAD
=======
import org.dom4j.Element;
import org.dom4j.Node;
>>>>>>> 45d46b61
import org.hibernate.AssertionFailure;
import org.hibernate.EntityMode;
import org.hibernate.Filter;
import org.hibernate.HibernateException;
import org.hibernate.MappingException;
import org.hibernate.engine.internal.ForeignKeys;
import org.hibernate.engine.spi.EntityUniqueKey;
import org.hibernate.engine.spi.Mapping;
import org.hibernate.engine.spi.PersistenceContext;
import org.hibernate.engine.spi.SessionFactoryImplementor;
import org.hibernate.engine.spi.SessionImplementor;
import org.hibernate.internal.util.ReflectHelper;
import org.hibernate.persister.entity.EntityPersister;
import org.hibernate.persister.entity.Joinable;
import org.hibernate.persister.entity.UniqueKeyLoadable;
import org.hibernate.proxy.HibernateProxy;
<<<<<<< HEAD
=======
import org.hibernate.tuple.ElementWrapper;
>>>>>>> 45d46b61

/**
 * Base for types which map associations to persistent entities.
 *
 * @author Gavin King
 */
public abstract class EntityType extends AbstractType implements AssociationType {

	private final TypeFactory.TypeScope scope;
	private final String associatedEntityName;
	protected final String uniqueKeyPropertyName;
	private final boolean eager;
	private final boolean unwrapProxy;
	private final boolean referenceToPrimaryKey;

	private transient Class returnedClass;

	/**
	 * Constructs the requested entity type mapping.
	 *
	 * @param scope The type scope
	 * @param entityName The name of the associated entity.
	 * @param uniqueKeyPropertyName The property-ref name, or null if we
	 * reference the PK of the associated entity.
	 * @param eager Is eager fetching enabled.
	 * @param unwrapProxy Is unwrapping of proxies allowed for this association; unwrapping
	 * says to return the "implementation target" of lazy prooxies; typically only possible
	 * with lazy="no-proxy".
<<<<<<< HEAD
=======
	 *
	 * @deprecated Use {@link #EntityType(org.hibernate.type.TypeFactory.TypeScope, String, boolean, String, boolean, boolean)} instead.
	 * See Jira issue: <a href="https://hibernate.onjira.com/browse/HHH-7771">HHH-7771</a>
>>>>>>> 45d46b61
	 */
	protected EntityType(
			TypeFactory.TypeScope scope,
			String entityName,
			String uniqueKeyPropertyName,
			boolean eager,
			boolean unwrapProxy) {
<<<<<<< HEAD
		this(scope, entityName, uniqueKeyPropertyName, eager, unwrapProxy, null);
	}

=======
		this( scope, entityName, uniqueKeyPropertyName == null, uniqueKeyPropertyName, eager, unwrapProxy );
	}

	/**
	 * Constructs the requested entity type mapping.
	 *
	 * @param scope The type scope
	 * @param entityName The name of the associated entity.
	 * @param uniqueKeyPropertyName The property-ref name, or null if we
	 * reference the PK of the associated entity.
	 * @param eager Is eager fetching enabled.
	 * @param unwrapProxy Is unwrapping of proxies allowed for this association; unwrapping
	 * says to return the "implementation target" of lazy prooxies; typically only possible
	 * with lazy="no-proxy".
	 * 
	 * @deprecated Use {@link #EntityType(org.hibernate.type.TypeFactory.TypeScope, String, boolean, String, boolean, boolean)} instead.
	 */
	@Deprecated
>>>>>>> 45d46b61
	protected EntityType(
			TypeFactory.TypeScope scope,
			String entityName,
			String uniqueKeyPropertyName,
			boolean eager,
<<<<<<< HEAD
			boolean unwrapProxy,
			Class returnedClass) {
=======
			boolean unwrapProxy) {
		this( scope, entityName, uniqueKeyPropertyName == null, uniqueKeyPropertyName, eager, unwrapProxy );
	}

	/**
	 * Constructs the requested entity type mapping.
	 *
	 * @param scope The type scope
	 * @param entityName The name of the associated entity.
	 * @param referenceToPrimaryKey True if association references a primary key.
	 * @param uniqueKeyPropertyName The property-ref name, or null if we
	 * reference the PK of the associated entity.
	 * @param eager Is eager fetching enabled.
	 * @param unwrapProxy Is unwrapping of proxies allowed for this association; unwrapping
	 * says to return the "implementation target" of lazy prooxies; typically only possible
	 * with lazy="no-proxy".
	 */
	protected EntityType(
			TypeFactory.TypeScope scope,
			String entityName,
			boolean referenceToPrimaryKey,
			String uniqueKeyPropertyName,
			boolean eager,
			boolean unwrapProxy) {
>>>>>>> 45d46b61
		this.scope = scope;
		this.associatedEntityName = entityName;
		this.uniqueKeyPropertyName = uniqueKeyPropertyName;
		this.eager = eager;
		this.unwrapProxy = unwrapProxy;
<<<<<<< HEAD
		this.returnedClass = returnedClass;
=======
		this.referenceToPrimaryKey = referenceToPrimaryKey;
>>>>>>> 45d46b61
	}



	protected TypeFactory.TypeScope scope() {
		return scope;
	}

	/**
	 * An entity type is a type of association type
	 *
	 * @return True.
	 */
	public boolean isAssociationType() {
		return true;
	}

	/**
	 * Explicitly, an entity type is an entity type ;)
	 *
	 * @return True.
	 */
	public final boolean isEntityType() {
		return true;
	}

	/**
	 * {@inheritDoc}
	 */
	public boolean isMutable() {
		return false;
	}

	/**
	 * Generates a string representation of this type.
	 *
	 * @return string rep
	 */
	public String toString() {
		return getClass().getName() + '(' + getAssociatedEntityName() + ')';
	}

	/**
	 * For entity types, the name correlates to the associated entity name.
	 */
	public String getName() {
		return associatedEntityName;
	}

	/**
	 * Does this association foreign key reference the primary key of the other table?
	 * Otherwise, it references a property-ref.
	 *
	 * @return True if this association reference the PK of the associated entity.
	 */
	public boolean isReferenceToPrimaryKey() {
		return referenceToPrimaryKey;
	}

	public String getRHSUniqueKeyPropertyName() {
		// Return null if this type references a PK.  This is important for
		// associations' use of mappedBy referring to a derived ID.
		return referenceToPrimaryKey ? null : uniqueKeyPropertyName;
	}

	public String getLHSPropertyName() {
		return null;
	}

	public String getPropertyName() {
		return null;
	}

	/**
	 * The name of the associated entity.
	 *
	 * @return The associated entity name.
	 */
	public final String getAssociatedEntityName() {
		return associatedEntityName;
	}

	/**
	 * The name of the associated entity.
	 *
	 * @param factory The session factory, for resolution.
	 * @return The associated entity name.
	 */
	public String getAssociatedEntityName(SessionFactoryImplementor factory) {
		return getAssociatedEntityName();
	}

	/**
	 * Retrieves the {@link Joinable} defining the associated entity.
	 *
	 * @param factory The session factory.
	 * @return The associated joinable
	 * @throws MappingException Generally indicates an invalid entity name.
	 */
	public Joinable getAssociatedJoinable(SessionFactoryImplementor factory) throws MappingException {
		return ( Joinable ) factory.getEntityPersister( associatedEntityName );
	}

	/**
	 * This returns the wrong class for an entity with a proxy, or for a named
	 * entity.  Theoretically it should return the proxy class, but it doesn't.
	 * <p/>
	 * The problem here is that we do not necessarily have a ref to the associated
	 * entity persister (nor to the session factory, to look it up) which is really
	 * needed to "do the right thing" here...
	 *
	 * @return The entiyt class.
	 */
	public final Class getReturnedClass() {
		if ( returnedClass == null ) {
			returnedClass = determineAssociatedEntityClass();
		}
		return returnedClass;
	}

    private Class determineAssociatedEntityClass() {
        final String entityName = getAssociatedEntityName();
        try {
            return ReflectHelper.classForName(entityName);
        }
        catch ( ClassNotFoundException cnfe ) {
            return this.scope.resolveFactory().getEntityPersister(entityName).
                getEntityTuplizer().getMappedClass();
        }
    }

	/**
	 * {@inheritDoc}
	 */
	public Object nullSafeGet(ResultSet rs, String name, SessionImplementor session, Object owner)
	throws HibernateException, SQLException {
		return nullSafeGet( rs, new String[] {name}, session, owner );
	}

	/**
	 * {@inheritDoc}
	 */
	public final Object nullSafeGet(
			ResultSet rs,
			String[] names,
			SessionImplementor session,
			Object owner) throws HibernateException, SQLException {
		return resolve( hydrate(rs, names, session, owner), session, owner );
	}

	/**
	 * Two entities are considered the same when their instances are the same.
	 *
	 *
	 * @param x One entity instance
	 * @param y Another entity instance
	 * @return True if x == y; false otherwise.
	 */
	public final boolean isSame(Object x, Object y) {
		return x == y;
	}

	/**
	 * {@inheritDoc}
	 */
	public int compare(Object x, Object y) {
		return 0; //TODO: entities CAN be compared, by PK, fix this! -> only if/when we can extract the id values....
	}

	/**
	 * {@inheritDoc}
	 */
	public Object deepCopy(Object value, SessionFactoryImplementor factory) {
		return value; //special case ... this is the leaf of the containment graph, even though not immutable
	}

	/**
	 * {@inheritDoc}
	 */
	public Object replace(
			Object original,
			Object target,
			SessionImplementor session,
			Object owner,
			Map copyCache) throws HibernateException {
		if ( original == null ) {
			return null;
		}
		Object cached = copyCache.get(original);
		if ( cached != null ) {
			return cached;
		}
		else {
			if ( original == target ) {
				return target;
			}
			if ( session.getContextEntityIdentifier( original ) == null  &&
					ForeignKeys.isTransient( associatedEntityName, original, Boolean.FALSE, session ) ) {
				final Object copy = session.getFactory().getEntityPersister( associatedEntityName )
						.instantiate( null, session );
				//TODO: should this be Session.instantiate(Persister, ...)?
				copyCache.put( original, copy );
				return copy;
			}
			else {
				Object id = getIdentifier( original, session );
				if ( id == null ) {
					throw new AssertionFailure("non-transient entity has a null id");
				}
				id = getIdentifierOrUniqueKeyType( session.getFactory() )
						.replace(id, null, session, owner, copyCache);
				return resolve( id, session, owner );
			}
		}
	}

	/**
	 * {@inheritDoc}
	 */
	public int getHashCode(Object x, SessionFactoryImplementor factory) {
		EntityPersister persister = factory.getEntityPersister(associatedEntityName);
		if ( !persister.canExtractIdOutOfEntity() ) {
			return super.getHashCode( x );
		}

		final Serializable id;
		if (x instanceof HibernateProxy) {
			id = ( (HibernateProxy) x ).getHibernateLazyInitializer().getIdentifier();
		}
		else {
			final Class mappedClass = persister.getMappedClass();
			if ( mappedClass.isAssignableFrom( x.getClass() ) ) {
				id = persister.getIdentifier( x );
			}
			else {
				id = (Serializable) x;
			}
		}
		return persister.getIdentifierType().getHashCode( id, factory );
	}

	@Override
	public boolean isEqual(Object x, Object y, SessionFactoryImplementor factory) {
		// associations (many-to-one and one-to-one) can be null...
		if ( x == null || y == null ) {
			return x == y;
		}

		EntityPersister persister = factory.getEntityPersister(associatedEntityName);
		if ( !persister.canExtractIdOutOfEntity() ) {
			return super.isEqual(x, y );
		}

		final Class mappedClass = persister.getMappedClass();
		Serializable xid;
		if (x instanceof HibernateProxy) {
			xid = ( (HibernateProxy) x ).getHibernateLazyInitializer()
					.getIdentifier();
		}
		else {
			if ( mappedClass.isAssignableFrom( x.getClass() ) ) {
				xid = persister.getIdentifier( x );
			}
			else {
				//JPA 2 case where @IdClass contains the id and not the associated entity
				xid = (Serializable) x;
			}
		}

		Serializable yid;
		if (y instanceof HibernateProxy) {
			yid = ( (HibernateProxy) y ).getHibernateLazyInitializer()
					.getIdentifier();
		}
		else {
			if ( mappedClass.isAssignableFrom( y.getClass() ) ) {
				yid = persister.getIdentifier( y );
			}
			else {
				//JPA 2 case where @IdClass contains the id and not the associated entity
				yid = (Serializable) y;
			}
		}

		return persister.getIdentifierType()
				.isEqual(xid, yid, factory);
	}

	public String getOnCondition(String alias, SessionFactoryImplementor factory, Map<String, Filter> enabledFilters)
	throws MappingException {
		if ( isReferenceToPrimaryKey() ) { //TODO: this is a bit arbitrary, expose a switch to the user?
			return "";
		}
		else {
			return getAssociatedJoinable( factory ).filterFragment( alias, enabledFilters );
		}
	}

	/**
	 * Resolve an identifier or unique key value
	 */
	public Object resolve(Object value, SessionImplementor session, Object owner) throws HibernateException {
<<<<<<< HEAD
		if ( value == null ) {
			return null;
		}
		else {
			if ( isNull( owner, session ) ) {
				return null; //EARLY EXIT!
			}

=======
		if ( isNotEmbedded( session ) ) {
			return value;
		}

		if ( value != null && !isNull( owner, session ) ) {
>>>>>>> 45d46b61
			if ( isReferenceToPrimaryKey() ) {
				return resolveIdentifier( (Serializable) value, session );
			}
			else if ( uniqueKeyPropertyName != null ) {
				return loadByUniqueKey( getAssociatedEntityName(), uniqueKeyPropertyName, value, session );
			}
		}
		
		return null;
	}

	public Type getSemiResolvedType(SessionFactoryImplementor factory) {
		return factory.getEntityPersister( associatedEntityName ).getIdentifierType();
	}

	protected final Object getIdentifier(Object value, SessionImplementor session) throws HibernateException {
<<<<<<< HEAD
		if ( isReferenceToPrimaryKey() ) {
=======
		if ( isNotEmbedded(session) ) {
			return value;
		}

		if ( isReferenceToPrimaryKey() || uniqueKeyPropertyName == null ) {
>>>>>>> 45d46b61
			return ForeignKeys.getEntityIdentifierIfNotUnsaved( getAssociatedEntityName(), value, session ); //tolerates nulls
		}
		else if ( value == null ) {
			return null;
		}
		else {
			EntityPersister entityPersister = session.getFactory().getEntityPersister( getAssociatedEntityName() );
			Object propertyValue = entityPersister.getPropertyValue( value, uniqueKeyPropertyName );
			// We now have the value of the property-ref we reference.  However,
			// we need to dig a little deeper, as that property might also be
			// an entity type, in which case we need to resolve its identitifier
			Type type = entityPersister.getPropertyType( uniqueKeyPropertyName );
			if ( type.isEntityType() ) {
				propertyValue = ( ( EntityType ) type ).getIdentifier( propertyValue, session );
			}

			return propertyValue;
		}
	}

	/**
	 * Generate a loggable representation of an instance of the value mapped by this type.
	 *
	 * @param value The instance to be logged.
	 * @param factory The session factory.
	 * @return The loggable string.
	 * @throws HibernateException Generally some form of resolution problem.
	 */
	public String toLoggableString(Object value, SessionFactoryImplementor factory) {
		if ( value == null ) {
			return "null";
		}
		
		EntityPersister persister = factory.getEntityPersister( associatedEntityName );
		StringBuilder result = new StringBuilder().append( associatedEntityName );

		if ( persister.hasIdentifierProperty() ) {
			final EntityMode entityMode = persister.getEntityMode();
			final Serializable id;
			if ( entityMode == null ) {
				throw new ClassCastException( value.getClass().getName() );
			} else if ( value instanceof HibernateProxy ) {
				HibernateProxy proxy = ( HibernateProxy ) value;
				id = proxy.getHibernateLazyInitializer().getIdentifier();
			}
			else {
				id = persister.getIdentifier( value );
			}
			
			result.append( '#' )
				.append( persister.getIdentifierType().toLoggableString( id, factory ) );
		}
		
		return result.toString();
	}

	/**
	 * Is the association modeled here defined as a 1-1 in the database (physical model)?
	 *
	 * @return True if a 1-1 in the database; false otherwise.
	 */
	public abstract boolean isOneToOne();

	/**
	 * Is the association modeled here a 1-1 according to the logical moidel?
	 *
	 * @return True if a 1-1 in the logical model; false otherwise.
	 */
	public boolean isLogicalOneToOne() {
		return isOneToOne();
	}

	/**
	 * Convenience method to locate the identifier type of the associated entity.
	 *
	 * @param factory The mappings...
	 * @return The identifier type
	 */
	Type getIdentifierType(Mapping factory) {
		return factory.getIdentifierType( getAssociatedEntityName() );
	}

	/**
	 * Convenience method to locate the identifier type of the associated entity.
	 *
	 * @param session The originating session
	 * @return The identifier type
	 */
	Type getIdentifierType(SessionImplementor session) {
		return getIdentifierType( session.getFactory() );
	}

	/**
	 * Determine the type of either (1) the identifier if we reference the
	 * associated entity's PK or (2) the unique key to which we refer (i.e.
	 * the property-ref).
	 *
	 * @param factory The mappings...
	 * @return The appropriate type.
	 * @throws MappingException Generally, if unable to resolve the associated entity name
	 * or unique key property name.
	 */
	public final Type getIdentifierOrUniqueKeyType(Mapping factory) throws MappingException {
		if ( isReferenceToPrimaryKey() || uniqueKeyPropertyName == null ) {
			return getIdentifierType(factory);
		}
		else {
			Type type = factory.getReferencedPropertyType( getAssociatedEntityName(), uniqueKeyPropertyName );
			if ( type.isEntityType() ) {
				type = ( ( EntityType ) type).getIdentifierOrUniqueKeyType( factory );
			}
			return type;
		}
	}

	/**
	 * The name of the property on the associated entity to which our FK
	 * refers
	 *
	 * @param factory The mappings...
	 * @return The appropriate property name.
	 * @throws MappingException Generally, if unable to resolve the associated entity name
	 */
	public final String getIdentifierOrUniqueKeyPropertyName(Mapping factory)
	throws MappingException {
		if ( isReferenceToPrimaryKey() || uniqueKeyPropertyName == null ) {
			return factory.getIdentifierPropertyName( getAssociatedEntityName() );
		}
		else {
			return uniqueKeyPropertyName;
		}
	}
	
	protected abstract boolean isNullable();

	/**
	 * Resolve an identifier via a load.
	 *
	 * @param id The entity id to resolve
	 * @param session The orginating session.
	 * @return The resolved identifier (i.e., loaded entity).
	 * @throws org.hibernate.HibernateException Indicates problems performing the load.
	 */
	protected final Object resolveIdentifier(Serializable id, SessionImplementor session) throws HibernateException {
		boolean isProxyUnwrapEnabled = unwrapProxy &&
				session.getFactory()
						.getEntityPersister( getAssociatedEntityName() )
						.isInstrumented();

		Object proxyOrEntity = session.internalLoad(
				getAssociatedEntityName(),
				id,
				eager,
				isNullable() && !isProxyUnwrapEnabled
		);

		if ( proxyOrEntity instanceof HibernateProxy ) {
			( ( HibernateProxy ) proxyOrEntity ).getHibernateLazyInitializer()
					.setUnwrap( isProxyUnwrapEnabled );
		}

		return proxyOrEntity;
	}

	protected boolean isNull(Object owner, SessionImplementor session) {
		return false;
	}

	/**
	 * Load an instance by a unique key that is not the primary key.
	 *
	 * @param entityName The name of the entity to load
	 * @param uniqueKeyPropertyName The name of the property defining the uniqie key.
	 * @param key The unique key property value.
	 * @param session The originating session.
	 * @return The loaded entity
	 * @throws HibernateException generally indicates problems performing the load.
	 */
	public Object loadByUniqueKey(
			String entityName, 
			String uniqueKeyPropertyName, 
			Object key, 
			SessionImplementor session) throws HibernateException {
		final SessionFactoryImplementor factory = session.getFactory();
		UniqueKeyLoadable persister = ( UniqueKeyLoadable ) factory.getEntityPersister( entityName );

		//TODO: implement caching?! proxies?!

		EntityUniqueKey euk = new EntityUniqueKey(
				entityName, 
				uniqueKeyPropertyName, 
				key, 
				getIdentifierOrUniqueKeyType( factory ),
				persister.getEntityMode(),
				session.getFactory()
		);

		final PersistenceContext persistenceContext = session.getPersistenceContext();
		Object result = persistenceContext.getEntity( euk );
		if ( result == null ) {
			result = persister.loadByUniqueKey( uniqueKeyPropertyName, key, session );
		}
		return result == null ? null : persistenceContext.proxyFor( result );
	}

}<|MERGE_RESOLUTION|>--- conflicted
+++ resolved
@@ -23,16 +23,12 @@
  */
 package org.hibernate.type;
 
+
 import java.io.Serializable;
 import java.sql.ResultSet;
 import java.sql.SQLException;
 import java.util.Map;
 
-<<<<<<< HEAD
-=======
-import org.dom4j.Element;
-import org.dom4j.Node;
->>>>>>> 45d46b61
 import org.hibernate.AssertionFailure;
 import org.hibernate.EntityMode;
 import org.hibernate.Filter;
@@ -49,10 +45,6 @@
 import org.hibernate.persister.entity.Joinable;
 import org.hibernate.persister.entity.UniqueKeyLoadable;
 import org.hibernate.proxy.HibernateProxy;
-<<<<<<< HEAD
-=======
-import org.hibernate.tuple.ElementWrapper;
->>>>>>> 45d46b61
 
 /**
  * Base for types which map associations to persistent entities.
@@ -81,52 +73,16 @@
 	 * @param unwrapProxy Is unwrapping of proxies allowed for this association; unwrapping
 	 * says to return the "implementation target" of lazy prooxies; typically only possible
 	 * with lazy="no-proxy".
-<<<<<<< HEAD
-=======
 	 *
 	 * @deprecated Use {@link #EntityType(org.hibernate.type.TypeFactory.TypeScope, String, boolean, String, boolean, boolean)} instead.
 	 * See Jira issue: <a href="https://hibernate.onjira.com/browse/HHH-7771">HHH-7771</a>
->>>>>>> 45d46b61
-	 */
+	 */
+	@Deprecated
 	protected EntityType(
 			TypeFactory.TypeScope scope,
 			String entityName,
 			String uniqueKeyPropertyName,
 			boolean eager,
-			boolean unwrapProxy) {
-<<<<<<< HEAD
-		this(scope, entityName, uniqueKeyPropertyName, eager, unwrapProxy, null);
-	}
-
-=======
-		this( scope, entityName, uniqueKeyPropertyName == null, uniqueKeyPropertyName, eager, unwrapProxy );
-	}
-
-	/**
-	 * Constructs the requested entity type mapping.
-	 *
-	 * @param scope The type scope
-	 * @param entityName The name of the associated entity.
-	 * @param uniqueKeyPropertyName The property-ref name, or null if we
-	 * reference the PK of the associated entity.
-	 * @param eager Is eager fetching enabled.
-	 * @param unwrapProxy Is unwrapping of proxies allowed for this association; unwrapping
-	 * says to return the "implementation target" of lazy prooxies; typically only possible
-	 * with lazy="no-proxy".
-	 * 
-	 * @deprecated Use {@link #EntityType(org.hibernate.type.TypeFactory.TypeScope, String, boolean, String, boolean, boolean)} instead.
-	 */
-	@Deprecated
->>>>>>> 45d46b61
-	protected EntityType(
-			TypeFactory.TypeScope scope,
-			String entityName,
-			String uniqueKeyPropertyName,
-			boolean eager,
-<<<<<<< HEAD
-			boolean unwrapProxy,
-			Class returnedClass) {
-=======
 			boolean unwrapProxy) {
 		this( scope, entityName, uniqueKeyPropertyName == null, uniqueKeyPropertyName, eager, unwrapProxy );
 	}
@@ -151,17 +107,12 @@
 			String uniqueKeyPropertyName,
 			boolean eager,
 			boolean unwrapProxy) {
->>>>>>> 45d46b61
 		this.scope = scope;
 		this.associatedEntityName = entityName;
 		this.uniqueKeyPropertyName = uniqueKeyPropertyName;
 		this.eager = eager;
 		this.unwrapProxy = unwrapProxy;
-<<<<<<< HEAD
-		this.returnedClass = returnedClass;
-=======
 		this.referenceToPrimaryKey = referenceToPrimaryKey;
->>>>>>> 45d46b61
 	}
 
 
@@ -285,7 +236,7 @@
     private Class determineAssociatedEntityClass() {
         final String entityName = getAssociatedEntityName();
         try {
-            return ReflectHelper.classForName(entityName);
+            return ReflectHelper.classForName( entityName );
         }
         catch ( ClassNotFoundException cnfe ) {
             return this.scope.resolveFactory().getEntityPersister(entityName).
@@ -388,7 +339,7 @@
 		}
 
 		final Serializable id;
-		if (x instanceof HibernateProxy) {
+		if (x instanceof HibernateProxy ) {
 			id = ( (HibernateProxy) x ).getHibernateLazyInitializer().getIdentifier();
 		}
 		else {
@@ -464,7 +415,6 @@
 	 * Resolve an identifier or unique key value
 	 */
 	public Object resolve(Object value, SessionImplementor session, Object owner) throws HibernateException {
-<<<<<<< HEAD
 		if ( value == null ) {
 			return null;
 		}
@@ -472,14 +422,6 @@
 			if ( isNull( owner, session ) ) {
 				return null; //EARLY EXIT!
 			}
-
-=======
-		if ( isNotEmbedded( session ) ) {
-			return value;
-		}
-
-		if ( value != null && !isNull( owner, session ) ) {
->>>>>>> 45d46b61
 			if ( isReferenceToPrimaryKey() ) {
 				return resolveIdentifier( (Serializable) value, session );
 			}
@@ -496,15 +438,7 @@
 	}
 
 	protected final Object getIdentifier(Object value, SessionImplementor session) throws HibernateException {
-<<<<<<< HEAD
-		if ( isReferenceToPrimaryKey() ) {
-=======
-		if ( isNotEmbedded(session) ) {
-			return value;
-		}
-
-		if ( isReferenceToPrimaryKey() || uniqueKeyPropertyName == null ) {
->>>>>>> 45d46b61
+		if ( isReferenceToPrimaryKey() || uniqueKeyPropertyName == null) {
 			return ForeignKeys.getEntityIdentifierIfNotUnsaved( getAssociatedEntityName(), value, session ); //tolerates nulls
 		}
 		else if ( value == null ) {
