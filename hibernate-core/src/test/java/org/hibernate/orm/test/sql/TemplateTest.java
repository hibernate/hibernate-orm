--- conflicted
+++ resolved
@@ -206,11 +206,7 @@
 	}
 
 	@Test
-<<<<<<< HEAD
-	public void testRenderTransformerReadFragment() {
-=======
 	public void testRenderTransformerReadFragment(SessionFactoryScope scope) {
->>>>>>> aa6fb4d6
 		// Test the renderTransformerReadFragment method
 		String fragment = "SELECT name, age FROM users WHERE id = ?";
 		String result = Template.renderTransformerReadFragment(fragment, "name", "age");
@@ -221,10 +217,6 @@
 		assertEquals(fragment, result);
 
 		// Test with empty column names array
-<<<<<<< HEAD
-		//noinspection RedundantArrayCreation
-=======
->>>>>>> aa6fb4d6
 		result = Template.renderTransformerReadFragment(fragment, new String[0]);
 		assertEquals(fragment, result);
 
