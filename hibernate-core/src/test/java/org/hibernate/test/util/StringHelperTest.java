/*
 * Hibernate, Relational Persistence for Idiomatic Java
 *
 * License: GNU Lesser General Public License (LGPL), version 2.1 or later.
 * See the lgpl.txt file in the root directory or <http://www.gnu.org/licenses/lgpl-2.1.html>.
 */
package org.hibernate.test.util;

import java.util.Arrays;

import org.junit.Assert;
import org.junit.Test;

import org.hibernate.dialect.Dialect;
import org.hibernate.dialect.H2Dialect;
import org.hibernate.dialect.SQLServerDialect;
import org.hibernate.internal.util.StringHelper;
import org.hibernate.testing.junit4.BaseUnitTestCase;

import java.util.BitSet;
import java.util.Iterator;
import java.util.ArrayList;

import static org.junit.Assert.assertEquals;
import static org.junit.Assert.assertNull;
import static org.junit.Assert.assertTrue;
import static org.junit.Assert.assertArrayEquals;
import static org.junit.Assert.assertFalse;

/**
 * @author Steve Ebersole
 * @author Scott Buchanan
 */
public class StringHelperTest extends BaseUnitTestCase {

	private static final String BASE_PACKAGE = "org.hibernate";
	private static final String STRING_HELPER_FQN = "org.hibernate.internal.util.StringHelper";
	private static final String STRING_HELPER_NAME = StringHelper.unqualify( STRING_HELPER_FQN );

	@Test
	public void testNameCollapsing() {
		assertNull( StringHelper.collapse( null ) );
		assertEquals( STRING_HELPER_NAME, StringHelper.collapse( STRING_HELPER_NAME ) );
		assertEquals( "o.h.i.u.StringHelper", StringHelper.collapse( STRING_HELPER_FQN ) );
	}

	@Test
	public void testPartialNameUnqualification() {
		assertNull( StringHelper.partiallyUnqualify( null, BASE_PACKAGE ) );
		assertEquals( STRING_HELPER_NAME, StringHelper.partiallyUnqualify( STRING_HELPER_NAME, BASE_PACKAGE ) );
		assertEquals( "internal.util.StringHelper", StringHelper.partiallyUnqualify( STRING_HELPER_FQN, BASE_PACKAGE ) );
	}

	@Test
	public void testBasePackageCollapsing() {
		assertNull( StringHelper.collapseQualifierBase( null, BASE_PACKAGE ) );
		assertEquals( STRING_HELPER_NAME, StringHelper.collapseQualifierBase( STRING_HELPER_NAME, BASE_PACKAGE ) );
		assertEquals( "o.h.internal.util.StringHelper", StringHelper.collapseQualifierBase( STRING_HELPER_FQN, BASE_PACKAGE ) );
	}

	@Test
	public void testFindIdentifierWord() {
		assertEquals( StringHelper.indexOfIdentifierWord( "", "word" ), -1 );
		assertEquals( StringHelper.indexOfIdentifierWord( null, "word" ), -1 );
		assertEquals( StringHelper.indexOfIdentifierWord( "sentence", null ), -1 );
		assertEquals( StringHelper.indexOfIdentifierWord( "where name=?13 and description=?1", "?1" ), 31 );
		assertEquals( StringHelper.indexOfIdentifierWord( "where name=?13 and description=?1 and category_id=?4", "?1" ), 31 );
		assertEquals( StringHelper.indexOfIdentifierWord( "?1", "?1" ), 0 );
		assertEquals( StringHelper.indexOfIdentifierWord( "no identifier here", "?1" ), -1 );
		assertEquals( StringHelper.indexOfIdentifierWord( "some text ?", "?" ), 10 );
	}

	private static H2Dialect DIALECT = new H2Dialect();
	@Test
	public void testArrayUnquoting() {
		assertNull( StringHelper.unquote( (String[]) null, DIALECT ) );
		//This to verify that the string array isn't being copied unnecessarily:
		unchanged( new String [0] );
		unchanged( new String[] { "a" } );
		unchanged( new String[] { "a", "b" } );
		helperEquals( new String[] { "a", "b", "c" }, new String[] { "a", "b", "`c`" } );
		helperEquals( new String[] { "a", "b", "c" }, new String[] { "a", "\"b\"", "c" } );
	}

	private static void unchanged(String[] input) {
		final String[] output = StringHelper.unquote( input, DIALECT );
		assertTrue( input == output );
	}

	private static void helperEquals(String[] expectation, String[] input) {
		final String[] output = StringHelper.unquote( input, DIALECT );
		assertTrue( Arrays.equals( expectation, output ) );
	}

	@Test
	public void testIsQuotedWithDialect() {
		Assert.assertFalse( StringHelper.isQuoted( "a", DIALECT ) );
		Assert.assertTrue( StringHelper.isQuoted( "`a`", DIALECT ) );

		//This dialect has a different "open" than "close" quoting symbol:
		final SQLServerDialect sqlServerDialect = new SQLServerDialect();
		Assert.assertTrue( StringHelper.isQuoted( "[a]", sqlServerDialect ) );
		Assert.assertFalse( StringHelper.isQuoted( "`a]", sqlServerDialect ) );
		Assert.assertFalse( StringHelper.isQuoted( "[a`", sqlServerDialect ) );
		Assert.assertFalse( StringHelper.isQuoted( "\"a`", sqlServerDialect ) );
		Assert.assertFalse( StringHelper.isQuoted( "`a\"", sqlServerDialect ) );
		Assert.assertFalse( StringHelper.isQuoted( "a", sqlServerDialect ) );
	}

	@Test
<<<<<<< HEAD
	public void replaceRepeatingPlaceholdersWithoutStackOverflow() {
		String ordinalParameters = generateOrdinalParameters( 3, 19999 );
		String result = StringHelper.replace(
				"select * from books where category in (?1) and id in(" + ordinalParameters + ") and parent_category in (?1) and id in(" + ordinalParameters + ")",
				"?1", "?1, ?2", true, true );
		assertEquals( "select * from books where category in (?1, ?2) and id in(" + ordinalParameters + ") and parent_category in (?1, ?2) and id in(" + ordinalParameters + ")", result );
	}

	private String generateOrdinalParameters(int startPosition, int endPosition) {
		StringBuilder builder = new StringBuilder();
		for ( int i = startPosition; i <= endPosition; i++ ) {
			builder.append( '?' ).append( i );
			if ( i < endPosition ) {
				builder.append( ", " );
			}
		}
		return builder.toString();
	}

=======
	public void testCountUnquotedReturnsOne() {
		assertEquals(1, StringHelper.countUnquoted("1", '1'));
		assertEquals(0, StringHelper.countUnquoted("1", '\u0000'));
		assertEquals(0, StringHelper.countUnquoted("\'", '\u0000'));
		assertEquals(0, StringHelper.countUnquoted("a\'b\'c", '\u0000'));
	}

	@Test(expected = IllegalArgumentException.class)
	public void testCountUnquotedIllegalArgumentException() {
		StringHelper.countUnquoted("\'", '\'');
		// Method is not expected to return due to exception thrown
	}

	@Test
	public void testFirstIndexOfCharReturnsNegativeOneIfNotFound() {
		assertEquals(-1, StringHelper.firstIndexOfChar("a\'b\'c", new BitSet(), 4));
	}

	@Test
	public void testGenerateAliasNonDigit() {
		assertEquals(",_", StringHelper.generateAlias(","));
		assertEquals("2x_", StringHelper.generateAlias("2"));
		assertEquals("w_", StringHelper.generateAlias("W\u802f/"));
	}

	@Test
	public void testGetFirstNonWhitespaceCharacter() {
		assertEquals('\'', StringHelper.getFirstNonWhitespaceCharacter("\'"));
	}

	@Test
	public void testGetLastNonWhitespaceCharacter() {
		assertEquals('o', StringHelper.getLastNonWhitespaceCharacter("foo"));
	}

	@Test
	public void testIsEmptyOrWhiteSpaceReturnsFalse() {
		assertFalse(StringHelper.isEmptyOrWhiteSpace("BAZ"));
	}

	@Test
	public void testIsQuotedReturnsFalse1() {
		assertFalse(StringHelper.isQuoted("a/b/c"));
		assertFalse(StringHelper.isQuoted("\"````"));
		assertTrue(StringHelper.isQuoted("\"\"\"\"\""));
	}

	@Test
	public void testLastIndexOfLetterReturnsTwo() {
		assertEquals(2, StringHelper.lastIndexOfLetter("foo"));
		assertEquals(0, StringHelper.lastIndexOfLetter("a\'b\'c"));
		assertEquals(-1, StringHelper.lastIndexOfLetter("\'"));
	}

	@Test
	public void testLocateUnquotedReturnsEmptyArray() {
		assertArrayEquals(new int[]{}, StringHelper.locateUnquoted("\'", '%'));
		assertArrayEquals(new int[]{0}, StringHelper.locateUnquoted(",", ','));
		assertArrayEquals(new int[]{}, StringHelper.locateUnquoted("a\'b\'c", '\u0000'));
	}

	@Test(expected = IllegalArgumentException.class)
	public void testLocateUnquotedThrowsIllegalArgumentException() {
		StringHelper.locateUnquoted("a,b,c", '\'');
		// Method is not expected to return due to exception thrown
	}

	@Test
	public void testPartiallyUnqualifyNoBaseReturnsSameString() {
		assertEquals("a\'b\'c", StringHelper.partiallyUnqualify("a\'b\'c", "3"));
		assertEquals("34", StringHelper.partiallyUnqualify("1234", "1"));
	}

	@Test(expected = StringIndexOutOfBoundsException.class)
	public void testPartiallyUnqualifyThrowsStringIndexOutOfBoundsException() {
		StringHelper.partiallyUnqualify("a\'b\'c", "a\'b\'c");
		// Method is not expected to return due to exception thrown
	}

	@Test
	public void testQuote() {
		assertEquals("`3`", StringHelper.quote("3"));
	}

	@Test
	public void testReplaceOnce() {
		assertEquals("a,b,c", StringHelper.replaceOnce("3", "3", "a,b,c"));
		assertEquals("a\'b\'c", StringHelper.replaceOnce("a\'b\'c", "1234", "a,b,c"));
	}

	@Test
	public void testJoinWithQualifiersAndSuffix() {
		assertEquals("a.foobca.barbca.bazb", StringHelper.joinWithQualifierAndSuffix(new String[]{"foo", "bar", "baz"}, "a", "b", "c"));
		assertEquals("", StringHelper.joinWithQualifierAndSuffix(new String[0], "foo", "bar", "BAZ"));
	}

	@Test
	public void testJoin() {
		Iterator<?> objects = ((ArrayList<?>) new ArrayList<String>() {
			{
				add("foo");
				add("bar");
				add("baz");
			}
		}).iterator();
		assertEquals("fooabarabaz", StringHelper.join("a", objects));
	}

	@Test
	public void testAdd() {
		assertEquals(new String[]{"fooa", "barb", "bazc"}, StringHelper.add(new String[]{"foo", "bar", "baz"}, "", new String[]{"a", "b", "c"}));
		assertEquals(new String[]{"fooa"}, StringHelper.add(new String[]{""}, "foo", new String[]{"a", "b", "c"}));
	}

	@Test
	public void testRepeat() {
		assertEquals("", StringHelper.repeat("foo", 0));
		assertEquals("bar", StringHelper.repeat("bar", 1));
	}

	@Test
	public void testSplitTrimmingTokens() {
		assertEquals(new String[]{"foo", "-", "bar", "-", "baz"}, StringHelper.splitTrimmingTokens("-", "foo-bar-baz", true));
		assertEquals(new String[]{"foo", "bar", "baz"}, StringHelper.splitTrimmingTokens("-", "foo-bar-baz", false));
	}
>>>>>>> bcf79a01
}<|MERGE_RESOLUTION|>--- conflicted
+++ resolved
@@ -108,7 +108,6 @@
 	}
 
 	@Test
-<<<<<<< HEAD
 	public void replaceRepeatingPlaceholdersWithoutStackOverflow() {
 		String ordinalParameters = generateOrdinalParameters( 3, 19999 );
 		String result = StringHelper.replace(
@@ -128,8 +127,8 @@
 		return builder.toString();
 	}
 
-=======
-	public void testCountUnquotedReturnsOne() {
+  @Test
+  public void testCountUnquotedReturnsOne() {
 		assertEquals(1, StringHelper.countUnquoted("1", '1'));
 		assertEquals(0, StringHelper.countUnquoted("1", '\u0000'));
 		assertEquals(0, StringHelper.countUnquoted("\'", '\u0000'));
@@ -254,5 +253,4 @@
 		assertEquals(new String[]{"foo", "-", "bar", "-", "baz"}, StringHelper.splitTrimmingTokens("-", "foo-bar-baz", true));
 		assertEquals(new String[]{"foo", "bar", "baz"}, StringHelper.splitTrimmingTokens("-", "foo-bar-baz", false));
 	}
->>>>>>> bcf79a01
 }