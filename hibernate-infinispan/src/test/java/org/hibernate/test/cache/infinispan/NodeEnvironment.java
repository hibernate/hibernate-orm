--- conflicted
+++ resolved
@@ -27,14 +27,13 @@
 import java.util.Map;
 
 import org.hibernate.boot.registry.StandardServiceRegistryBuilder;
+import org.hibernate.boot.registry.internal.StandardServiceRegistryImpl;
 import org.hibernate.cache.infinispan.InfinispanRegionFactory;
 import org.hibernate.cache.infinispan.collection.CollectionRegionImpl;
 import org.hibernate.cache.infinispan.entity.EntityRegionImpl;
 import org.hibernate.cache.spi.CacheDataDescription;
-import org.hibernate.cache.spi.RegionFactory;
 import org.hibernate.cfg.Configuration;
-import org.hibernate.boot.registry.internal.StandardServiceRegistryImpl;
-import org.hibernate.engine.spi.SessionFactoryImplementor;
+import org.hibernate.test.cache.infinispan.util.CacheTestUtil;
 
 /**
  * Defines the environment for a node.
@@ -43,16 +42,9 @@
  */
 public class NodeEnvironment {
 
-<<<<<<< HEAD
-	private StandardServiceRegistryImpl serviceRegistry;
-	private InfinispanRegionFactory regionFactory;
-	private SessionFactoryImplementor sessionFactory;
-=======
    private final Configuration configuration;
-
    private StandardServiceRegistryImpl serviceRegistry;
    private InfinispanRegionFactory regionFactory;
->>>>>>> b0fa122c
 
    private Map<String, EntityRegionImpl> entityRegionMap;
    private Map<String, CollectionRegionImpl> collectionRegionMap;
@@ -114,22 +106,12 @@
       return region;
    }
 
-<<<<<<< HEAD
-	public void prepare() throws Exception {
-		serviceRegistry = (StandardServiceRegistryImpl) new StandardServiceRegistryBuilder()
-				.applySettings( configuration.getProperties() )
-				.build();
-		sessionFactory = (SessionFactoryImplementor)configuration.buildSessionFactory( serviceRegistry );
-		regionFactory = (InfinispanRegionFactory)sessionFactory.getServiceRegistry().getService( RegionFactory.class );
-	}
-=======
    public void prepare() throws Exception {
       serviceRegistry = (StandardServiceRegistryImpl) new StandardServiceRegistryBuilder()
             .applySettings(configuration.getProperties())
-            .buildServiceRegistry();
+            .build();
       regionFactory = CacheTestUtil.startRegionFactory(serviceRegistry, configuration);
    }
->>>>>>> b0fa122c
 
    public void release() throws Exception {
       try {
@@ -150,20 +132,7 @@
                } catch (Exception e) {
                   // Ignore...
                }
-<<<<<<< HEAD
-            });
-				collectionRegion.getCacheAdapter().stop();
-			}
-			collectionRegionMap.clear();
-		}
-		if ( sessionFactory != null ) {
-			sessionFactory.close();
-		}
-		if ( serviceRegistry != null ) {
-			serviceRegistry.destroy();
-		}
-	}
-=======
+
             }
             collectionRegionMap.clear();
          }
@@ -181,5 +150,4 @@
          }
       }
    }
->>>>>>> b0fa122c
 }