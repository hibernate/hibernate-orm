/*
 * Hibernate, Relational Persistence for Idiomatic Java
 *
 * License: GNU Lesser General Public License (LGPL), version 2.1 or later.
 * See the lgpl.txt file in the root directory or <http://www.gnu.org/licenses/lgpl-2.1.html>.
 */

import groovy.transform.Field
import io.jenkins.blueocean.rest.impl.pipeline.PipelineNodeGraphVisitor
import io.jenkins.blueocean.rest.impl.pipeline.FlowNodeWrapper
import org.jenkinsci.plugins.workflow.support.steps.build.RunWrapper

/*
 * See https://github.com/hibernate/hibernate-jenkins-pipeline-helpers
 */
@Library('hibernate-jenkins-pipeline-helpers@1.5') _
import org.hibernate.jenkins.pipeline.helpers.job.JobHelper

@Field final String DEFAULT_JDK_VERSION = '11'
@Field final String DEFAULT_JDK_TOOL = "OpenJDK ${DEFAULT_JDK_VERSION} Latest"
@Field final String NODE_PATTERN_BASE = 'Worker&&Containers'
@Field List<BuildEnvironment> environments

this.helper = new JobHelper(this)

helper.runWithNotification {
stage('Configure') {
	this.environments = [
		// Minimum supported versions
		new BuildEnvironment( dbName: 'h2_1_4' ),
		new BuildEnvironment( dbName: 'hsqldb_2_6' ),
		new BuildEnvironment( dbName: 'derby_10_14' ),
		new BuildEnvironment( dbName: 'mysql_5_7' ),
		new BuildEnvironment( dbName: 'mariadb_10_3' ),
		new BuildEnvironment( dbName: 'postgresql_10' ),
		new BuildEnvironment( dbName: 'edb_10' ),
		new BuildEnvironment( dbName: 'oracle_11_2' ),
		new BuildEnvironment( dbName: 'db2_10_5', longRunning: true ),
		new BuildEnvironment( dbName: 'mssql_2017' ), // Unfortunately there is no SQL Server 2008 image, so we have to test with 2017
// 		new BuildEnvironment( dbName: 'sybase_16' ), // There only is a Sybase ASE 16 image, so no pint in testing that nightly
		// Long running databases
		new BuildEnvironment( dbName: 'cockroachdb', node: 'cockroachdb', longRunning: true ),
<<<<<<< HEAD
		new BuildEnvironment( dbName: 'cockroachdb_21_2', node: 'cockroachdb', longRunning: true ),
		new BuildEnvironment( dbName: 'cockroachdb_23_1', node: 'cockroachdb', longRunning: true ),
=======
		new BuildEnvironment( dbName: 'cockroachdb_22_1', node: 'cockroachdb', longRunning: true ),
>>>>>>> 2d345fc0
		new BuildEnvironment( dbName: 'hana_cloud', dbLockableResource: 'hana-cloud', dbLockResourceAsHost: true )
	];

	helper.configure {
		file 'job-configuration.yaml'
		// We don't require the following, but the build helper plugin apparently does
		jdk {
			defaultTool DEFAULT_JDK_TOOL
		}
		maven {
			defaultTool 'Apache Maven 3.8'
		}
	}
	properties([
			buildDiscarder(
					logRotator(daysToKeepStr: '30', numToKeepStr: '10')
			),
			rateLimitBuilds(throttle: [count: 1, durationName: 'day', userBoost: true]),
			// If two builds are about the same branch or pull request,
			// the older one will be aborted when the newer one starts.
			disableConcurrentBuilds(abortPrevious: true),
			helper.generateNotificationProperty()
	])
}

// Avoid running the pipeline on branch indexing
if (currentBuild.getBuildCauses().toString().contains('BranchIndexingCause')) {
  print "INFO: Build skipped due to trigger being Branch Indexing"
  currentBuild.result = 'ABORTED'
  return
}

stage('Build') {
	Map<String, Closure> executions = [:]
	Map<String, Map<String, String>> state = [:]
	environments.each { BuildEnvironment buildEnv ->
		// Don't build environments for newer JDKs when this is a PR
		if ( helper.scmSource.pullRequest && buildEnv.testJdkVersion ) {
			return
		}
		state[buildEnv.tag] = [:]
		executions.put(buildEnv.tag, {
			runBuildOnNode(buildEnv.node ?: NODE_PATTERN_BASE) {
				def testJavaHome
				if ( buildEnv.testJdkVersion ) {
					testJavaHome = tool(name: "OpenJDK ${buildEnv.testJdkVersion} Latest", type: 'jdk')
				}
				def javaHome = tool(name: DEFAULT_JDK_TOOL, type: 'jdk')
				// Use withEnv instead of setting env directly, as that is global!
				// See https://github.com/jenkinsci/pipeline-plugin/blob/master/TUTORIAL.md
				withEnv(["JAVA_HOME=${javaHome}", "PATH+JAVA=${javaHome}/bin"]) {
					state[buildEnv.tag]['additionalOptions'] = ''
					if ( testJavaHome ) {
						state[buildEnv.tag]['additionalOptions'] = state[buildEnv.tag]['additionalOptions'] +
								" -Ptest.jdk.version=${buildEnv.testJdkVersion} -Porg.gradle.java.installations.paths=${javaHome},${testJavaHome}"
					}
					if ( buildEnv.testJdkLauncherArgs ) {
						state[buildEnv.tag]['additionalOptions'] = state[buildEnv.tag]['additionalOptions'] +
								" -Ptest.jdk.launcher.args=${buildEnv.testJdkLauncherArgs}"
					}
					state[buildEnv.tag]['containerName'] = null;
					stage('Checkout') {
						checkout scm
					}
					try {
						stage('Start database') {
							switch (buildEnv.dbName) {
								case "h2_1_4":
									state[buildEnv.tag]['additionalOptions'] = state[buildEnv.tag]['additionalOptions'] +
										" -Pgradle.libs.versions.h2=1.4.197 -Pgradle.libs.versions.h2gis=1.5.0"
									break;
								case "hsqldb_2_6":
									state[buildEnv.tag]['additionalOptions'] = state[buildEnv.tag]['additionalOptions'] +
										" -Pgradle.libs.versions.hsqldb=2.6.1"
									break;
								case "derby_10_14":
									state[buildEnv.tag]['additionalOptions'] = state[buildEnv.tag]['additionalOptions'] +
										" -Pgradle.libs.versions.derby=10.14.2.0"
									break;
								case "mysql":
									docker.withRegistry('https://index.docker.io/v1/', 'hibernateci.hub.docker.com') {
										docker.image('mysql:8.0.31').pull()
									}
									sh "./docker_db.sh mysql"
									state[buildEnv.tag]['containerName'] = "mysql"
									break;
								case "mysql_5_7":
									docker.withRegistry('https://index.docker.io/v1/', 'hibernateci.hub.docker.com') {
										docker.image('mysql:5.7.40').pull()
									}
									sh "./docker_db.sh mysql_5_7"
									state[buildEnv.tag]['containerName'] = "mysql"
									break;
								case "mariadb":
									docker.withRegistry('https://index.docker.io/v1/', 'hibernateci.hub.docker.com') {
										docker.image('mariadb:10.9.3').pull()
									}
									sh "./docker_db.sh mariadb"
									state[buildEnv.tag]['containerName'] = "mariadb"
									break;
								case "mariadb_10_3":
									docker.withRegistry('https://index.docker.io/v1/', 'hibernateci.hub.docker.com') {
										docker.image('mariadb:10.3.36').pull()
									}
									sh "./docker_db.sh mariadb_10_3"
									state[buildEnv.tag]['containerName'] = "mariadb"
									break;
								case "postgresql":
									// use the postgis image to enable the PGSQL GIS (spatial) extension
									docker.withRegistry('https://index.docker.io/v1/', 'hibernateci.hub.docker.com') {
										docker.image('postgis/postgis:15-3.3').pull()
									}
									sh "./docker_db.sh postgresql"
									state[buildEnv.tag]['containerName'] = "postgres"
									break;
								case "postgresql_10":
									// use the postgis image to enable the PGSQL GIS (spatial) extension
									docker.withRegistry('https://index.docker.io/v1/', 'hibernateci.hub.docker.com') {
										docker.image('postgis/postgis:10-2.5').pull()
									}
									sh "./docker_db.sh postgresql_10"
									state[buildEnv.tag]['containerName'] = "postgres"
									break;
								case "edb":
									docker.image('quay.io/enterprisedb/edb-postgres-advanced:15.2-3.3-postgis').pull()
									sh "./docker_db.sh edb"
									state[buildEnv.tag]['containerName'] = "edb"
									break;
								case "edb_10":
									docker.image('quay.io/enterprisedb/edb-postgres-advanced:10.22').pull()
									sh "./docker_db.sh edb_10"
									state[buildEnv.tag]['containerName'] = "edb"
									break;
								case "oracle":
									docker.withRegistry('https://index.docker.io/v1/', 'hibernateci.hub.docker.com') {
										docker.image('gvenzl/oracle-xe:21.3.0-full').pull()
									}
									sh "./docker_db.sh oracle"
									state[buildEnv.tag]['containerName'] = "oracle"
									break;
								case "oracle_11_2":
									docker.withRegistry('https://index.docker.io/v1/', 'hibernateci.hub.docker.com') {
										docker.image('gvenzl/oracle-xe:11.2.0.2-full').pull()
									}
									sh "./docker_db.sh oracle_11"
									state[buildEnv.tag]['containerName'] = "oracle"
									break;
								case "db2":
									docker.withRegistry('https://index.docker.io/v1/', 'hibernateci.hub.docker.com') {
										docker.image('ibmcom/db2:11.5.7.0').pull()
									}
									sh "./docker_db.sh db2"
									state[buildEnv.tag]['containerName'] = "db2"
									break;
								case "db2_10_5":
									docker.withRegistry('https://index.docker.io/v1/', 'hibernateci.hub.docker.com') {
										docker.image('ibmoms/db2express-c@sha256:a499afd9709a1f69fb41703e88def9869955234c3525547e2efc3418d1f4ca2b').pull()
									}
									sh "./docker_db.sh db2_10_5"
									state[buildEnv.tag]['containerName'] = "db2"
									break;
								case "mssql":
									docker.image('mcr.microsoft.com/mssql/server@sha256:f54a84b8a802afdfa91a954e8ddfcec9973447ce8efec519adf593b54d49bedf').pull()
									sh "./docker_db.sh mssql"
									state[buildEnv.tag]['containerName'] = "mssql"
									break;
								case "mssql_2017":
									docker.image('mcr.microsoft.com/mssql/server@sha256:7d194c54e34cb63bca083542369485c8f4141596805611e84d8c8bab2339eede').pull()
									sh "./docker_db.sh mssql_2017"
									state[buildEnv.tag]['containerName'] = "mssql"
									break;
								case "sybase":
									docker.withRegistry('https://index.docker.io/v1/', 'hibernateci.hub.docker.com') {
										docker.image('nguoianphu/docker-sybase').pull()
									}
									sh "./docker_db.sh sybase"
									state[buildEnv.tag]['containerName'] = "sybase"
									break;
								case "cockroachdb":
									docker.withRegistry('https://index.docker.io/v1/', 'hibernateci.hub.docker.com') {
										docker.image('cockroachdb/cockroach:v22.2.2').pull()
									}
									sh "./docker_db.sh cockroachdb"
									state[buildEnv.tag]['containerName'] = "cockroach"
									break;
								case "cockroachdb_22_1":
									docker.withRegistry('https://index.docker.io/v1/', 'hibernateci.hub.docker.com') {
										docker.image('cockroachdb/cockroach:v22.1.13').pull()
									}
									sh "./docker_db.sh cockroachdb_22_1"
									state[buildEnv.tag]['containerName'] = "cockroach"
									break;
								case "cockroachdb_23_1":
									docker.withRegistry('https://index.docker.io/v1/', 'hibernateci.hub.docker.com') {
										docker.image('cockroachdb/cockroach-unstable:v23.1.0-rc.1').pull()
									}
									sh "./docker_db.sh cockroachdb_23_1"
									state[buildEnv.tag]['containerName'] = "cockroach"
									break;
							}
						}
						stage('Test') {
							String cmd = "./ci/build.sh ${buildEnv.additionalOptions ?: ''} ${state[buildEnv.tag]['additionalOptions'] ?: ''}"
							withEnv(["RDBMS=${buildEnv.dbName}"]) {
								try {
									if (buildEnv.dbLockableResource == null) {
										timeout( [time: buildEnv.longRunning ? 480 : 120, unit: 'MINUTES'] ) {
											sh cmd
										}
									}
									else {
										lock(label: buildEnv.dbLockableResource, quantity: 1, variable: 'LOCKED_RESOURCE') {
											if ( buildEnv.dbLockResourceAsHost ) {
												cmd += " -DdbHost=${LOCKED_RESOURCE}"
											}
											timeout( [time: buildEnv.longRunning ? 480 : 120, unit: 'MINUTES'] ) {
												sh cmd
											}
										}
									}
								}
								finally {
									junit '**/target/test-results/test/*.xml,**/target/test-results/testKitTest/*.xml'
								}
							}
						}
					}
					finally {
						if ( state[buildEnv.tag]['containerName'] != null ) {
							sh "docker rm -f ${state[buildEnv.tag]['containerName']}"
						}
						// Skip this for PRs
						if ( !env.CHANGE_ID && buildEnv.notificationRecipients != null ) {
							handleNotifications(currentBuild, buildEnv)
						}
					}
				}
			}
		})
	}
	parallel(executions)
}

} // End of helper.runWithNotification

// Job-specific helpers

class BuildEnvironment {
	String testJdkVersion
	String testJdkLauncherArgs
	String dbName = 'h2'
	String node
	String dbLockableResource
	boolean dbLockResourceAsHost
	String additionalOptions
	String notificationRecipients
	boolean longRunning

	String toString() { getTag() }
	String getTag() { "${node ? node + "_" : ''}${testJdkVersion ? 'jdk_' + testJdkVersion + '_' : '' }${dbName}" }
}

void runBuildOnNode(String label, Closure body) {
	node( label ) {
		pruneDockerContainers()
        try {
			body()
        }
        finally {
        	// If this is a PR, we clean the workspace at the end
        	if ( env.CHANGE_BRANCH != null ) {
        		cleanWs()
        	}
        	pruneDockerContainers()
        }
	}
}
void pruneDockerContainers() {
	if ( !sh( script: 'command -v docker || true', returnStdout: true ).trim().isEmpty() ) {
		sh 'docker container prune -f || true'
		sh 'docker image prune -f || true'
		sh 'docker network prune -f || true'
		sh 'docker volume prune -f || true'
	}
}

void handleNotifications(currentBuild, buildEnv) {
	def currentResult = getParallelResult(currentBuild, buildEnv.tag)
	boolean success = currentResult == 'SUCCESS' || currentResult == 'UNKNOWN'
	def previousResult = currentBuild.previousBuild == null ? null : getParallelResult(currentBuild.previousBuild, buildEnv.tag)

	// Ignore success after success
	if ( !( success && previousResult == 'SUCCESS' ) ) {
		def subject
		def body
		if ( success ) {
			if ( previousResult != 'SUCCESS' && previousResult != null ) {
				subject = "${env.JOB_NAME} - Build ${env.BUILD_NUMBER} - Fixed"
				body = """<p>${env.JOB_NAME} - Build ${env.BUILD_NUMBER} - Fixed:</p>
					<p>Check console output at <a href='${env.BUILD_URL}'>${env.BUILD_URL}</a> to view the results.</p>"""
			}
			else {
				subject = "${env.JOB_NAME} - Build ${env.BUILD_NUMBER} - Success"
				body = """<p>${env.JOB_NAME} - Build ${env.BUILD_NUMBER} - Success:</p>
					<p>Check console output at <a href='${env.BUILD_URL}'>${env.BUILD_URL}</a> to view the results.</p>"""
			}
		}
		else if (currentBuild.rawBuild.getActions(jenkins.model.InterruptedBuildAction.class).isEmpty()) {
			// If there are interrupted build actions, this means the build was cancelled, probably superseded
			// Thanks to https://issues.jenkins.io/browse/JENKINS-43339 for the "hack" to determine this
			if ( currentResult == 'FAILURE' ) {
				if ( previousResult != null && previousResult == "FAILURE" ) {
					subject = "${env.JOB_NAME} - Build ${env.BUILD_NUMBER} - Still failing"
					body = """<p>${env.JOB_NAME} - Build ${env.BUILD_NUMBER} - Still failing:</p>
						<p>Check console output at <a href='${env.BUILD_URL}'>${env.BUILD_URL}</a> to view the results.</p>"""
				}
				else {
					subject = "${env.JOB_NAME} - Build ${env.BUILD_NUMBER} - Failure"
					body = """<p>${env.JOB_NAME} - Build ${env.BUILD_NUMBER} - Failure:</p>
						<p>Check console output at <a href='${env.BUILD_URL}'>${env.BUILD_URL}</a> to view the results.</p>"""
				}
			}
			else {
				subject = "${env.JOB_NAME} - Build ${env.BUILD_NUMBER} - ${currentResult}"
				body = """<p>${env.JOB_NAME} - Build ${env.BUILD_NUMBER} - ${currentResult}:</p>
					<p>Check console output at <a href='${env.BUILD_URL}'>${env.BUILD_URL}</a> to view the results.</p>"""
			}
		}

		emailext(
				subject: subject,
				body: body,
				to: buildEnv.notificationRecipients
		)
	}
}

@NonCPS
String getParallelResult( RunWrapper build, String parallelBranchName ) {
    def visitor = new PipelineNodeGraphVisitor( build.rawBuild )
    def branch = visitor.pipelineNodes.find{ it.type == FlowNodeWrapper.NodeType.PARALLEL && parallelBranchName == it.displayName }
    if ( branch == null ) {
    	echo "Couldn't find parallel branch name '$parallelBranchName'. Available parallel branch names:"
		visitor.pipelineNodes.findAll{ it.type == FlowNodeWrapper.NodeType.PARALLEL }.each{
			echo " - ${it.displayName}"
		}
    	return null;
    }
    return branch.status.result
}<|MERGE_RESOLUTION|>--- conflicted
+++ resolved
@@ -40,12 +40,8 @@
 // 		new BuildEnvironment( dbName: 'sybase_16' ), // There only is a Sybase ASE 16 image, so no pint in testing that nightly
 		// Long running databases
 		new BuildEnvironment( dbName: 'cockroachdb', node: 'cockroachdb', longRunning: true ),
-<<<<<<< HEAD
 		new BuildEnvironment( dbName: 'cockroachdb_21_2', node: 'cockroachdb', longRunning: true ),
 		new BuildEnvironment( dbName: 'cockroachdb_23_1', node: 'cockroachdb', longRunning: true ),
-=======
-		new BuildEnvironment( dbName: 'cockroachdb_22_1', node: 'cockroachdb', longRunning: true ),
->>>>>>> 2d345fc0
 		new BuildEnvironment( dbName: 'hana_cloud', dbLockableResource: 'hana-cloud', dbLockResourceAsHost: true )
 	];
 
