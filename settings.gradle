/*
 * Hibernate, Relational Persistence for Idiomatic Java
 *
 * License: GNU Lesser General Public License (LGPL), version 2.1 or later.
 * See the lgpl.txt file in the root directory or <http://www.gnu.org/licenses/lgpl-2.1.html>.
 */

pluginManagement {
    repositories {
        gradlePluginPortal()
        maven {
            name = 'localPluginRepository'
            url = uri( "${gradle.gradleUserHomeDir}/tmp/plugins" )
        }
    }

    includeBuild 'local-build-plugins'
}

plugins {
    id 'org.hibernate.orm.build.env-settings'
<<<<<<< HEAD
    id 'com.gradle.enterprise' version '3.10.3'
    id 'com.gradle.common-custom-user-data-gradle-plugin' version '1.8.2'
=======
    id 'com.gradle.enterprise' version '3.12'
    id 'com.gradle.common-custom-user-data-gradle-plugin' version '1.7.2'
>>>>>>> 29f10035
}

// version catalog support
//      - https://docs.gradle.org/7.3.3/userguide/platforms.html#sub:central-declaration-of-dependencies
enableFeaturePreview("VERSION_CATALOGS")


dependencyResolutionManagement {
    repositories {
        mavenCentral()
        // Needed for the RC versions of Jakarta Persistence
        maven {
            url "https://jakarta.oss.sonatype.org/content/repositories/releases/"
        }
        // Needed for the SNAPSHOT versions of Jakarta Persistence
        maven {
            url "https://jakarta.oss.sonatype.org/content/repositories/snapshots/"
        }

        //Allow loading additional dependencies from a local path;
        //useful to load JDBC drivers which can not be distributed in public.
        if (System.env['ADDITIONAL_REPO'] != null) {
            flatDir {
                dirs "${System.env.ADDITIONAL_REPO}"
            }
        }
    }

    pluginManagement {
        repositories {
            gradlePluginPortal()
        }
    }

    versionCatalogs {
        libs {
            version( "antlr", "4.10" )
            version( "hcann", "6.0.2.Final" )
            version( "geolatte", "1.8.2" )
            version( "byteBuddy", "1.12.9" )
            version( "agroal", "2.0" )
            version( "c3po", "0.9.5.5" )
            version( "hikaricp", "3.2.0" )
            version( "proxool", "0.8.3" )
            version( "vibur", "25.0" )
            version( "micrometer", "1.6.1" )

            alias( "antlr" ).to( "org.antlr", "antlr4" ).versionRef( "antlr")
            alias( "antlrRuntime" ).to( "org.antlr", "antlr4-runtime" ).versionRef( "antlr")

            alias( "byteBuddy" ).to( "net.bytebuddy", "byte-buddy" ).versionRef( "byteBuddy" )
            alias( "byteBuddyAgent" ).to( "net.bytebuddy", "byte-buddy-agent" ).versionRef( "byteBuddy" )

            alias( "logging" ).to ( "org.jboss.logging", "jboss-logging" ).version( "3.4.3.Final" )
            alias( "loggingAnnotations" ).to ( "org.jboss.logging", "jboss-logging-annotations" ).version( "2.2.1.Final" )
            alias( "loggingProcessor" ).to ( "org.jboss.logging", "jboss-logging-processor" ).version( "2.2.1.Final" )

            alias( "hcann" ).to( "org.hibernate.common", "hibernate-commons-annotations" ).versionRef( "hcann" )
            alias( "jandex" ).to("org.jboss", "jandex" ).version( "2.4.2.Final" )
            alias( "classmate" ).to( "com.fasterxml", "classmate" ).version( "1.5.1" )

            alias( "jackson" ).to ( "com.fasterxml.jackson.core", "jackson-databind" ).version( "2.13.0" )
            alias( "jacksonXml" ).to ( "com.fasterxml.jackson.dataformat", "jackson-dataformat-xml" ).version( "2.13.0" )
            alias( "validator" ).to( "org.hibernate.validator", "hibernate-validator" ).version( "7.0.4.Final" )

            alias( "ant" ).to( "org.apache.ant", "ant" ).version( "1.8.2" )

            alias( "geolatte" ).to( "org.geolatte", "geolatte-geom" ).versionRef( "geolatte" )

            alias( "jcache" ).to( "javax.cache", "cache-api" ).version( "1.0.0" )
            alias( "ehcache3" ).to( "org.ehcache:ehcache:3.10.0-alpha0" )

            alias( "agroal" ).to( "io.agroal", "agroal-api" ).versionRef( "agroal" )
            alias( "agroalPool" ).to( "io.agroal", "agroal-pool" ).versionRef( "agroal" )
            alias( "c3p0" ).to( "com.mchange", "c3p0" ).versionRef( "c3po" )
            alias( "hikaricp" ).to( "com.zaxxer", "HikariCP" ).versionRef( "hikaricp" )
            alias( "proxool" ).to( "proxool", "proxool" ).versionRef( "proxool" )
            alias( "vibur" ).to( "org.vibur", "vibur-dbcp" ).versionRef( "vibur" )

            alias( "micrometer" ).to ( "io.micrometer", "micrometer-core" ).versionRef( "micrometer" )
        }
        jakartaLibs {
            version( "jaxbRuntime", "3.0.2" )
            version( "jsonbRuntime", "2.0.4" )

            // `jakartaJpaVersion` comes from the local-build-plugins to allow for command-line overriding of the JPA version to use
            alias( "jpa" ).to( "jakarta.persistence", "jakarta.persistence-api" ).version( "${jakartaJpaVersion}" )
            alias( "jta" ).to( "jakarta.transaction", "jakarta.transaction-api" ).version( "2.0.0")
            alias( "validation" ).to( "jakarta.validation", "jakarta.validation-api" ).version( "3.0.0" )
            alias( "jacc" ).to( "jakarta.authorization", "jakarta.authorization-api" ).version( "2.0.0" )
            alias( "cdi" ).to( "jakarta.enterprise", "jakarta.enterprise.cdi-api" ).version( "3.0.0" )
            alias( "jsonbApi" ).to( "jakarta.json.bind", "jakarta.json.bind-api" ).version( "2.0.0" )
            alias( "jsonb" ).to( "org.eclipse", "yasson" ).versionRef( "jsonbRuntime" )
            alias( "inject" ).to( "jakarta.inject", "jakarta.inject-api" ).version( "2.0.0" )
            alias( "jaxbApi" ).to( "jakarta.xml.bind", "jakarta.xml.bind-api" ).version( "3.0.1" )
            alias( "jaxb" ).to( "org.glassfish.jaxb", "jaxb-runtime" ).versionRef( "jaxbRuntime" )
            alias( "xjc" ).to( "org.glassfish.jaxb", "jaxb-xjc" ).versionRef( "jaxbRuntime" )
            alias( "el" ).to( "org.glassfish", "jakarta.el" ).version( "4.0.1" )
        }
        testLibs {
            version( "junit4", "4.13.2" )
            version( "junit5", "5.8.2" )
            version( "assertj", "3.14.0" )
            version( "mockito", "4.3.1" )
            version( "byteman", "4.0.16" )
            version( "shrinkwrap", "1.2.6" )
            version( "shrinkwrapDescriptors", "2.0.0" )

            alias( "junit5Api" ).to( "org.junit.jupiter", "junit-jupiter-api" ).versionRef( "junit5" )
            alias( "junit5Engine" ).to( "org.junit.jupiter", "junit-jupiter-engine" ).versionRef( "junit5" )
            alias( "junit5Params" ).to( "org.junit.jupiter", "junit-jupiter-params" ).versionRef( "junit5" )
            alias( "junit4Engine" ).to( "org.junit.vintage", "junit-vintage-engine" ).versionRef( "junit5" )
            alias( "junit4" ).to( "junit", "junit" ).versionRef( "junit4" )

            alias( "assertjCore" ).to( "org.assertj", "assertj-core" ).versionRef( "assertj" )
            alias( "assertjApi" ).to( "org.assertj", "assertj-core-api" ).versionRef( "assertj" )

            alias( "mockito" ).to( "org.mockito", "mockito-core" ).versionRef( "mockito" )
            alias( "mockitoInline" ).to( "org.mockito", "mockito-inline" ).versionRef( "mockito" )

            alias( "log4j2" ).to( "org.apache.logging.log4j", "log4j-core" ).version( "2.17.1" )

            alias( "byteman" ).to ( "org.jboss.byteman", "byteman" ).versionRef("byteman" )
            alias( "bytemanInstall" ).to ( "org.jboss.byteman", "byteman-install" ).versionRef("byteman" )
            alias( "bytemanBmunit" ).to ( "org.jboss.byteman", "byteman-bmunit" ).versionRef("byteman" )

            alias( "xapool" ).to( "com.experlog", "xapool" ).version( "1.5.0" )

            alias( "shrinkwrap" ).to( "org.jboss.shrinkwrap", "shrinkwrap-impl-base" ).versionRef( "shrinkwrap" )
            alias( "shrinkwrapApi" ).to( "org.jboss.shrinkwrap", "shrinkwrap-api" ).versionRef( "shrinkwrap" )
            alias( "shrinkwrapDescriptors" ).to( "org.jboss.shrinkwrap.descriptors", "shrinkwrap-descriptors-impl-javaee" ).versionRef( "shrinkwrapDescriptors" )
            alias( "shrinkwrapDescriptorsApi" ).to( "org.jboss.shrinkwrap.descriptors", "shrinkwrap-descriptors-api-javaee" ).versionRef( "shrinkwrapDescriptors" )

            alias( "jbossJta" ).to( "org.jboss.narayana.jta", "narayana-jta-jakarta" ).version( "5.11.2.Final" )
            alias( "jbossTxSpi" ).to( "org.jboss", "jboss-transaction-spi-jakarta" ).version( "7.6.1.Final" )
            alias( "wildFlyTxnClient" ).to( "org.wildfly.transaction", "wildfly-transaction-client-jakarta" ).version( "2.0.0.Final" )
            alias( "weld" ).to( "org.jboss.weld.se", "weld-se-shaded" ).version( "4.0.1.SP1" )
        }
        dbLibs {
            version( "h2", "2.1.210" )
            version( "pgsql", "42.2.16" )
            version( "mysql", "8.0.27" )
            version( "oracle", "21.3.0.0" )

            alias( "h2" ).to( "com.h2database", "h2" ).versionRef( "h2" )
            alias( "h2gis" ).to( "org.orbisgis", "h2gis" ).version( "2.0.0" )
            alias( "hsqldb" ).to( "org.hsqldb", "hsqldb" ).version( "2.6.1" )
            alias( "derby" ).to( "org.apache.derby", "derby" ).version( "10.14.2.0" )
            alias( "postgresql" ).to( "org.postgresql", "postgresql" ).versionRef( "pgsql" )
            alias( "cockroachdb" ).to( "org.postgresql", "postgresql" ).version( "42.2.8" )
            alias( "mysql" ).to( "mysql", "mysql-connector-java" ).versionRef( "mysql" )
            alias( "tidb" ).to( "mysql", "mysql-connector-java" ).versionRef( "mysql" )
            alias( "mariadb" ).to( "org.mariadb.jdbc", "mariadb-java-client" ).version( "2.2.3" )
            alias( "oracle" ).to( "com.oracle.database.jdbc", "ojdbc8" ).versionRef( "oracle" )
            alias( "oracleXml" ).to( "com.oracle.database.xml", "xdb" ).versionRef( "oracle" )
            alias( "oracleXmlParser" ).to( "com.oracle.database.xml", "xmlparserv2" ).versionRef( "oracle" )
            alias( "mssql" ).to( "com.microsoft.sqlserver", "mssql-jdbc" ).version( "7.2.1.jre8" )
            alias( "db2" ).to( "com.ibm.db2", "jcc" ).version( "11.5.7.0" )
            alias( "hana" ).to( "com.sap.cloud.db.jdbc", "ngdbc" ).version( "2.4.59" )
            alias( "sybase" ).to( "net.sourceforge.jtds", "jtds" ).version( "1.3.1" )
            alias( "informix" ).to( "com.ibm.informix", "jdbc" ).version( "4.10.12" )
            alias( "firebird" ).to( "org.firebirdsql.jdbc", "jaybird" ).version( "4.0.3.java8" )
        }
        mavenLibs {
            alias( "mavenCore" ).to( "org.apache.maven", "maven-core" ).version( "3.8.1" )
            alias( "mavenArtifact" ).to( "org.apache.maven", "maven-artifact" ).version( "3.0.5" )
            alias( "mavenPlugin" ).to( "org.apache.maven", "maven-plugin-api" ).version( "3.0.5" )
            alias( "mavenPluginTools" ).to( "org.apache.maven.plugin-tools", "maven-plugin-annotations" ).version( "3.2" )
        }
    }
}

rootProject.name = 'hibernate-orm'

apply from: file( 'gradle/gradle-enterprise.gradle' )

if ( !JavaVersion.current().java11Compatible ) {
    throw new GradleException( "Gradle must be run with Java 11 or later" )
}

buildCache {
    local {
        // do not use local build cache for CI jobs, period!
        enabled = !settings.ext.isCiEnvironment
    }
    remote(HttpBuildCache) {
        enabled = true
        push = settings.ext.populateRemoteBuildCache
        url = 'https://ge.hibernate.org/cache/'
    }
}

gradle.ext.baselineJavaVersion = JavaLanguageVersion.of( 11 )

// Gradle does bytecode transformation on tests.
// You can't use bytecode higher than what Gradle supports, even with toolchains.
def GRADLE_MAX_SUPPORTED_BYTECODE_VERSION = 17

// If either 'main.jdk.version' or 'test.jdk.version' is set, enable the toolchain and use the selected jdk.
// If only one property is set, the other defaults to the baseline Java version (8).
// Note that when toolchain is enabled, you also need to specify
// the location of the selected jdks
// (auto-download and auto-detect are disabled in gradle.properties).
//
// Example (with SDKMAN):
// ./gradlew build -Ptest.jdk.version=15 \
// -Porg.gradle.java.installations.paths=$SDKMAN_CANDIDATES_DIR/java/15.0.1-open,$SDKMAN_CANDIDATES_DIR/java/8
if ( hasProperty( 'main.jdk.version' ) || hasProperty( 'test.jdk.version' ) ) {
    // Testing a particular JDK version
    // Gradle doesn't support all JDK versions unless we use toolchains
    gradle.ext.javaToolchainEnabled = true
    gradle.ext.javaVersions = [
            main: [
                    compiler: JavaLanguageVersion.of( hasProperty( 'main.jdk.version' )
                            ? getProperty( 'main.jdk.version' ) : gradle.ext.baselineJavaVersion.asInt() ),
                    release: gradle.ext.baselineJavaVersion
            ],
            test: [
                    compiler: JavaLanguageVersion.of( hasProperty( 'test.jdk.version' )
                            ? getProperty( 'test.jdk.version' ) : gradle.ext.baselineJavaVersion.asInt() )
            ]
    ]
    def testCompilerVersion = gradle.ext.javaVersions.test.compiler
    if ( testCompilerVersion.asInt() > GRADLE_MAX_SUPPORTED_BYTECODE_VERSION ) {
        logger.warn( "[WARN] Gradle does not support bytecode version '${testCompilerVersion}'." +
                 " Forcing test bytecode to version ${GRADLE_MAX_SUPPORTED_BYTECODE_VERSION}." )
        gradle.ext.javaVersions.test.release = JavaLanguageVersion.of( GRADLE_MAX_SUPPORTED_BYTECODE_VERSION )
    }
    else {
        gradle.ext.javaVersions.test.release = testCompilerVersion
    }
    gradle.ext.javaVersions.test.launcher = testCompilerVersion
}
else {
    // Not testing a particular JDK version: we will use the same JDK used to run Gradle.
    // We disable toolchains for convenience, so that anyone can just run the build with their own JDK
    // without any additional options and without downloading the whole JDK.
    gradle.ext.javaToolchainEnabled = false
    def gradleJdkVersion = JavaLanguageVersion.of( JavaVersion.current().getMajorVersion() )
    if ( gradleJdkVersion.asInt() > GRADLE_MAX_SUPPORTED_BYTECODE_VERSION ) {
        logger.warn( "[WARN] Gradle does not support this JDK, because it is too recent; build is likely to fail." +
                " To avoid failures, you should use an older Java version when running Gradle, and rely on toolchains." +
                " To that end, specify the version of Java you want to run tests with using property 'test.jdk.version'," +
                " and specify the path to JDK8 *and* a JDK of the test version using property 'org.gradle.java.installations.paths'." +
                " Example:" +
                "./gradlew build -Ptest.jdk.version=15 -Porg.gradle.java.installations.paths=\$SDKMAN_CANDIDATES_DIR/java/15.0.1-open,\$SDKMAN_CANDIDATES_DIR/java/8" )
    }

    gradle.ext.javaVersions = [
            main: [
                    compiler: gradleJdkVersion,
                    release: gradle.ext.baselineJavaVersion
            ],
            test: [
                    compiler: gradleJdkVersion,
                    release: JavaLanguageVersion.of(
                            Math.min( GRADLE_MAX_SUPPORTED_BYTECODE_VERSION, gradleJdkVersion.asInt() ) ),
                    launcher: gradleJdkVersion
            ]
    ]
}

logger.lifecycle "Java versions for main code: " + gradle.ext.javaVersions.main
logger.lifecycle "Java versions for tests: " + gradle.ext.javaVersions.test

include 'hibernate-core'
include 'hibernate-testing'

include 'hibernate-envers'
include 'hibernate-spatial'

include 'hibernate-platform'

include 'hibernate-community-dialects'

include 'hibernate-c3p0'
include 'hibernate-proxool'
include 'hibernate-hikaricp'
include 'hibernate-vibur'
include 'hibernate-agroal'

include 'hibernate-jcache'

include 'hibernate-micrometer'
include 'hibernate-graalvm'
include 'hibernate-integrationtest-java-modules'

include 'documentation'
include 'release'

include 'metamodel-generator'
project(':metamodel-generator').projectDir = new File(rootProject.projectDir, "tooling/metamodel-generator")
project(':metamodel-generator').name = 'hibernate-jpamodelgen'

include 'hibernate-gradle-plugin'
project(':hibernate-gradle-plugin').projectDir = new File(rootProject.projectDir, "tooling/hibernate-gradle-plugin")

include 'hibernate-enhance-maven-plugin'
project(':hibernate-enhance-maven-plugin').projectDir = new File(rootProject.projectDir, "tooling/hibernate-enhance-maven-plugin")

include 'hibernate-ant'
project(':hibernate-ant').projectDir = new File(rootProject.projectDir, "tooling/hibernate-ant")


rootProject.children.each { project ->
    project.buildFileName = "${project.name}.gradle"
    assert project.projectDir.isDirectory()
    assert project.buildFile.exists()
    assert project.buildFile.isFile()
}
include 'hibernate-platform'
<|MERGE_RESOLUTION|>--- conflicted
+++ resolved
@@ -19,13 +19,9 @@
 
 plugins {
     id 'org.hibernate.orm.build.env-settings'
-<<<<<<< HEAD
-    id 'com.gradle.enterprise' version '3.10.3'
-    id 'com.gradle.common-custom-user-data-gradle-plugin' version '1.8.2'
-=======
+
     id 'com.gradle.enterprise' version '3.12'
     id 'com.gradle.common-custom-user-data-gradle-plugin' version '1.7.2'
->>>>>>> 29f10035
 }
 
 // version catalog support
