/*
 * Hibernate, Relational Persistence for Idiomatic Java
 *
 * License: GNU Lesser General Public License (LGPL), version 2.1 or later.
 * See the lgpl.txt file in the root directory or <http://www.gnu.org/licenses/lgpl-2.1.html>.
 */

pluginManagement {
    repositories {
        gradlePluginPortal()
        maven {
            name = 'localPluginRepository'
            url = uri( "${gradle.gradleUserHomeDir}/tmp/plugins" )
        }
    }

    includeBuild 'local-build-plugins'
}

plugins {
    id 'org.hibernate.orm.build.env-settings'
    id 'com.gradle.enterprise' version '3.12.4'
    id 'com.gradle.common-custom-user-data-gradle-plugin' version '1.9'
}

// version catalog support
//      - https://docs.gradle.org/7.3.3/userguide/platforms.html#sub:central-declaration-of-dependencies
enableFeaturePreview("VERSION_CATALOGS")


dependencyResolutionManagement {
    repositories {
        mavenCentral()
        // Needed for the RC versions of Jakarta Persistence
        maven {
            url "https://jakarta.oss.sonatype.org/content/repositories/releases/"
        }
        // Needed for the SNAPSHOT versions of Jakarta Persistence
        maven {
            url "https://jakarta.oss.sonatype.org/content/repositories/snapshots/"
        }

        //Allow loading additional dependencies from a local path;
        //useful to load JDBC drivers which can not be distributed in public.
        if (System.env['ADDITIONAL_REPO'] != null) {
            flatDir {
                dirs "${System.env.ADDITIONAL_REPO}"
            }
        }
    }

    pluginManagement {
        repositories {
            gradlePluginPortal()
        }
    }

    versionCatalogs {
        libs {
            version( "antlr", "4.10.1" )
            version( "hcann", "6.0.6.Final" )
            version( "geolatte", "1.8.2" )
            version( "byteBuddy", "1.12.18" )
            version( "agroal", "2.0" )
            version( "c3po", "0.9.5.5" )
            version( "hikaricp", "3.2.0" )
            version( "proxool", "0.8.3" )
            version( "vibur", "25.0" )
            version( "micrometer", "1.10.4" )

            alias( "antlr" ).to( "org.antlr", "antlr4" ).versionRef( "antlr")
            alias( "antlrRuntime" ).to( "org.antlr", "antlr4-runtime" ).versionRef( "antlr")

            alias( "byteBuddy" ).to( "net.bytebuddy", "byte-buddy" ).versionRef( "byteBuddy" )
            alias( "byteBuddyAgent" ).to( "net.bytebuddy", "byte-buddy-agent" ).versionRef( "byteBuddy" )

            alias( "logging" ).to ( "org.jboss.logging", "jboss-logging" ).version( "3.5.0.Final" )
            alias( "loggingAnnotations" ).to ( "org.jboss.logging", "jboss-logging-annotations" ).version( "2.2.1.Final" )
            alias( "loggingProcessor" ).to ( "org.jboss.logging", "jboss-logging-processor" ).version( "2.2.1.Final" )

            alias( "hcann" ).to( "org.hibernate.common", "hibernate-commons-annotations" ).versionRef( "hcann" )
            alias( "jandex" ).to("io.smallrye", "jandex" ).version( "3.0.5" )
            alias( "classmate" ).to( "com.fasterxml", "classmate" ).version( "1.5.1" )

            alias( "jackson" ).to ( "com.fasterxml.jackson.core", "jackson-databind" ).version( "2.14.1" )
            alias( "jacksonXml" ).to ( "com.fasterxml.jackson.dataformat", "jackson-dataformat-xml" ).version( "2.14.1" )
<<<<<<< HEAD
            alias( "jacksonJsr310" ).to( "com.fasterxml.jackson.datatype", "jackson-datatype-jsr310" ).version( "2.14.1" )
            alias( "validator" ).to( "org.hibernate.validator", "hibernate-validator" ).version( "7.0.4.Final" )
=======
            alias( "validator" ).to( "org.hibernate.validator", "hibernate-validator" ).version( "8.0.0.Final" )
>>>>>>> e6759627

            alias( "ant" ).to( "org.apache.ant", "ant" ).version( "1.8.2" )

            alias( "geolatte" ).to( "org.geolatte", "geolatte-geom" ).versionRef( "geolatte" )

            alias( "jcache" ).to( "javax.cache", "cache-api" ).version( "1.0.0" )
            alias( "ehcache3" ).to( "org.ehcache:ehcache:3.10.8" )

            alias( "agroal" ).to( "io.agroal", "agroal-api" ).versionRef( "agroal" )
            alias( "agroalPool" ).to( "io.agroal", "agroal-pool" ).versionRef( "agroal" )
            alias( "c3p0" ).to( "com.mchange", "c3p0" ).versionRef( "c3po" )
            alias( "hikaricp" ).to( "com.zaxxer", "HikariCP" ).versionRef( "hikaricp" )
            alias( "proxool" ).to( "proxool", "proxool" ).versionRef( "proxool" )
            alias( "vibur" ).to( "org.vibur", "vibur-dbcp" ).versionRef( "vibur" )

            alias( "micrometer" ).to ( "io.micrometer", "micrometer-core" ).versionRef( "micrometer" )
        }
        jakartaLibs {
            version( "jaxbRuntime", "4.0.2" )
            version( "jsonbRuntime", "3.0.2" )

            // `jakartaJpaVersion` comes from the local-build-plugins to allow for command-line overriding of the JPA version to use
            alias( "jpa" ).to( "jakarta.persistence", "jakarta.persistence-api" ).version( "${jakartaJpaVersion}" )
            alias( "jta" ).to( "jakarta.transaction", "jakarta.transaction-api" ).version( "2.0.1")
            alias( "validation" ).to( "jakarta.validation", "jakarta.validation-api" ).version( "3.0.2" )
            alias( "jacc" ).to( "jakarta.authorization", "jakarta.authorization-api" ).version( "2.1.0" )
            alias( "cdi" ).to( "jakarta.enterprise", "jakarta.enterprise.cdi-api" ).version( "4.0.1" )
            alias( "interceptors" ).to( "jakarta.interceptor", "jakarta.interceptor-api" ).version( "2.1.0" )
            alias( "jsonbApi" ).to( "jakarta.json.bind", "jakarta.json.bind-api" ).version( "3.0.0" )
            alias( "jsonb" ).to( "org.eclipse", "yasson" ).versionRef( "jsonbRuntime" )
            alias( "inject" ).to( "jakarta.inject", "jakarta.inject-api" ).version( "2.0.1" )
            alias( "jaxbApi" ).to( "jakarta.xml.bind", "jakarta.xml.bind-api" ).version( "4.0.0" )
            alias( "jaxb" ).to( "org.glassfish.jaxb", "jaxb-runtime" ).versionRef( "jaxbRuntime" )
            alias( "xjc" ).to( "org.glassfish.jaxb", "jaxb-xjc" ).versionRef( "jaxbRuntime" )
            alias( "el" ).to( "org.glassfish.expressly", "expressly" ).version( "5.0.0" )
        }
        testLibs {
            version( "junit4", "4.13.2" )
            version( "junit5", "5.9.2" )
            version( "assertj", "3.14.0" )
            version( "mockito", "5.2.0" )
            version( "byteman", "4.0.20" ) //Compatible with JDK20
            version( "shrinkwrap", "1.2.6" )
            version( "shrinkwrapDescriptors", "2.0.0" )

            alias( "junit5Api" ).to( "org.junit.jupiter", "junit-jupiter-api" ).versionRef( "junit5" )
            alias( "junit5Engine" ).to( "org.junit.jupiter", "junit-jupiter-engine" ).versionRef( "junit5" )
            alias( "junit5Params" ).to( "org.junit.jupiter", "junit-jupiter-params" ).versionRef( "junit5" )
            alias( "junit4Engine" ).to( "org.junit.vintage", "junit-vintage-engine" ).versionRef( "junit5" )
            alias( "junit4" ).to( "junit", "junit" ).versionRef( "junit4" )

            alias( "assertjCore" ).to( "org.assertj", "assertj-core" ).versionRef( "assertj" )
            alias( "assertjApi" ).to( "org.assertj", "assertj-core-api" ).versionRef( "assertj" )

            alias( "mockito" ).to( "org.mockito", "mockito-core" ).versionRef( "mockito" )
            alias( "mockitoInline" ).to( "org.mockito", "mockito-inline" ).versionRef( "mockito" )

            alias( "log4j2" ).to( "org.apache.logging.log4j", "log4j-core" ).version( "2.17.1" )

            alias( "byteman" ).to ( "org.jboss.byteman", "byteman" ).versionRef("byteman" )
            alias( "bytemanInstall" ).to ( "org.jboss.byteman", "byteman-install" ).versionRef("byteman" )
            alias( "bytemanBmunit" ).to ( "org.jboss.byteman", "byteman-bmunit" ).versionRef("byteman" )

            alias( "xapool" ).to( "com.experlog", "xapool" ).version( "1.5.0" )

            alias( "shrinkwrap" ).to( "org.jboss.shrinkwrap", "shrinkwrap-impl-base" ).versionRef( "shrinkwrap" )
            alias( "shrinkwrapApi" ).to( "org.jboss.shrinkwrap", "shrinkwrap-api" ).versionRef( "shrinkwrap" )
            alias( "shrinkwrapDescriptors" ).to( "org.jboss.shrinkwrap.descriptors", "shrinkwrap-descriptors-impl-javaee" ).versionRef( "shrinkwrapDescriptors" )
            alias( "shrinkwrapDescriptorsApi" ).to( "org.jboss.shrinkwrap.descriptors", "shrinkwrap-descriptors-api-javaee" ).versionRef( "shrinkwrapDescriptors" )

            alias( "jbossJta" ).to( "org.jboss.narayana.jta", "narayana-jta" ).version( "6.0.0.Final" )
            alias( "jbossTxSpi" ).to( "org.jboss", "jboss-transaction-spi" ).version( "8.0.0.Final" )
            alias( "wildFlyTxnClient" ).to( "org.wildfly.transaction", "wildfly-transaction-client-jakarta" ).version( "2.0.0.Final" )
            alias( "weld" ).to( "org.jboss.weld.se", "weld-se-shaded" ).version( "4.0.1.SP1" )
        }
        dbLibs {
            String h2Version = settings.ext.find( "gradle.libs.versions.h2" )
            if ( h2Version == null ) {
                h2Version = "2.1.214"
            }
            String h2gisVersion = settings.ext.find( "gradle.libs.versions.h2gis" )
            if ( h2gisVersion == null ) {
                h2gisVersion = "2.1.0"
            }
            String hsqldbVersion = settings.ext.find( "gradle.libs.versions.hsqldb" )
            if ( hsqldbVersion == null ) {
                hsqldbVersion = "2.7.1"
            }
            String derbyVersion = settings.ext.find( "gradle.libs.versions.derby" )
            if ( derbyVersion == null ) {
                // Latest Derby version 10.16.1.1 only supports JDK 17+, but 10.15.2 should be compatible
                derbyVersion = "10.15.2.0"
            }
            version( "h2", h2Version )
            version( "h2gis", h2gisVersion )
            version( "hsqldb", hsqldbVersion )
            version( "derby", derbyVersion )
            version( "pgsql", "42.5.0" )
            version( "mysql", "8.0.27" )
            version( "oracle", "21.8.0.0" )

            alias( "h2" ).to( "com.h2database", "h2" ).versionRef( "h2" )
            alias( "h2gis" ).to( "org.orbisgis", "h2gis" ).versionRef( "h2gis" )
            alias( "hsqldb" ).to( "org.hsqldb", "hsqldb" ).versionRef( "hsqldb" )
            alias( "derby" ).to( "org.apache.derby", "derby" ).versionRef( "derby" )
            alias( "postgresql" ).to( "org.postgresql", "postgresql" ).versionRef( "pgsql" )
            alias( "cockroachdb" ).to( "org.postgresql", "postgresql" ).version( "42.2.8" )
            alias( "mysql" ).to( "mysql", "mysql-connector-java" ).versionRef( "mysql" )
            alias( "tidb" ).to( "mysql", "mysql-connector-java" ).versionRef( "mysql" )
            alias( "mariadb" ).to( "org.mariadb.jdbc", "mariadb-java-client" ).version( "2.7.7" )
            alias( "oracle" ).to( "com.oracle.database.jdbc", "ojdbc8" ).versionRef( "oracle" )
            alias( "oracleXml" ).to( "com.oracle.database.xml", "xdb" ).versionRef( "oracle" )
            alias( "oracleXmlParser" ).to( "com.oracle.database.xml", "xmlparserv2" ).versionRef( "oracle" )
            alias( "mssql" ).to( "com.microsoft.sqlserver", "mssql-jdbc" ).version( "11.2.0.jre11" )
            alias( "db2" ).to( "com.ibm.db2", "jcc" ).version( "11.5.7.0" )
            alias( "hana" ).to( "com.sap.cloud.db.jdbc", "ngdbc" ).version( "2.4.59" )
            alias( "sybase" ).to( "net.sourceforge.jtds", "jtds" ).version( "1.3.1" )
            alias( "informix" ).to( "com.ibm.informix", "jdbc" ).version( "4.10.12" )
            alias( "firebird" ).to( "org.firebirdsql.jdbc", "jaybird" ).version( "4.0.8.java11" )
        }
        mavenLibs {
            alias( "mavenCore" ).to( "org.apache.maven", "maven-core" ).version( "3.8.1" )
            alias( "mavenArtifact" ).to( "org.apache.maven", "maven-artifact" ).version( "3.0.5" )
            alias( "mavenPlugin" ).to( "org.apache.maven", "maven-plugin-api" ).version( "3.0.5" )
            alias( "mavenPluginTools" ).to( "org.apache.maven.plugin-tools", "maven-plugin-annotations" ).version( "3.2" )
        }
    }
}

rootProject.name = 'hibernate-orm'

apply from: file( 'gradle/gradle-enterprise.gradle' )

if ( !JavaVersion.current().java11Compatible ) {
    throw new GradleException( "Gradle must be run with Java 11 or later" )
}

buildCache {
    local {
        // do not use local build cache for CI jobs, period!
        enabled = !settings.ext.isCiEnvironment
    }
    remote(HttpBuildCache) {
        enabled = true
        push = settings.ext.populateRemoteBuildCache
        url = 'https://ge.hibernate.org/cache/'
    }
}

gradle.ext.baselineJavaVersion = JavaLanguageVersion.of( 11 )

// Gradle does bytecode transformation on tests.
// You can't use bytecode higher than what Gradle supports, even with toolchains.
def GRADLE_MAX_SUPPORTED_BYTECODE_VERSION = 17

// If either 'main.jdk.version' or 'test.jdk.version' is set, enable the toolchain and use the selected jdk.
// If only one property is set, the other defaults to the baseline Java version (11).
// Note that when toolchain is enabled, you also need to specify
// the location of the selected jdks
// (auto-download and auto-detect are disabled in gradle.properties).
//
// Example (with SDKMAN):
// ./gradlew build -Ptest.jdk.version=15 \
// -Porg.gradle.java.installations.paths=$SDKMAN_CANDIDATES_DIR/java/15.0.1-open,$SDKMAN_CANDIDATES_DIR/java/8
if ( hasProperty( 'main.jdk.version' ) || hasProperty( 'test.jdk.version' ) ) {
    // Testing a particular JDK version
    // Gradle doesn't support all JDK versions unless we use toolchains
    gradle.ext.javaToolchainEnabled = true
    gradle.ext.javaVersions = [
            main: [
                    compiler: JavaLanguageVersion.of( hasProperty( 'main.jdk.version' )
                            ? getProperty( 'main.jdk.version' ) : gradle.ext.baselineJavaVersion.asInt() ),
                    release: gradle.ext.baselineJavaVersion
            ],
            test: [
                    compiler: JavaLanguageVersion.of( hasProperty( 'test.jdk.version' )
                            ? getProperty( 'test.jdk.version' ) : gradle.ext.baselineJavaVersion.asInt() )
            ]
    ]
    def testCompilerVersion = gradle.ext.javaVersions.test.compiler
    if ( testCompilerVersion.asInt() > GRADLE_MAX_SUPPORTED_BYTECODE_VERSION ) {
        logger.warn( "[WARN] Gradle does not support bytecode version '${testCompilerVersion}'." +
                 " Forcing test bytecode to version ${GRADLE_MAX_SUPPORTED_BYTECODE_VERSION}." )
        gradle.ext.javaVersions.test.release = JavaLanguageVersion.of( GRADLE_MAX_SUPPORTED_BYTECODE_VERSION )
    }
    else {
        gradle.ext.javaVersions.test.release = testCompilerVersion
    }
    gradle.ext.javaVersions.test.launcher = testCompilerVersion
}
else {
    // Not testing a particular JDK version: we will use the same JDK used to run Gradle.
    // We disable toolchains for convenience, so that anyone can just run the build with their own JDK
    // without any additional options and without downloading the whole JDK.
    gradle.ext.javaToolchainEnabled = false
    def gradleJdkVersion = JavaLanguageVersion.of( JavaVersion.current().getMajorVersion() )
    if ( gradleJdkVersion.asInt() > GRADLE_MAX_SUPPORTED_BYTECODE_VERSION ) {
        logger.warn( "[WARN] Gradle does not support this JDK, because it is too recent; build is likely to fail." +
                " To avoid failures, you should use an older Java version when running Gradle, and rely on toolchains." +
                " To that end, specify the version of Java you want to run tests with using property 'test.jdk.version'," +
                " and specify the path to JDK8 *and* a JDK of the test version using property 'org.gradle.java.installations.paths'." +
                " Example:" +
                "./gradlew build -Ptest.jdk.version=15 -Porg.gradle.java.installations.paths=\$SDKMAN_CANDIDATES_DIR/java/15.0.1-open,\$SDKMAN_CANDIDATES_DIR/java/8" )
    }

    gradle.ext.javaVersions = [
            main: [
                    compiler: gradleJdkVersion,
                    release: gradle.ext.baselineJavaVersion
            ],
            test: [
                    compiler: gradleJdkVersion,
                    release: JavaLanguageVersion.of(
                            Math.min( GRADLE_MAX_SUPPORTED_BYTECODE_VERSION, gradleJdkVersion.asInt() ) ),
                    launcher: gradleJdkVersion
            ]
    ]
}

logger.lifecycle "Java versions for main code: " + gradle.ext.javaVersions.main
logger.lifecycle "Java versions for tests: " + gradle.ext.javaVersions.test

include 'hibernate-core'
include 'hibernate-testing'

include 'hibernate-envers'
include 'hibernate-spatial'

include 'hibernate-platform'

include 'hibernate-community-dialects'

include 'hibernate-c3p0'
include 'hibernate-proxool'
include 'hibernate-hikaricp'
include 'hibernate-vibur'
include 'hibernate-agroal'

include 'hibernate-jcache'

include 'hibernate-micrometer'
include 'hibernate-graalvm'
include 'hibernate-integrationtest-java-modules'

include 'documentation'
include 'release'

include 'metamodel-generator'
project(':metamodel-generator').projectDir = new File(rootProject.projectDir, "tooling/metamodel-generator")
project(':metamodel-generator').name = 'hibernate-jpamodelgen'

include 'hibernate-gradle-plugin'
project(':hibernate-gradle-plugin').projectDir = new File(rootProject.projectDir, "tooling/hibernate-gradle-plugin")

include 'hibernate-enhance-maven-plugin'
project(':hibernate-enhance-maven-plugin').projectDir = new File(rootProject.projectDir, "tooling/hibernate-enhance-maven-plugin")

include 'hibernate-ant'
project(':hibernate-ant').projectDir = new File(rootProject.projectDir, "tooling/hibernate-ant")


rootProject.children.each { project ->
    project.buildFileName = "${project.name}.gradle"
    assert project.projectDir.isDirectory()
    assert project.buildFile.exists()
    assert project.buildFile.isFile()
}
include 'hibernate-platform'
<|MERGE_RESOLUTION|>--- conflicted
+++ resolved
@@ -84,12 +84,8 @@
 
             alias( "jackson" ).to ( "com.fasterxml.jackson.core", "jackson-databind" ).version( "2.14.1" )
             alias( "jacksonXml" ).to ( "com.fasterxml.jackson.dataformat", "jackson-dataformat-xml" ).version( "2.14.1" )
-<<<<<<< HEAD
             alias( "jacksonJsr310" ).to( "com.fasterxml.jackson.datatype", "jackson-datatype-jsr310" ).version( "2.14.1" )
             alias( "validator" ).to( "org.hibernate.validator", "hibernate-validator" ).version( "7.0.4.Final" )
-=======
-            alias( "validator" ).to( "org.hibernate.validator", "hibernate-validator" ).version( "8.0.0.Final" )
->>>>>>> e6759627
 
             alias( "ant" ).to( "org.apache.ant", "ant" ).version( "1.8.2" )
 
