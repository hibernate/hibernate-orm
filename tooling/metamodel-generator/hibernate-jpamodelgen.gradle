/*
 * Hibernate, Relational Persistence for Idiomatic Java
 *
 * License: GNU Lesser General Public License (LGPL), version 2.1 or later.
 * See the lgpl.txt file in the root directory or <http://www.gnu.org/licenses/lgpl-2.1.html>.
 */

description = 'Annotation Processor to generate JPA 2 static metamodel classes'

apply from: rootProject.file( 'gradle/published-java-module.gradle' )
apply plugin: 'version-injection'
apply plugin: 'org.hibernate.build.gradle.xjc'


ext {
	xjcTargetDir = file( "${buildDir}/generated-src/xjc/main" )
	xsdDir = file( "${projectDir}/src/main/xsd" )
}

dependencies {
    implementation libraries.jaxb_api
    implementation libraries.jaxb_runtime

    xjc libraries.jaxb_runtime
    xjc libraries.jaxb_xjc
    xjc libraries.jaxb2_basics
    xjc libraries.jaxb2_basics_ant
    xjc libraries.activation

<<<<<<< HEAD
    testImplementation project( ':hibernate-core' )
    testImplementation libraries.junit
=======
    testCompile libraries.junit
    testCompile libraries.jpa
    testCompile libraries.validation
    testCompile project( ':hibernate-core' )
>>>>>>> e528a1ab
}

sourceSets.main {
    java.srcDir xjcTargetDir
	resources.srcDir xsdDir
}

compileTestJava {
    options.compilerArgs += [
            "-proc:none"
    ]
}


task jaxb {
    // configure Gradle up-to-date checking
    inputs.dir( xsdDir ).withPropertyName("xsdDir" ).withPathSensitivity( PathSensitivity.RELATIVE )
    outputs.dir( xjcTargetDir )
    outputs.cacheIf { true }

    // perform actions
    doLast {
        xjcTargetDir.mkdirs()

        ant.taskdef(name: 'xjc', classname: 'org.jvnet.jaxb2_commons.xjc.XJC2Task', classpath: configurations.xjc.asPath)

        ant.xjc(
                destdir: ( xjcTargetDir as File ).absolutePath,
                package: 'org.hibernate.jpamodelgen.xml.jaxb',
                extension: 'true'
        ) {
            project.ant.arg line: '-no-header'
            project.ant.arg line: '-npa'
            schema( dir: xsdDir.path, includes: "*.xsd" )
        }
    }
}
tasks.compileJava.dependsOn jaxb

checkstyleMain.exclude '**/jaxb/**'
<|MERGE_RESOLUTION|>--- conflicted
+++ resolved
@@ -27,15 +27,9 @@
     xjc libraries.jaxb2_basics_ant
     xjc libraries.activation
 
-<<<<<<< HEAD
     testImplementation project( ':hibernate-core' )
     testImplementation libraries.junit
-=======
-    testCompile libraries.junit
-    testCompile libraries.jpa
-    testCompile libraries.validation
-    testCompile project( ':hibernate-core' )
->>>>>>> e528a1ab
+    testImplementation libraries.validation
 }
 
 sourceSets.main {
